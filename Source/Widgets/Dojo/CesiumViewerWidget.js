--- conflicted
+++ resolved
@@ -128,7 +128,6 @@
         cloudsMapUrl : undefined,
         bumpMapUrl : undefined,
         endUserOptions : {},
-<<<<<<< HEAD
         /**
          * Allow the user to drag-and-drop CZML files into this widget.
          * This is read-only after construction.
@@ -155,10 +154,6 @@
          * @see CesiumViewerWidget.resize
          */
         resizeWidgetOnWindowResize: true,
-=======
-        enableDragDrop : false,
-        resizeWidgetOnWindowResize : true,
->>>>>>> c9ee98a3
 
         constructor : function() {
             this.ellipsoid = Ellipsoid.WGS84;
