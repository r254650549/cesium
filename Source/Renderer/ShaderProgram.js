--- conflicted
+++ resolved
@@ -718,27 +718,6 @@
                         }
                     }
 
-<<<<<<< HEAD
-//        var modifiedSource = source;
-//        var uniforms = allAutomaticUniforms;
-//        for ( var uniform in uniforms) {
-//            if (uniforms.hasOwnProperty(uniform)) {
-//                var declaration = getAutomaticUniformDeclaration(uniforms, uniform);
-//                var index = modifiedSource.indexOf(declaration);
-//                if (index !== -1) {
-//                    modifiedSource =
-//                        modifiedSource.substring(0, index) +
-//                        '/*' +
-//                        modifiedSource.substring(index, declaration.length) +
-//                        '*/' +
-//                        modifiedSource.substring(index + declaration.length);
-//                }
-//            }
-//        }
-//
-//        return modifiedSource;
-        return source;
-=======
                     glslSource = glslSource.replace(commentBlock, modifiedComment);
                 }
             }
@@ -755,7 +734,6 @@
         }
 
         return dependencyNode;
->>>>>>> 55dff036
     }
 
     function generateDependencies(currentNode, dependencyNodes) {
@@ -833,26 +811,6 @@
         }
     }
 
-<<<<<<< HEAD
-    var getShaderDefinitions = function() {
-        // I think this should be #line 1 given what the GL ES spec says:
-        //
-        //   After processing this directive (including its new-line), the implementation will
-        //   behave as if the following line has line number line...
-        //
-        // But this works, at least on NVIDIA hardware.
-
-        // Functions after constants and uniforms because functions depend on them.
-        var definitions = getBuiltinConstants() +
-                          //getAutomaticUniforms() +
-                          ShadersBuiltinFunctions + '\n\n' +
-                          '#line 0 \n';
-                          '';
-
-        getShaderDefinitions = function() {
-            return definitions;
-        };
-=======
     function getBuiltinsAndAutomaticUniforms(shaderSource) {
         // generate a dependency graph for builtin functions
         var dependencyNodes = [];
@@ -866,7 +824,6 @@
         for ( var i = dependencyNodes.length - 1; i >= 0; --i) {
             builtinsSource = builtinsSource + dependencyNodes[i].glslSource + '\n';
         }
->>>>>>> 55dff036
 
         return builtinsSource.replace(root.glslSource, '');
     }
