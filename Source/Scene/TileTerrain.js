--- conflicted
+++ resolved
@@ -85,18 +85,8 @@
         surfaceTile.maximumHeight = mesh.maximumHeight;
         surfaceTile.boundingSphere3D = BoundingSphere.clone(mesh.boundingSphere3D, surfaceTile.boundingSphere3D);
         surfaceTile.orientedBoundingBox = OrientedBoundingBox.clone(mesh.orientedBoundingBox, surfaceTile.orientedBoundingBox);
-<<<<<<< HEAD
         surfaceTile.tileBoundingRegion.minimumHeight = mesh.minimumHeight;
         surfaceTile.tileBoundingRegion.maximumHeight = mesh.maximumHeight;
-
-=======
-        surfaceTile.tileBoundingRegion = new TileBoundingRegion({
-            rectangle : tile.rectangle,
-            minimumHeight : mesh.minimumHeight,
-            maximumHeight : mesh.maximumHeight,
-            ellipsoid : tile.tilingScheme.ellipsoid
-        });
->>>>>>> c163624a
         tile.data.occludeePointInScaledSpace = Cartesian3.clone(mesh.occludeePointInScaledSpace, surfaceTile.occludeePointInScaledSpace);
     };
 
