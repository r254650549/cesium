--- conflicted
+++ resolved
@@ -131,14 +131,10 @@
         this._occluders = new QuadtreeOccluders({
             ellipsoid : ellipsoid
         });
-<<<<<<< HEAD
 
         this._tileLoadProgressEvent = new Event();
         this._lastTileLoadQueueLength = 0;
-    };
-=======
-    }
->>>>>>> b65c178f
+    }
 
     defineProperties(QuadtreePrimitive.prototype, {
         /**
@@ -152,8 +148,8 @@
             }
         },
         /**
-         * Gets an event that's fired when a tile is loaded, or when a new tile to be loaded is added to this quadtree's
-         * load queue. The event passes the new length of the tile load queue.
+         * Gets an event that's raised when the length of the tile load queue has changed since the last render frame.  When the load queue is empty,
+         * all terrain and imagery for the current view have been loaded.  The event passes the new length of the tile load queue.
          *
          * @memberof QuadtreePrimitive.prototype
          * @type {Event}
