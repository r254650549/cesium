/*global define*/
define([
<<<<<<< HEAD
        '../Core/Credit',
        '../Core/defaultValue',
        '../Core/defined',
        '../Core/defineProperties',
        '../Core/DeveloperError',
        '../Core/Event',
        '../Core/GeographicTilingScheme',
        '../Core/loadText',
        '../Core/Rectangle',
        '../Core/RequestScheduler',
        '../Core/RuntimeError',
        '../Core/TileProviderError',
        '../Core/WebMercatorTilingScheme',
        '../ThirdParty/when',
        './ImageryProvider'
    ], function(
        Credit,
        defaultValue,
        defined,
        defineProperties,
        DeveloperError,
        Event,
        GeographicTilingScheme,
        loadText,
        Rectangle,
        RequestScheduler,
        RuntimeError,
        TileProviderError,
        WebMercatorTilingScheme,
        when,
        ImageryProvider) {
=======
        '../Core/deprecationWarning',
        './GoogleEarthEnterpriseMapsProvider'
    ], function(
        deprecationWarning,
        GoogleEarthEnterpriseMapsProvider) {
>>>>>>> 500f9259
    'use strict';

    /**
     * Provides tiled imagery using the Google Earth Imagery API.
     *
     * Notes: This imagery provider was deprecated in Cesium 1.35 and replaced with {@link GoogleEarthEnterpriseMapsProvider}.
     *        These are for use with the 2D Maps API. For 3D Earth API uses, see {@link GoogleEarthEngerpriseImageryProvider}.
     *        GoogleEarthImageryProvider will be removed in Cesium 1.37.
     *
     * @alias GoogleEarthImageryProvider
     * @constructor
     * @deprecated
     *
     * @see GoogleEarthEnterpriseMapsProvider
     *
     * @example
     * var google = new Cesium.GoogleEarthImageryProvider({
     *     url : 'https://earth.localdomain',
     *     channel : 1008
     * });
     */
    function GoogleEarthImageryProvider(options) {
<<<<<<< HEAD
        options = defaultValue(options, {});

        //>>includeStart('debug', pragmas.debug);
        if (!defined(options.url)) {
            throw new DeveloperError('options.url is required.');
        }
        if (!defined(options.channel)) {
            throw new DeveloperError('options.channel is required.');
        }
        //>>includeEnd('debug');

        this._url = options.url;
        this._path = defaultValue(options.path, '/default_map');
        this._tileDiscardPolicy = options.tileDiscardPolicy;
        this._proxy = options.proxy;
        this._channel = options.channel;
        this._requestType = 'ImageryMaps';
        this._credit = new Credit('Google Imagery', GoogleEarthImageryProvider._logoData, 'http://www.google.com/enterprise/mapsearth/products/earthenterprise.html');

        /**
         * The default {@link ImageryLayer#gamma} to use for imagery layers created for this provider.
         * By default, this is set to 1.9.  Changing this value after creating an {@link ImageryLayer} for this provider will have
         * no effect.  Instead, set the layer's {@link ImageryLayer#gamma} property.
         *
         * @type {Number}
         * @default 1.9
         */
        this.defaultGamma = 1.9;

        this._tilingScheme = undefined;

        this._version = undefined;

        this._tileWidth = 256;
        this._tileHeight = 256;
        this._maximumLevel = options.maximumLevel;
        this._imageUrlTemplate = this._url + this._path + '/query?request={request}&channel={channel}&version={version}&x={x}&y={y}&z={zoom}';

        this._errorEvent = new Event();

        this._ready = false;
        this._readyPromise = when.defer();

        var metadataUrl = this._url + this._path + '/query?request=Json&vars=geeServerDefs&is2d=t';
        var that = this;
        var metadataError;

        function metadataSuccess(text) {
            var data;

            // The Google Earth server sends malformed JSON data currently...
            try {
                // First, try parsing it like normal in case a future version sends correctly formatted JSON
                data = JSON.parse(text);
            } catch (e) {
                // Quote object strings manually, then try parsing again
                data = JSON.parse(text.replace(/([\[\{,])[\n\r ]*([A-Za-z0-9]+)[\n\r ]*:/g, '$1"$2":'));
            }

            var layer;
            for (var i = 0; i < data.layers.length; i++) {
                if (data.layers[i].id === that._channel) {
                    layer = data.layers[i];
                    break;
                }
            }

            var message;

            if (!defined(layer)) {
                message = 'Could not find layer with channel (id) of ' + that._channel + '.';
                metadataError = TileProviderError.handleError(metadataError, that, that._errorEvent, message, undefined, undefined, undefined, requestMetadata);
                throw new RuntimeError(message);
            }

            if (!defined(layer.version)) {
                message = 'Could not find a version in channel (id) ' + that._channel + '.';
                metadataError = TileProviderError.handleError(metadataError, that, that._errorEvent, message, undefined, undefined, undefined, requestMetadata);
                throw new RuntimeError(message);
            }
            that._version = layer.version;

            if (defined(data.projection) && data.projection === 'flat') {
                that._tilingScheme = new GeographicTilingScheme({
                    numberOfLevelZeroTilesX : 2,
                    numberOfLevelZeroTilesY : 2,
                    rectangle : new Rectangle(-Math.PI, -Math.PI, Math.PI, Math.PI),
                    ellipsoid : options.ellipsoid
                });
                // Default to mercator projection when projection is undefined
            } else if (!defined(data.projection) || data.projection === 'mercator') {
                that._tilingScheme = new WebMercatorTilingScheme({
                    numberOfLevelZeroTilesX : 2,
                    numberOfLevelZeroTilesY : 2,
                    ellipsoid : options.ellipsoid
                });
            } else {
                message = 'Unsupported projection ' + data.projection + '.';
                metadataError = TileProviderError.handleError(metadataError, that, that._errorEvent, message, undefined, undefined, undefined, requestMetadata);
                throw new RuntimeError(message);
            }

            that._imageUrlTemplate = that._imageUrlTemplate.replace('{request}', that._requestType)
                .replace('{channel}', that._channel).replace('{version}', that._version);

            that._ready = true;
            that._readyPromise.resolve(true);
            TileProviderError.handleSuccess(metadataError);
        }

        function metadataFailure(e) {
            var message = 'An error occurred while accessing ' + metadataUrl + '.';
            metadataError = TileProviderError.handleError(metadataError, that, that._errorEvent, message, undefined, undefined, undefined, requestMetadata);
            that._readyPromise.reject(new RuntimeError(message));
        }

        function requestMetadata() {
            var url = (!defined(that._proxy)) ? metadataUrl : that._proxy.getURL(metadataUrl);

            var metadata = RequestScheduler.request(url, loadText);
            when(metadata, metadataSuccess, metadataFailure);
        }

        requestMetadata();
    }

    defineProperties(GoogleEarthImageryProvider.prototype, {
        /**
         * Gets the URL of the Google Earth MapServer.
         * @memberof GoogleEarthImageryProvider.prototype
         * @type {String}
         * @readonly
         */
        url : {
            get : function() {
                return this._url;
            }
        },

        /**
         * Gets the url path of the data on the Google Earth server.
         * @memberof GoogleEarthImageryProvider.prototype
         * @type {String}
         * @readonly
         */
        path : {
            get : function() {
                return this._path;
            }
        },

        /**
         * Gets the proxy used by this provider.
         * @memberof GoogleEarthImageryProvider.prototype
         * @type {Proxy}
         * @readonly
         */
        proxy : {
            get : function() {
                return this._proxy;
            }
        },

        /**
         * Gets the imagery channel (id) currently being used.
         * @memberof GoogleEarthImageryProvider.prototype
         * @type {Number}
         * @readonly
         */
        channel : {
            get : function() {
                return this._channel;
            }
        },

        /**
         * Gets the width of each tile, in pixels. This function should
         * not be called before {@link GoogleEarthImageryProvider#ready} returns true.
         * @memberof GoogleEarthImageryProvider.prototype
         * @type {Number}
         * @readonly
         */
        tileWidth : {
            get : function() {
                //>>includeStart('debug', pragmas.debug);
                if (!this._ready) {
                    throw new DeveloperError('tileWidth must not be called before the imagery provider is ready.');
                }
                //>>includeEnd('debug');

                return this._tileWidth;
            }
        },

        /**
         * Gets the height of each tile, in pixels.  This function should
         * not be called before {@link GoogleEarthImageryProvider#ready} returns true.
         * @memberof GoogleEarthImageryProvider.prototype
         * @type {Number}
         * @readonly
         */
        tileHeight : {
            get : function() {
                //>>includeStart('debug', pragmas.debug);
                if (!this._ready) {
                    throw new DeveloperError('tileHeight must not be called before the imagery provider is ready.');
                }
                //>>includeEnd('debug');

                return this._tileHeight;
            }
        },

        /**
         * Gets the maximum level-of-detail that can be requested.  This function should
         * not be called before {@link GoogleEarthImageryProvider#ready} returns true.
         * @memberof GoogleEarthImageryProvider.prototype
         * @type {Number}
         * @readonly
         */
        maximumLevel : {
            get : function() {
                //>>includeStart('debug', pragmas.debug);
                if (!this._ready) {
                    throw new DeveloperError('maximumLevel must not be called before the imagery provider is ready.');
                }
                //>>includeEnd('debug');

                return this._maximumLevel;
            }
        },

        /**
         * Gets the minimum level-of-detail that can be requested.  This function should
         * not be called before {@link GoogleEarthImageryProvider#ready} returns true.
         * @memberof GoogleEarthImageryProvider.prototype
         * @type {Number}
         * @readonly
         */
        minimumLevel : {
            get : function() {
                //>>includeStart('debug', pragmas.debug);
                if (!this._ready) {
                    throw new DeveloperError('minimumLevel must not be called before the imagery provider is ready.');
                }
                //>>includeEnd('debug');

                return 0;
            }
        },

        /**
         * Gets the tiling scheme used by this provider.  This function should
         * not be called before {@link GoogleEarthImageryProvider#ready} returns true.
         * @memberof GoogleEarthImageryProvider.prototype
         * @type {TilingScheme}
         * @readonly
         */
        tilingScheme : {
            get : function() {
                //>>includeStart('debug', pragmas.debug);
                if (!this._ready) {
                    throw new DeveloperError('tilingScheme must not be called before the imagery provider is ready.');
                }
                //>>includeEnd('debug');

                return this._tilingScheme;
            }
        },

        /**
         * Gets the version of the data used by this provider.  This function should
         * not be called before {@link GoogleEarthImageryProvider#ready} returns true.
         * @memberof GoogleEarthImageryProvider.prototype
         * @type {Number}
         * @readonly
         */
        version : {
            get : function() {
                //>>includeStart('debug', pragmas.debug);
                if (!this._ready) {
                    throw new DeveloperError('version must not be called before the imagery provider is ready.');
                }
                //>>includeEnd('debug');

                return this._version;
            }
        },

        /**
         * Gets the type of data that is being requested from the provider.  This function should
         * not be called before {@link GoogleEarthImageryProvider#ready} returns true.
         * @memberof GoogleEarthImageryProvider.prototype
         * @type {String}
         * @readonly
         */
        requestType : {
            get : function() {
                //>>includeStart('debug', pragmas.debug);
                if (!this._ready) {
                    throw new DeveloperError('requestType must not be called before the imagery provider is ready.');
                }
                //>>includeEnd('debug');

                return this._requestType;
            }
        },
        /**
         * Gets the rectangle, in radians, of the imagery provided by this instance.  This function should
         * not be called before {@link GoogleEarthImageryProvider#ready} returns true.
         * @memberof GoogleEarthImageryProvider.prototype
         * @type {Rectangle}
         * @readonly
         */
        rectangle : {
            get : function() {
                //>>includeStart('debug', pragmas.debug);
                if (!this._ready) {
                    throw new DeveloperError('rectangle must not be called before the imagery provider is ready.');
                }
                //>>includeEnd('debug');

                return this._tilingScheme.rectangle;
            }
        },

        /**
         * Gets the tile discard policy.  If not undefined, the discard policy is responsible
         * for filtering out "missing" tiles via its shouldDiscardImage function.  If this function
         * returns undefined, no tiles are filtered.  This function should
         * not be called before {@link GoogleEarthImageryProvider#ready} returns true.
         * @memberof GoogleEarthImageryProvider.prototype
         * @type {TileDiscardPolicy}
         * @readonly
         */
        tileDiscardPolicy : {
            get : function() {
                //>>includeStart('debug', pragmas.debug);
                if (!this._ready) {
                    throw new DeveloperError('tileDiscardPolicy must not be called before the imagery provider is ready.');
                }
                //>>includeEnd('debug');

                return this._tileDiscardPolicy;
            }
        },

        /**
         * Gets an event that is raised when the imagery provider encounters an asynchronous error.  By subscribing
         * to the event, you will be notified of the error and can potentially recover from it.  Event listeners
         * are passed an instance of {@link TileProviderError}.
         * @memberof GoogleEarthImageryProvider.prototype
         * @type {Event}
         * @readonly
         */
        errorEvent : {
            get : function() {
                return this._errorEvent;
            }
        },

        /**
         * Gets a value indicating whether or not the provider is ready for use.
         * @memberof GoogleEarthImageryProvider.prototype
         * @type {Boolean}
         * @readonly
         */
        ready : {
            get : function() {
                return this._ready;
            }
        },

        /**
         * Gets a promise that resolves to true when the provider is ready for use.
         * @memberof GoogleEarthImageryProvider.prototype
         * @type {Promise.<Boolean>}
         * @readonly
         */
        readyPromise : {
            get : function() {
                return this._readyPromise.promise;
            }
        },

        /**
         * Gets the credit to display when this imagery provider is active.  Typically this is used to credit
         * the source of the imagery.  This function should not be called before {@link GoogleEarthImageryProvider#ready} returns true.
         * @memberof GoogleEarthImageryProvider.prototype
         * @type {Credit}
         * @readonly
         */
        credit : {
            get : function() {
                return this._credit;
            }
        },

        /**
         * Gets a value indicating whether or not the images provided by this imagery provider
         * include an alpha channel.  If this property is false, an alpha channel, if present, will
         * be ignored.  If this property is true, any images without an alpha channel will be treated
         * as if their alpha is 1.0 everywhere.  When this property is false, memory usage
         * and texture upload time are reduced.
         * @memberof GoogleEarthImageryProvider.prototype
         * @type {Boolean}
         * @readonly
         */
        hasAlphaChannel : {
            get : function() {
                return true;
            }
        }
    });

    /**
     * Gets the credits to be displayed when a given tile is displayed.
     *
     * @param {Number} x The tile X coordinate.
     * @param {Number} y The tile Y coordinate.
     * @param {Number} level The tile level;
     * @returns {Credit[]} The credits to be displayed when the tile is displayed.
     *
     * @exception {DeveloperError} <code>getTileCredits</code> must not be called before the imagery provider is ready.
     */
    GoogleEarthImageryProvider.prototype.getTileCredits = function(x, y, level) {
        return undefined;
    };

    /**
     * Requests the image for a given tile.  This function should
     * not be called before {@link GoogleEarthImageryProvider#ready} returns true.
     *
     * @param {Number} x The tile X coordinate.
     * @param {Number} y The tile Y coordinate.
     * @param {Number} level The tile level.
     * @param {Number} [distance] The distance of the tile from the camera, used to prioritize requests.
     * @returns {Promise.<Image|Canvas>|undefined} A promise for the image that will resolve when the image is available, or
     *          undefined if there are too many active requests to the server, and the request
     *          should be retried later.  The resolved image may be either an
     *          Image or a Canvas DOM object.
     *
     * @exception {DeveloperError} <code>requestImage</code> must not be called before the imagery provider is ready.
     */
    GoogleEarthImageryProvider.prototype.requestImage = function(x, y, level, distance) {
        //>>includeStart('debug', pragmas.debug);
        if (!this._ready) {
            throw new DeveloperError('requestImage must not be called before the imagery provider is ready.');
        }
        //>>includeEnd('debug');

        var url = buildImageUrl(this, x, y, level);
        return ImageryProvider.loadImage(this, url, distance);
    };

    /**
     * Picking features is not currently supported by this imagery provider, so this function simply returns
     * undefined.
     *
     * @param {Number} x The tile X coordinate.
     * @param {Number} y The tile Y coordinate.
     * @param {Number} level The tile level.
     * @param {Number} longitude The longitude at which to pick features.
     * @param {Number} latitude  The latitude at which to pick features.
     * @return {Promise.<ImageryLayerFeatureInfo[]>|undefined} A promise for the picked features that will resolve when the asynchronous
     *                   picking completes.  The resolved value is an array of {@link ImageryLayerFeatureInfo}
     *                   instances.  The array may be empty if no features are found at the given location.
     *                   It may also be undefined if picking is not supported.
     */
    GoogleEarthImageryProvider.prototype.pickFeatures = function(x, y, level, longitude, latitude) {
        return undefined;
    };

    GoogleEarthImageryProvider._logoData = 'data:image/png;base64,iVBORw0KGgoAAAANSUhEUgAAALQAAAAnCAYAAACmP2LfAAAAAXNSR0IArs4c6QAAAARnQU1BAACxjwv8YQUAAAAJcEhZcwAADsIAAA7CARUoSoAAAAAHdElNRQfcDB4TJDr1mp5kAAAAGnRFWHRTb2Z0d2FyZQBQYWludC5ORVQgdjMuNS4xMDD0cqEAAB1zSURBVHhe7ZwHeFTFFsf/u+l9N70npOxuSAKEFFIhCSH0qhEQUHkgKCgWUFGBB6IoCAoo0ntooaRvEkIIBBBpoYSa3nvvfd+5u4sQUigPfMX8v2/Y3Tkzs3fv/d0z58zcgF69Ql1SY+MM1wQJem44ZeiJk8beEOqPwG6uC7ZqyElb9eo/JZEIkH2nRQkBIlNMauuPCS3uGN/kjkmNDghoskBAgzrZ2NLmf1+JwIKQpYsoxdmIV9+N07onCegzBPM9bOdmYKnazF6g/1N6UySPqSJzvCaaiLHtP8G/Phq+FRfgU5ogKWUXMLT6Mvzqr2BE40mMadqO8c3zMabBC6PqDDC8SlY60t9HByCLVTKu+ERmHr5TWI9wjVxEaOZivWo1pil8D1tZeWnLXv1l8iZ3PF2kjymiWRgvCoJv5U243IyAXcQq8A9Mg9W+4bDe6wv+kVGwCZkL+4Sf4ZR+BZ5VGQR3EkbWn8Hopm3wq54Lz2JD6ah/P21XGopQ9Qoc16jGSqVyTJWbQbUsibFXf42mihTwZpsvAtp3k0dOhFOSEH1+ngaDefrgjFCgFkxY8fCisCBvKgODzxRh9qslBFGfYmDGLbiV5mBwRRo8KtPhVBgPu8teMP7u73chD6kMRYRGBY5xqrFKqQwz5SdTbS/Qf5mmUYw8rf01CjHC4VP7AHZxO6E3qy9ZZCQNnio2rE/4o9/tkxiQUYp+KRXgx8XC5FsXcLz/hkCrDUU4pxLHuDVYpdwL9F+qqSJZKlPwenskfOoI5tN7YPCJGVme7wKYr5EBXzgYfW+mwTI0Gjrznaj2WW+I/y8dVPdDGLcKRzXrsEqlHO8oTKHaXqAZWe9hQXCi63NhHWYI3ilfWIW/YLjqL2JRiOFBJRz+LffhcPs09D+0J8vzn3zXdBnYnp8Mi6NboTWzH9X8fVc+DhDQodxqAroe36lU9AJNWr4cEAjNwI8OAC9cT1rbUfzwGeCfKiL7dGnNc+q1NiO80b4BY1oT4V6WDcsdc6j2xbyq4wMWrA9rQmeWFn36ey/jBaoPQ4hmLYI0G/AtAf22fC/QDols8ITrIYi/Bl6knbS2o3gRbxHQxQQ0k0S/gCa2v4OJovPwacqAQ1ICjL40klr+UrWoQbFBETo18jCpZsOoFODkvuCNJYoHW3QKXFEM7ETRcKfiQe8d6NVIFImXvg4skhY40mxnQYVRIIeA1qrHEc1GrFSpxFtP99AiFbDbNKDZpAzzGkVYVcvBuBJQEo/9/6C+dyjPitwLwak74D8V6Bfw0P5VShjXFoTR7TfhUZkL29M/wfATJan1lauWC3aDOgyaVDCuTgbf1bFkfmtkye1ogsK2asivLYfCglIoD8qCknI2NHuG4QSVGMgQyMbt0fioRYh9VYcRU7QX55uDcaHtFOJEsThMtmWtQgxsDodsWaC0c3ea3MzGBJEqxrfbYmzr6xjfPAeTmt5HQPO7eK1xDibUz8eY+k8xtHYJPCtXwvHOu7AXMrMTsF/TH8HajTis1YwVqpWY0TXQDKy1OpBr5EJA52Fukxx+bmKxtjWx2DuaWawNlZD5qhzyo9KhpHAbKpJO/6t65UCPbPHA2PYrGNacgkElabCJJDev/MpDhUKKnuq44LRoYEK1IiswkS1zYCfk5y+F0qjvoTwqBOof34dGeAnUL1ZCLboEnJ9zoe0QD/Nuj00UBVXRabzVLETM3S0ICfwA8yc7Y6C3ANYbZsA7aQ1W1xzEfZEQ6dT2BkG9pP4ouo7jGE1u42JS20QMrzkCr4xwuN4+AM+cYII3EaNar2J86zmMrP8DHulCON4NhU3YWuhOYy6SZENpH9cfx7WacFC7BSvUqjBDsRPQIiugURvazeqYVaqAw6dYrJ9WQy7gayj4nYDy3HtQOVQGpYRqKEWXQf2HdGha/AFdae9Xr4czz0ubISRA75ECbSut7agegO75OLxpahze8j5GtifBpzEDLiV30Dd2mNT6StWiCbVmLt5rUkBQCEt2zWzIMSA8HgrIBkLD+Sp0jhHISYXQ/KMYukfvQ3fQxq68XCTBHId/tMTg7LV1CFs4BszJ6hBarBgHlcRv8H7tbuSKQpFPYGe0BmND+nZ0npECaPKf0r4UIxsuoF/IMpitsAVnrA4s15uh3x8fwLXkLobUZGJIXTqcUzbDaJE5FAVq0t4S7dEcjqMEc6B2K5arVWN6Z6AbdOmm5mJelQKOHWSxF44Cy4CqxW0s6RwchCovFRohdGNfLgX3WiZ0N4aD++y7jfwYJUrAPCle/ZjKV+BFTSegrGAZIm3QjXhBytTWB3zhByzryMUU986jz16wD+96ijCNUIAgmkc3tS6G7GERjCbgR82B4OTbEESqIiCIcqsIYzoGGyrBEMSmgh8xBoIIAR2fAHZhj8Z9DOhl9FHeKkSDvn809fuc+iyCddRYaiOZBTvIt1YJfs0b4N+WDO+GHPLQN2Ab7S61vjJV60C9SRPvNSqzTpxlyQfS1dGUmjppK7gW16B/LhN6abnQu5cDwzO3YNhhqqK4WJY887sEdGzWFpxfOxmDpKZOOvgWFB8sx9L6nShvP4FyUQjKGg5gScpGKEqbUE7RxiGYv6QQ4zIG/r4D2m88sjEy/EIW/a6+TQ4gHe5VhXCvy4JL7gLYnesI2i6t4Tii04r92u1YKt767gB0ozrkGzmY26zEOh7Hkt+kAKhLTX9qOVVdg9aoNOjcToR+wUVKLYKgN0Zq7l7884wn9CKgr4AfWw/B6SwqKQRKOdXVghe9CpbherASSjtIpGpxRIHFjwygNreoXy0lb+lU7lHJBP9kPcGXQnBNghUB/Lh44fbUp5JA+5Hs71LbPPLCVRDEJZDNGIJgeQI6mG6KegKzldq1U7tGKjQmHR8vwl86kgRoAQN0xBw6ztn0nQ/ocxEdQ7L4d/BjG6g+m8aZTL/xsXPuW82Fb8t+DG1Ox5D6XAwqvQ67OA+p9ZWoUQPsei78mjSwNU9GLmEzVGZJTd3qFPTn3YZhXgYMMjNhlHsDxms/hNWfoUdrNPgEc2h7BG5d/Bo7Blt0BuNxXf4MVmXrkdRyEHWiY6hr2oc7mevRX2wc18gioEeI1+N9a+/CNnImVAZ0mhEoNOPAJT8MHjUF8KTiWhqHgbfMpVaJdhLQh3XasU9bJAZ6ekeg6zQwgEKuLSWysmd3QGmatLqD8qDNug3dCX/AIPk4jGr2wDB/JXTmkan70IvmZTY/rB9BdZlKLkG0lG0d5klAObKsw1+jzyFiWPnRawiaDrMYwTyMwMwh220WP2IWFVfqN4CKO8E3n0C6R/ZUej9Y2kUiMdDRFTRePH3nA3q/m7xpAEtAXl0QrkTwscnmS/3eptdzNEYevZLnZ5booqk8tuYs9tAny+n1LL1mghezlcULH0VtHamOZhvhIvoNOXQsd2EZIbluYnlWaMO75TCFG9kYXJ8H14o76H/10Z3yClSrCm6jGtbWK7LC7kIlYRfUmY2XHnUa+mbXYRSfCuNCptyE6b1jMBD/EPKwchQPLxGdxOWWI8iKXYBPqLozgI8pfA5YBWvxbfMeNLUfRmPTLjRnr8YKsdGvRQ5j2zZTSSRQ78H+7GhxfScFAINypsG9ukDspZ0LKKE+O0pqlGi71ggcIqD3dga6RhFKjSqYT+VEFkvu/E9Q+HNWKaE2VVDgVkPFqwAaay5CN3En9M59BM2vfKDs7AvljjPGE5LlharQdL+LoCmhOHU0rIUyD+NgVTOa+q2iVQiIcAKpHtbhXuJOjPqeVCRYThNE6VTvKNs3hM3cHGIxntxKyCbP7Erj1lHZJbVIJAG6iiCroZCAPGukvOyASJbvCgoaAoKoAQ1kHcGC7nmZDkmhBR2PfSQLtkcl4zCSAE2eO6qExYuYxrE4KqdvelBiM4+ncYQy1IY8d0wbhUSLJAZGbsUceNYdwJCGPAyuy4NbZToG3JoO1Qk9AvHvqF4ejo0KCKlisyl04Jw+AE1ma71HRUJP+QqM1t2HcVEyTEoSYVYQCuN3HenCt4XDhGA+KorAnYZ9KIj5ELOl3XpU/k/wrt+OmraDaG7cjpacbxFvYAAZDG5Vw/DWCxjRdp+ATsWAS6+D69H1+XDNsoVb1T06b0VwzCmBIOYdqUWibTojcFBH1CXQctBtUcA6Oh/RmVC4sBmKA5j6erC1qqE4sRpqG25A43QIOHuXgvOmP5R4ZH6m5UY2L9SSLjZ5sKjjsI/o8olH8ngjCZoSgmw9DMIl3t42Up0g+pq89/sEjLK47knZhSkSuDepJP4JOyNJyEFAR8VQKMOR1nbWM69yxNJYwh+VLE90ffPyxLE3EwL9Jq0huWQqwL1iA7zq8+FVl0+epgBO6T+gb2TH+OglqgastxtZrNNlkLt8E5oJx6HZdab7mFZBk3UZRjMewCT7HkzLfodZxREYr5sBjiIBPYiAPt8ehvSGPSg5vwjzpd16VNkmmDTswp22QDTXbkJrxhJkzHGDFoUQmvBpvo2hrZl0TnLhlLIYfUO7nt7dSg3hURcP1/JiDEgphuXBqVKLRFsfA3oJAf3mI6Cr2OjTwGYdqWGzzmZD6WoYVCfehdqsZKjuuwS1oB1Q+5piHac3oaxBzZ9vLZ4nHEeesoXg6niDPSYWP9yUgD5PHu48eKE64krHcErchHIEuRysTpAXjObQWIYEHiV4EQYEojp5aEoyY+IIpOQugKYYOnIdJXrdJ63PtWwXMQM6m6SVT4gfZkbHV0XHsVtaQ3K8yoJr0YfwoHDDq5ZiQSqDik/B4Q9taYtn18gyNia1qGJsmTrGlUjK2FJ1jCjRwOASDnkxDvN95ZD/og5yl0qgfCMJ2leDoeksHaFHXYOJVyrMkm/DrPwMzGr2wmjnLGipthyHL0W7t9pDkduwF2U3lmGFtvbTdyirt0OreT+iWwPRUrUBbSkLkT/fCUZwKVYikBMwpDlPXNzLwuAQ2rWX8KzUh2dDDJyLSmB7/S5Mf3WRWiR6CPSezkCXQs6qBnLCKsheyoXqnTCoL9oOFd9/Qtl9KJT6UJMX3/zhCz8iuCjhiviSYtMx3ZTJBN8lCE7eIRgF0p6krRRaRBDskTTGySBKws5SuUjJHYUiMQdpzCUE0Q3y5MnSDhJJQg5JUvjSgO5hHZofaioGmvc40IycMgbRtJktjgOZ5Ma9irzSg46xYHcaVEZevkgBHqUWGFK+FENKQ+BdGAq/wiMYWbwHI6h4FwTDOes0BMKFMHxPNg9qn1dANakYanfuQSs5FJoTpaP1qBswsSGgb9+EeUU0Af0LDH4dBhXlmv3wajuOpPYQFDcEojxtNQ6sn9ZzUsiofjfUWg/iYOt+tJatRtvN95DqZgxNuKTKwLV4Jdyqc8Wz1uCGTLjmDIVDQqewQ8anwpJi6GsYkF4Ey2O/QvsfXKlJIgboAwT07s5AZ0G1TylUIsuhdKMI6vcuQ3PVAqg+9UZ8JvGEywiuNoIwD4IzaV2X+HSa1otgE3+NwJImVkycG0kx8snfyUZJW+QFApeSu+hN9BpIn6n+ZBp9bqDv+C8Fum+8IpzzJNOmR3UhTaGFcC07iAHXmamuZw28C/S/aIt+CcthF7+ToN0EQdhqOFzcBu/Sm/ApvAGX3DzYXIiF9jtWTJf74L6ZC83UfGg8SId2xnloSZKxp+gWjC0J6KSrMK8KhmnlSugtInpkCzaBV78Hl5oPoaLpECrLt+Bi4jfgS7t1q+YDUGsPwj5KDFsLlqD97JuIpmpZmP+TftM1ezjlxsOllM4H3eReDWHwKrOBW84jqMeK5OBTv4Bu6HxxgqU1s/N3MkAHSoH+ioCe+gjoJHB0s8ENLID6/UJo3E+GVlwoNEwY278tXhR50RhmeexzgmM8JXjdF36MHwEoiXn70Csv6gxBm8PiRc6gJFD1HDzFpq1cP0omo5QJZAfqQzH0f6uHZjQgeR4cC/IJZCnUtSkYVPAWBiX2/CdU/S7Ql+9TgtFCTaiP0qAEXA2yRsqwuzECziWZcM4tgv2DSljF7ID+l+JNh9+hY38HuvcYmLOhk5EEnVPfQOmpW+33YGaXhj53E2BWuxvGebOh5cPUX/sWSgXrsa9mB2qaDqCK4C7I2IA3jn8u7tat2g6D034MIbWb0fZgHlr2DscXUhNNuYdkYRPrg/7JiXDMLYBrZS6GNEZgVJM/JjWY4I16G4xr/BCDq2nKjjoAvY+Zpwo7eXBskQK9Swr0lEdAn4a2wk3o/DMNWmn54KYUQIuZsebGQuXFQ42H4kfNk4QckSOkNZ1lGkGAUoInOKkAm2jJsVtH+om9Nj9ytZxNcNdhljXByo+JJXj/i4G2u2xM02YInPJLxFB7VudTPH0ZHkWu0hbPpwHpfnAszoFDVgVsb1fDMmoL9L8S7wTFQE/1AvR33oB+QSp0czKgl34B2iO9uwJCKib5SGaZjbqLPlkhMG1YDr1gQyioSs24vQTDitagsnIL6loCUVu9C2EJK9FjYtsWBNP2Q7hb9A155zdwY5mTeGexo0w32hEcy2F7JQaOqZfgk38KY6rDMKFBiGHNt+iGPgCNYd0/s/sbAb2fgN5JQC9Wq8bkR0AzioOOx3Xo30mGbnY+tNMKoJOQCm03qfnFxRf6E1yUFAqZJcyuZRWuQmB+TWHJcgJfkjPxImcSSIUsXviMx/O9DvqfALrPDjb6nhuBAWkZ5JFKKTYuIqhz4FUdAo9CGwzO7Ra2LjUg0w9OxdlwyKxAXzHQm8lDi4HeAT1WMPSHnYXR7aswKE6Gfl4K9PdfgZ6+uG8XSmMbKyXD/LsEmFduglH2NHA7rA3Hvg+Ve1/gYO4KNFRvQUPLQVRU7MG4yn1dJ4eiULAo3JhW9xsa77+Hml8GY8FQ425uAM5wRRivNoPlTjs4XhoH35oLGFZ/S/wglyDkbWmrrsUAvY+A3kHlSwJ6ihKzCvLnuQyElmIs9LdfhmHxA+jn5kI3jcrRFOjxU6DTbTx9DybsOBh0f034EeYEVyaFD0IYhnQ9y1pTIsiPvU5AnKYkUBL78yKmQhDLgDRPSWtPp/HFkFtHqFCfRBr73wX67qsD+qFsEubCnqKBAZllcCkkT12RjSHVMfApH0bJXfcH+aQGZg6FU1EWeeoK2NwgoMM3Q++zP/fq/Smf2g392ZEwzk2Acfl9GBHURmuSYPyn132oHBizH8B8wjX0SadQI2cWtOZZQbHTdEgRn8XN93EiczFayn5GU3Mg7lJMPab5SEeoCWZZ0TF4Ne/A/ZSPUbXdDz9Qdddrrk/KtcwR7jX34VXDzGCFGFT0GzyLu922x069kdiv145tOu34jlOHBWoz4arUAZQt0LYOhmFcHJ2H6zAsYnZDc2FwKhv60+m9UQrLUJ4hSYQAVhpM1O6jj30EDD33Q6frZyoY8cMVaWZZR560kuB5V9H6iVUas+Py5L1/IHsT2ZldR4nEkMdkUd8Y8tYd43mLIMhYhenDWvgjQSQiGFOkiEv0rEAzK2u8yG10M2WwBWFdb6q9NKDNd6rCOuYD9L2VI/57QMfcEniU5cCnJgG+lR9haAnz4MzT5ZjmA4e8HBqnGtYXamF+nK7bpx0uwHxoqGyE3sKD5HHjYVJ1C6Z5qTD5Ph2G1hnQEV/0LBhxU2E+4yYsbgTCJGsuNBfYQrnjA0CPxDo2CRYJ0xGesgD1ZWvQ3LQbKeSJ54uC0UcUDVVRGExFR/FB2y7cSf4C+Zv9sXSUeQ9P2z2pQdnmBHQsPKqKqFCyWJsM75o1GMw8O/iEhFZs/KK9CD9wRfhCTYTP1dqwnBOHrQYz8IuuH5ZxxI/MLQZH5kfoeu6D4cVQGNecgXHFbRgXZsD4Xg5MjqfDeE0KTBbRDLXsLiwOR8HkxCJoOs+Eavdr08ZBBGdYP7rYzAZILsH3LYUYtgSsAXlYRwLqW0r8Ksl2id4/Onaz47IE+kayUfwddYhsgwkqXRrLgOpHEuyhVF9B7ytoTAL//qNjeFagGfGEi5nvYPEifqOx/ek4p1J/8aKBWC8N6Icy2+oL6zOhECTmw46SuoHZpXBn/pK7/DK8K1bCp3Q0vAv7wqfIBD55OuS9teFVYASPfAFccseThw+E4Ho5LOMqYB6ZCeOdK6H1bleJH2sOOPZradqlC3otDqY5F2GafQmmCZdgFnMBZteEML2yCnprh0CZWVp66gbDuD5Q2uSLUacm43jSB0gq+h55JeuRX7wRqUUbkJL8DS4GTcPqCdZgduZ6XiZjgvcp9fIY3aAH/yY+3KvcMDBjLSXQBXDML4VbaQG8a9PgUxcOzyIneKY/Or6FHDO8q7INY+RiMFJaJijE4i2VeEylej/FDs99TAPH8Dvofv8bDK/vhVHxMRhX0W+vOgXTijiY5UXANGkNnYeRUGN2VrsPNx6XVaQNgRNM03sBgUjeOKJJ/Cr+LNzFsg61YB5/elyKtic0qM031CaZAG0gqJnVEuYBIoI49gy9D6DXrQR3GoU2j3YE+WE2FI9TGBG1FLywnhNbPt1Y/OhY+o5iGqsGNmdLaVxfqZUB+g0Iztwi2AOkNZ3FCzOm30bHeHK9tKYHKfPZMFhlAtM9c2EpjALv93zY3qlE/8xyOOUVUTiSBrfy83CvDIdbRZC4uJSGwzHzd0qgkmEVfRnGW/dC79vPobtkFLRmm0HDpVt43MnrzoOm/dfQeeOf0P3wB+guJogXrIDuhHfAsdOFbKdQ5GkaYQbNNYNht2c8/AOnYNKB6Ri//Q14zRwIuohdPC76pCbWKGFCkx9GNC7B0NZD8CiJh8Odi7A59zud7EuwvU4hVUYZBhUXwqsqA56V0RiUM1Dam36UoiyFuprQhc6fRZuKKhV5+rcLKD2hrPQ+NPsvgNb0j6C9eCG0v/kU2l9/BK0ZM8EdRJQ833noG8Qib6lDkA0lYD6i8GIJlffZ/IhhbJtQjW4TP164EiWWztTnH9T+a4L/MxpjAn02hWWYDAQnefSZzm7Io7zDOpiSzGh3grwPwd3zDccPZdH4phBEkXcWBrD4wlE07qObw5pmBUGsK43T/YPfgmAFWEe5U2EeCXhGcV5nQ3u2KrTf6w+jdTNhtud7mB/ZC4vg43QAwbAMDYLF0e3os+8HGP80D7oLx0F9dD+oj9AGZ4Y85K0Yj/Vs3kQiFgeybFPIySiDzdwAz9O3JzHjPNtYk8gjv948FOOatlGodR0Dk07Bau9n0F8wFBp+luBO1CXeuDD51Q3830PRP7UIzgUlcC0vhHPRSdic6eI53ecT3W0sKyjI2EFRxhzyz3sOO8voBkEUTclYhAyshCwr642PR79diwlbBOEs8vLMFjgbbuelhpeoz5rEDxsNNl/+9ON5RWJOLsXCysQdh5IhWWbzhUmoel6v/l/RxGpZTKgbh3EtEZQMp5AX2ASd2f3AVu7695ky/7nOuc2U/BZSCFIGp+I82F/rfprsVa/+Mk0sZ2F0tTvGNZ+gRO8B7C/HQ92beWine+/IDWDBbJUmbBN/hUNOGRyyStH34vfQeP3ZV4R61atXIu9Kefg1rIB/XRJciwso9nymLXmxbP+wxcCsVAxIKwfv1AZoDH96jN6rXr1SuVeowKsuFINrs+BSXATbc59JLU/XwCwdDMw7B/vUEpgHfQYZ7v9HCNar/2E55ynDpSwYrhXF4uKUeQiY0/Oy3kM555nCITcJgmvp0F30Yo8L9KpXL1X9E2XhkPoVBuYWwbmolKDOhmv+WHiXyGNkgbTRE1pOublXkRycCz+AfUoRzPdsgKJN1w/19KpXf7n6xlnCPikE/SkWdswrozDkNoZUfIWhFTYYWaPy4a6NkgSR2XAZXSOLIWUWcCv7FP1T7sH8wFZwp7ycxz971auXIm4AG+b77MFLEKLv7ULJMy0FefCsPAOv0t0YUrIMg0s+gVfxYrgVbIJLUSzsrl2F2ZZl4L7J/Pdp/956ca969UrEna0O41/HwSJ4F3in42Fz5Trsbt5Bv3u30e9uImyvnoV15GGY/LIA6kOZP1966pZ8r3r1n5eqhwZ0F/aB4ToHGK9zh/FPHjD60RE6H1tDaaA2cdy7mvFfI+BffksPNrEksu0AAAAASUVORK5CYII=';

    function buildImageUrl(imageryProvider, x, y, level) {
        var imageUrl = imageryProvider._imageUrlTemplate;

        imageUrl = imageUrl.replace('{x}', x);
        imageUrl = imageUrl.replace('{y}', y);
        // Google Earth starts with a zoom level of 1, not 0
        imageUrl = imageUrl.replace('{zoom}', (level + 1));

        var proxy = imageryProvider._proxy;
        if (defined(proxy)) {
            imageUrl = proxy.getURL(imageUrl);
        }
=======
        deprecationWarning('GoogleEarthImageryProvider', 'GoogleEarthImageryProvider was deprecated in Cesium 1.35, it will be removed in 1.37. Use GoogleEarthEnterpriseMapsProvider instead.');
>>>>>>> 500f9259

        return new GoogleEarthEnterpriseMapsProvider(options);
    }

    return GoogleEarthImageryProvider;
});
<|MERGE_RESOLUTION|>--- conflicted
+++ resolved
@@ -1,44 +1,10 @@
 /*global define*/
 define([
-<<<<<<< HEAD
-        '../Core/Credit',
-        '../Core/defaultValue',
-        '../Core/defined',
-        '../Core/defineProperties',
-        '../Core/DeveloperError',
-        '../Core/Event',
-        '../Core/GeographicTilingScheme',
-        '../Core/loadText',
-        '../Core/Rectangle',
-        '../Core/RequestScheduler',
-        '../Core/RuntimeError',
-        '../Core/TileProviderError',
-        '../Core/WebMercatorTilingScheme',
-        '../ThirdParty/when',
-        './ImageryProvider'
-    ], function(
-        Credit,
-        defaultValue,
-        defined,
-        defineProperties,
-        DeveloperError,
-        Event,
-        GeographicTilingScheme,
-        loadText,
-        Rectangle,
-        RequestScheduler,
-        RuntimeError,
-        TileProviderError,
-        WebMercatorTilingScheme,
-        when,
-        ImageryProvider) {
-=======
         '../Core/deprecationWarning',
         './GoogleEarthEnterpriseMapsProvider'
     ], function(
         deprecationWarning,
         GoogleEarthEnterpriseMapsProvider) {
->>>>>>> 500f9259
     'use strict';
 
     /**
@@ -61,500 +27,10 @@
      * });
      */
     function GoogleEarthImageryProvider(options) {
-<<<<<<< HEAD
-        options = defaultValue(options, {});
-
-        //>>includeStart('debug', pragmas.debug);
-        if (!defined(options.url)) {
-            throw new DeveloperError('options.url is required.');
-        }
-        if (!defined(options.channel)) {
-            throw new DeveloperError('options.channel is required.');
-        }
-        //>>includeEnd('debug');
-
-        this._url = options.url;
-        this._path = defaultValue(options.path, '/default_map');
-        this._tileDiscardPolicy = options.tileDiscardPolicy;
-        this._proxy = options.proxy;
-        this._channel = options.channel;
-        this._requestType = 'ImageryMaps';
-        this._credit = new Credit('Google Imagery', GoogleEarthImageryProvider._logoData, 'http://www.google.com/enterprise/mapsearth/products/earthenterprise.html');
-
-        /**
-         * The default {@link ImageryLayer#gamma} to use for imagery layers created for this provider.
-         * By default, this is set to 1.9.  Changing this value after creating an {@link ImageryLayer} for this provider will have
-         * no effect.  Instead, set the layer's {@link ImageryLayer#gamma} property.
-         *
-         * @type {Number}
-         * @default 1.9
-         */
-        this.defaultGamma = 1.9;
-
-        this._tilingScheme = undefined;
-
-        this._version = undefined;
-
-        this._tileWidth = 256;
-        this._tileHeight = 256;
-        this._maximumLevel = options.maximumLevel;
-        this._imageUrlTemplate = this._url + this._path + '/query?request={request}&channel={channel}&version={version}&x={x}&y={y}&z={zoom}';
-
-        this._errorEvent = new Event();
-
-        this._ready = false;
-        this._readyPromise = when.defer();
-
-        var metadataUrl = this._url + this._path + '/query?request=Json&vars=geeServerDefs&is2d=t';
-        var that = this;
-        var metadataError;
-
-        function metadataSuccess(text) {
-            var data;
-
-            // The Google Earth server sends malformed JSON data currently...
-            try {
-                // First, try parsing it like normal in case a future version sends correctly formatted JSON
-                data = JSON.parse(text);
-            } catch (e) {
-                // Quote object strings manually, then try parsing again
-                data = JSON.parse(text.replace(/([\[\{,])[\n\r ]*([A-Za-z0-9]+)[\n\r ]*:/g, '$1"$2":'));
-            }
-
-            var layer;
-            for (var i = 0; i < data.layers.length; i++) {
-                if (data.layers[i].id === that._channel) {
-                    layer = data.layers[i];
-                    break;
-                }
-            }
-
-            var message;
-
-            if (!defined(layer)) {
-                message = 'Could not find layer with channel (id) of ' + that._channel + '.';
-                metadataError = TileProviderError.handleError(metadataError, that, that._errorEvent, message, undefined, undefined, undefined, requestMetadata);
-                throw new RuntimeError(message);
-            }
-
-            if (!defined(layer.version)) {
-                message = 'Could not find a version in channel (id) ' + that._channel + '.';
-                metadataError = TileProviderError.handleError(metadataError, that, that._errorEvent, message, undefined, undefined, undefined, requestMetadata);
-                throw new RuntimeError(message);
-            }
-            that._version = layer.version;
-
-            if (defined(data.projection) && data.projection === 'flat') {
-                that._tilingScheme = new GeographicTilingScheme({
-                    numberOfLevelZeroTilesX : 2,
-                    numberOfLevelZeroTilesY : 2,
-                    rectangle : new Rectangle(-Math.PI, -Math.PI, Math.PI, Math.PI),
-                    ellipsoid : options.ellipsoid
-                });
-                // Default to mercator projection when projection is undefined
-            } else if (!defined(data.projection) || data.projection === 'mercator') {
-                that._tilingScheme = new WebMercatorTilingScheme({
-                    numberOfLevelZeroTilesX : 2,
-                    numberOfLevelZeroTilesY : 2,
-                    ellipsoid : options.ellipsoid
-                });
-            } else {
-                message = 'Unsupported projection ' + data.projection + '.';
-                metadataError = TileProviderError.handleError(metadataError, that, that._errorEvent, message, undefined, undefined, undefined, requestMetadata);
-                throw new RuntimeError(message);
-            }
-
-            that._imageUrlTemplate = that._imageUrlTemplate.replace('{request}', that._requestType)
-                .replace('{channel}', that._channel).replace('{version}', that._version);
-
-            that._ready = true;
-            that._readyPromise.resolve(true);
-            TileProviderError.handleSuccess(metadataError);
-        }
-
-        function metadataFailure(e) {
-            var message = 'An error occurred while accessing ' + metadataUrl + '.';
-            metadataError = TileProviderError.handleError(metadataError, that, that._errorEvent, message, undefined, undefined, undefined, requestMetadata);
-            that._readyPromise.reject(new RuntimeError(message));
-        }
-
-        function requestMetadata() {
-            var url = (!defined(that._proxy)) ? metadataUrl : that._proxy.getURL(metadataUrl);
-
-            var metadata = RequestScheduler.request(url, loadText);
-            when(metadata, metadataSuccess, metadataFailure);
-        }
-
-        requestMetadata();
-    }
-
-    defineProperties(GoogleEarthImageryProvider.prototype, {
-        /**
-         * Gets the URL of the Google Earth MapServer.
-         * @memberof GoogleEarthImageryProvider.prototype
-         * @type {String}
-         * @readonly
-         */
-        url : {
-            get : function() {
-                return this._url;
-            }
-        },
-
-        /**
-         * Gets the url path of the data on the Google Earth server.
-         * @memberof GoogleEarthImageryProvider.prototype
-         * @type {String}
-         * @readonly
-         */
-        path : {
-            get : function() {
-                return this._path;
-            }
-        },
-
-        /**
-         * Gets the proxy used by this provider.
-         * @memberof GoogleEarthImageryProvider.prototype
-         * @type {Proxy}
-         * @readonly
-         */
-        proxy : {
-            get : function() {
-                return this._proxy;
-            }
-        },
-
-        /**
-         * Gets the imagery channel (id) currently being used.
-         * @memberof GoogleEarthImageryProvider.prototype
-         * @type {Number}
-         * @readonly
-         */
-        channel : {
-            get : function() {
-                return this._channel;
-            }
-        },
-
-        /**
-         * Gets the width of each tile, in pixels. This function should
-         * not be called before {@link GoogleEarthImageryProvider#ready} returns true.
-         * @memberof GoogleEarthImageryProvider.prototype
-         * @type {Number}
-         * @readonly
-         */
-        tileWidth : {
-            get : function() {
-                //>>includeStart('debug', pragmas.debug);
-                if (!this._ready) {
-                    throw new DeveloperError('tileWidth must not be called before the imagery provider is ready.');
-                }
-                //>>includeEnd('debug');
-
-                return this._tileWidth;
-            }
-        },
-
-        /**
-         * Gets the height of each tile, in pixels.  This function should
-         * not be called before {@link GoogleEarthImageryProvider#ready} returns true.
-         * @memberof GoogleEarthImageryProvider.prototype
-         * @type {Number}
-         * @readonly
-         */
-        tileHeight : {
-            get : function() {
-                //>>includeStart('debug', pragmas.debug);
-                if (!this._ready) {
-                    throw new DeveloperError('tileHeight must not be called before the imagery provider is ready.');
-                }
-                //>>includeEnd('debug');
-
-                return this._tileHeight;
-            }
-        },
-
-        /**
-         * Gets the maximum level-of-detail that can be requested.  This function should
-         * not be called before {@link GoogleEarthImageryProvider#ready} returns true.
-         * @memberof GoogleEarthImageryProvider.prototype
-         * @type {Number}
-         * @readonly
-         */
-        maximumLevel : {
-            get : function() {
-                //>>includeStart('debug', pragmas.debug);
-                if (!this._ready) {
-                    throw new DeveloperError('maximumLevel must not be called before the imagery provider is ready.');
-                }
-                //>>includeEnd('debug');
-
-                return this._maximumLevel;
-            }
-        },
-
-        /**
-         * Gets the minimum level-of-detail that can be requested.  This function should
-         * not be called before {@link GoogleEarthImageryProvider#ready} returns true.
-         * @memberof GoogleEarthImageryProvider.prototype
-         * @type {Number}
-         * @readonly
-         */
-        minimumLevel : {
-            get : function() {
-                //>>includeStart('debug', pragmas.debug);
-                if (!this._ready) {
-                    throw new DeveloperError('minimumLevel must not be called before the imagery provider is ready.');
-                }
-                //>>includeEnd('debug');
-
-                return 0;
-            }
-        },
-
-        /**
-         * Gets the tiling scheme used by this provider.  This function should
-         * not be called before {@link GoogleEarthImageryProvider#ready} returns true.
-         * @memberof GoogleEarthImageryProvider.prototype
-         * @type {TilingScheme}
-         * @readonly
-         */
-        tilingScheme : {
-            get : function() {
-                //>>includeStart('debug', pragmas.debug);
-                if (!this._ready) {
-                    throw new DeveloperError('tilingScheme must not be called before the imagery provider is ready.');
-                }
-                //>>includeEnd('debug');
-
-                return this._tilingScheme;
-            }
-        },
-
-        /**
-         * Gets the version of the data used by this provider.  This function should
-         * not be called before {@link GoogleEarthImageryProvider#ready} returns true.
-         * @memberof GoogleEarthImageryProvider.prototype
-         * @type {Number}
-         * @readonly
-         */
-        version : {
-            get : function() {
-                //>>includeStart('debug', pragmas.debug);
-                if (!this._ready) {
-                    throw new DeveloperError('version must not be called before the imagery provider is ready.');
-                }
-                //>>includeEnd('debug');
-
-                return this._version;
-            }
-        },
-
-        /**
-         * Gets the type of data that is being requested from the provider.  This function should
-         * not be called before {@link GoogleEarthImageryProvider#ready} returns true.
-         * @memberof GoogleEarthImageryProvider.prototype
-         * @type {String}
-         * @readonly
-         */
-        requestType : {
-            get : function() {
-                //>>includeStart('debug', pragmas.debug);
-                if (!this._ready) {
-                    throw new DeveloperError('requestType must not be called before the imagery provider is ready.');
-                }
-                //>>includeEnd('debug');
-
-                return this._requestType;
-            }
-        },
-        /**
-         * Gets the rectangle, in radians, of the imagery provided by this instance.  This function should
-         * not be called before {@link GoogleEarthImageryProvider#ready} returns true.
-         * @memberof GoogleEarthImageryProvider.prototype
-         * @type {Rectangle}
-         * @readonly
-         */
-        rectangle : {
-            get : function() {
-                //>>includeStart('debug', pragmas.debug);
-                if (!this._ready) {
-                    throw new DeveloperError('rectangle must not be called before the imagery provider is ready.');
-                }
-                //>>includeEnd('debug');
-
-                return this._tilingScheme.rectangle;
-            }
-        },
-
-        /**
-         * Gets the tile discard policy.  If not undefined, the discard policy is responsible
-         * for filtering out "missing" tiles via its shouldDiscardImage function.  If this function
-         * returns undefined, no tiles are filtered.  This function should
-         * not be called before {@link GoogleEarthImageryProvider#ready} returns true.
-         * @memberof GoogleEarthImageryProvider.prototype
-         * @type {TileDiscardPolicy}
-         * @readonly
-         */
-        tileDiscardPolicy : {
-            get : function() {
-                //>>includeStart('debug', pragmas.debug);
-                if (!this._ready) {
-                    throw new DeveloperError('tileDiscardPolicy must not be called before the imagery provider is ready.');
-                }
-                //>>includeEnd('debug');
-
-                return this._tileDiscardPolicy;
-            }
-        },
-
-        /**
-         * Gets an event that is raised when the imagery provider encounters an asynchronous error.  By subscribing
-         * to the event, you will be notified of the error and can potentially recover from it.  Event listeners
-         * are passed an instance of {@link TileProviderError}.
-         * @memberof GoogleEarthImageryProvider.prototype
-         * @type {Event}
-         * @readonly
-         */
-        errorEvent : {
-            get : function() {
-                return this._errorEvent;
-            }
-        },
-
-        /**
-         * Gets a value indicating whether or not the provider is ready for use.
-         * @memberof GoogleEarthImageryProvider.prototype
-         * @type {Boolean}
-         * @readonly
-         */
-        ready : {
-            get : function() {
-                return this._ready;
-            }
-        },
-
-        /**
-         * Gets a promise that resolves to true when the provider is ready for use.
-         * @memberof GoogleEarthImageryProvider.prototype
-         * @type {Promise.<Boolean>}
-         * @readonly
-         */
-        readyPromise : {
-            get : function() {
-                return this._readyPromise.promise;
-            }
-        },
-
-        /**
-         * Gets the credit to display when this imagery provider is active.  Typically this is used to credit
-         * the source of the imagery.  This function should not be called before {@link GoogleEarthImageryProvider#ready} returns true.
-         * @memberof GoogleEarthImageryProvider.prototype
-         * @type {Credit}
-         * @readonly
-         */
-        credit : {
-            get : function() {
-                return this._credit;
-            }
-        },
-
-        /**
-         * Gets a value indicating whether or not the images provided by this imagery provider
-         * include an alpha channel.  If this property is false, an alpha channel, if present, will
-         * be ignored.  If this property is true, any images without an alpha channel will be treated
-         * as if their alpha is 1.0 everywhere.  When this property is false, memory usage
-         * and texture upload time are reduced.
-         * @memberof GoogleEarthImageryProvider.prototype
-         * @type {Boolean}
-         * @readonly
-         */
-        hasAlphaChannel : {
-            get : function() {
-                return true;
-            }
-        }
-    });
-
-    /**
-     * Gets the credits to be displayed when a given tile is displayed.
-     *
-     * @param {Number} x The tile X coordinate.
-     * @param {Number} y The tile Y coordinate.
-     * @param {Number} level The tile level;
-     * @returns {Credit[]} The credits to be displayed when the tile is displayed.
-     *
-     * @exception {DeveloperError} <code>getTileCredits</code> must not be called before the imagery provider is ready.
-     */
-    GoogleEarthImageryProvider.prototype.getTileCredits = function(x, y, level) {
-        return undefined;
-    };
-
-    /**
-     * Requests the image for a given tile.  This function should
-     * not be called before {@link GoogleEarthImageryProvider#ready} returns true.
-     *
-     * @param {Number} x The tile X coordinate.
-     * @param {Number} y The tile Y coordinate.
-     * @param {Number} level The tile level.
-     * @param {Number} [distance] The distance of the tile from the camera, used to prioritize requests.
-     * @returns {Promise.<Image|Canvas>|undefined} A promise for the image that will resolve when the image is available, or
-     *          undefined if there are too many active requests to the server, and the request
-     *          should be retried later.  The resolved image may be either an
-     *          Image or a Canvas DOM object.
-     *
-     * @exception {DeveloperError} <code>requestImage</code> must not be called before the imagery provider is ready.
-     */
-    GoogleEarthImageryProvider.prototype.requestImage = function(x, y, level, distance) {
-        //>>includeStart('debug', pragmas.debug);
-        if (!this._ready) {
-            throw new DeveloperError('requestImage must not be called before the imagery provider is ready.');
-        }
-        //>>includeEnd('debug');
-
-        var url = buildImageUrl(this, x, y, level);
-        return ImageryProvider.loadImage(this, url, distance);
-    };
-
-    /**
-     * Picking features is not currently supported by this imagery provider, so this function simply returns
-     * undefined.
-     *
-     * @param {Number} x The tile X coordinate.
-     * @param {Number} y The tile Y coordinate.
-     * @param {Number} level The tile level.
-     * @param {Number} longitude The longitude at which to pick features.
-     * @param {Number} latitude  The latitude at which to pick features.
-     * @return {Promise.<ImageryLayerFeatureInfo[]>|undefined} A promise for the picked features that will resolve when the asynchronous
-     *                   picking completes.  The resolved value is an array of {@link ImageryLayerFeatureInfo}
-     *                   instances.  The array may be empty if no features are found at the given location.
-     *                   It may also be undefined if picking is not supported.
-     */
-    GoogleEarthImageryProvider.prototype.pickFeatures = function(x, y, level, longitude, latitude) {
-        return undefined;
-    };
-
-    GoogleEarthImageryProvider._logoData = 'data:image/png;base64,iVBORw0KGgoAAAANSUhEUgAAALQAAAAnCAYAAACmP2LfAAAAAXNSR0IArs4c6QAAAARnQU1BAACxjwv8YQUAAAAJcEhZcwAADsIAAA7CARUoSoAAAAAHdElNRQfcDB4TJDr1mp5kAAAAGnRFWHRTb2Z0d2FyZQBQYWludC5ORVQgdjMuNS4xMDD0cqEAAB1zSURBVHhe7ZwHeFTFFsf/u+l9N70npOxuSAKEFFIhCSH0qhEQUHkgKCgWUFGBB6IoCAoo0ntooaRvEkIIBBBpoYSa3nvvfd+5u4sQUigPfMX8v2/Y3Tkzs3fv/d0z58zcgF69Ql1SY+MM1wQJem44ZeiJk8beEOqPwG6uC7ZqyElb9eo/JZEIkH2nRQkBIlNMauuPCS3uGN/kjkmNDghoskBAgzrZ2NLmf1+JwIKQpYsoxdmIV9+N07onCegzBPM9bOdmYKnazF6g/1N6UySPqSJzvCaaiLHtP8G/Phq+FRfgU5ogKWUXMLT6Mvzqr2BE40mMadqO8c3zMabBC6PqDDC8SlY60t9HByCLVTKu+ERmHr5TWI9wjVxEaOZivWo1pil8D1tZeWnLXv1l8iZ3PF2kjymiWRgvCoJv5U243IyAXcQq8A9Mg9W+4bDe6wv+kVGwCZkL+4Sf4ZR+BZ5VGQR3EkbWn8Hopm3wq54Lz2JD6ah/P21XGopQ9Qoc16jGSqVyTJWbQbUsibFXf42mihTwZpsvAtp3k0dOhFOSEH1+ngaDefrgjFCgFkxY8fCisCBvKgODzxRh9qslBFGfYmDGLbiV5mBwRRo8KtPhVBgPu8teMP7u73chD6kMRYRGBY5xqrFKqQwz5SdTbS/Qf5mmUYw8rf01CjHC4VP7AHZxO6E3qy9ZZCQNnio2rE/4o9/tkxiQUYp+KRXgx8XC5FsXcLz/hkCrDUU4pxLHuDVYpdwL9F+qqSJZKlPwenskfOoI5tN7YPCJGVme7wKYr5EBXzgYfW+mwTI0Gjrznaj2WW+I/y8dVPdDGLcKRzXrsEqlHO8oTKHaXqAZWe9hQXCi63NhHWYI3ilfWIW/YLjqL2JRiOFBJRz+LffhcPs09D+0J8vzn3zXdBnYnp8Mi6NboTWzH9X8fVc+DhDQodxqAroe36lU9AJNWr4cEAjNwI8OAC9cT1rbUfzwGeCfKiL7dGnNc+q1NiO80b4BY1oT4V6WDcsdc6j2xbyq4wMWrA9rQmeWFn36ey/jBaoPQ4hmLYI0G/AtAf22fC/QDols8ITrIYi/Bl6knbS2o3gRbxHQxQQ0k0S/gCa2v4OJovPwacqAQ1ICjL40klr+UrWoQbFBETo18jCpZsOoFODkvuCNJYoHW3QKXFEM7ETRcKfiQe8d6NVIFImXvg4skhY40mxnQYVRIIeA1qrHEc1GrFSpxFtP99AiFbDbNKDZpAzzGkVYVcvBuBJQEo/9/6C+dyjPitwLwak74D8V6Bfw0P5VShjXFoTR7TfhUZkL29M/wfATJan1lauWC3aDOgyaVDCuTgbf1bFkfmtkye1ogsK2asivLYfCglIoD8qCknI2NHuG4QSVGMgQyMbt0fioRYh9VYcRU7QX55uDcaHtFOJEsThMtmWtQgxsDodsWaC0c3ea3MzGBJEqxrfbYmzr6xjfPAeTmt5HQPO7eK1xDibUz8eY+k8xtHYJPCtXwvHOu7AXMrMTsF/TH8HajTis1YwVqpWY0TXQDKy1OpBr5EJA52Fukxx+bmKxtjWx2DuaWawNlZD5qhzyo9KhpHAbKpJO/6t65UCPbPHA2PYrGNacgkElabCJJDev/MpDhUKKnuq44LRoYEK1IiswkS1zYCfk5y+F0qjvoTwqBOof34dGeAnUL1ZCLboEnJ9zoe0QD/Nuj00UBVXRabzVLETM3S0ICfwA8yc7Y6C3ANYbZsA7aQ1W1xzEfZEQ6dT2BkG9pP4ouo7jGE1u42JS20QMrzkCr4xwuN4+AM+cYII3EaNar2J86zmMrP8DHulCON4NhU3YWuhOYy6SZENpH9cfx7WacFC7BSvUqjBDsRPQIiugURvazeqYVaqAw6dYrJ9WQy7gayj4nYDy3HtQOVQGpYRqKEWXQf2HdGha/AFdae9Xr4czz0ubISRA75ECbSut7agegO75OLxpahze8j5GtifBpzEDLiV30Dd2mNT6StWiCbVmLt5rUkBQCEt2zWzIMSA8HgrIBkLD+Sp0jhHISYXQ/KMYukfvQ3fQxq68XCTBHId/tMTg7LV1CFs4BszJ6hBarBgHlcRv8H7tbuSKQpFPYGe0BmND+nZ0npECaPKf0r4UIxsuoF/IMpitsAVnrA4s15uh3x8fwLXkLobUZGJIXTqcUzbDaJE5FAVq0t4S7dEcjqMEc6B2K5arVWN6Z6AbdOmm5mJelQKOHWSxF44Cy4CqxW0s6RwchCovFRohdGNfLgX3WiZ0N4aD++y7jfwYJUrAPCle/ZjKV+BFTSegrGAZIm3QjXhBytTWB3zhByzryMUU986jz16wD+96ijCNUIAgmkc3tS6G7GERjCbgR82B4OTbEESqIiCIcqsIYzoGGyrBEMSmgh8xBoIIAR2fAHZhj8Z9DOhl9FHeKkSDvn809fuc+iyCddRYaiOZBTvIt1YJfs0b4N+WDO+GHPLQN2Ab7S61vjJV60C9SRPvNSqzTpxlyQfS1dGUmjppK7gW16B/LhN6abnQu5cDwzO3YNhhqqK4WJY887sEdGzWFpxfOxmDpKZOOvgWFB8sx9L6nShvP4FyUQjKGg5gScpGKEqbUE7RxiGYv6QQ4zIG/r4D2m88sjEy/EIW/a6+TQ4gHe5VhXCvy4JL7gLYnesI2i6t4Tii04r92u1YKt767gB0ozrkGzmY26zEOh7Hkt+kAKhLTX9qOVVdg9aoNOjcToR+wUVKLYKgN0Zq7l7884wn9CKgr4AfWw/B6SwqKQRKOdXVghe9CpbherASSjtIpGpxRIHFjwygNreoXy0lb+lU7lHJBP9kPcGXQnBNghUB/Lh44fbUp5JA+5Hs71LbPPLCVRDEJZDNGIJgeQI6mG6KegKzldq1U7tGKjQmHR8vwl86kgRoAQN0xBw6ztn0nQ/ocxEdQ7L4d/BjG6g+m8aZTL/xsXPuW82Fb8t+DG1Ox5D6XAwqvQ67OA+p9ZWoUQPsei78mjSwNU9GLmEzVGZJTd3qFPTn3YZhXgYMMjNhlHsDxms/hNWfoUdrNPgEc2h7BG5d/Bo7Blt0BuNxXf4MVmXrkdRyEHWiY6hr2oc7mevRX2wc18gioEeI1+N9a+/CNnImVAZ0mhEoNOPAJT8MHjUF8KTiWhqHgbfMpVaJdhLQh3XasU9bJAZ6ekeg6zQwgEKuLSWysmd3QGmatLqD8qDNug3dCX/AIPk4jGr2wDB/JXTmkan70IvmZTY/rB9BdZlKLkG0lG0d5klAObKsw1+jzyFiWPnRawiaDrMYwTyMwMwh220WP2IWFVfqN4CKO8E3n0C6R/ZUej9Y2kUiMdDRFTRePH3nA3q/m7xpAEtAXl0QrkTwscnmS/3eptdzNEYevZLnZ5booqk8tuYs9tAny+n1LL1mghezlcULH0VtHamOZhvhIvoNOXQsd2EZIbluYnlWaMO75TCFG9kYXJ8H14o76H/10Z3yClSrCm6jGtbWK7LC7kIlYRfUmY2XHnUa+mbXYRSfCuNCptyE6b1jMBD/EPKwchQPLxGdxOWWI8iKXYBPqLozgI8pfA5YBWvxbfMeNLUfRmPTLjRnr8YKsdGvRQ5j2zZTSSRQ78H+7GhxfScFAINypsG9ukDspZ0LKKE+O0pqlGi71ggcIqD3dga6RhFKjSqYT+VEFkvu/E9Q+HNWKaE2VVDgVkPFqwAaay5CN3En9M59BM2vfKDs7AvljjPGE5LlharQdL+LoCmhOHU0rIUyD+NgVTOa+q2iVQiIcAKpHtbhXuJOjPqeVCRYThNE6VTvKNs3hM3cHGIxntxKyCbP7Erj1lHZJbVIJAG6iiCroZCAPGukvOyASJbvCgoaAoKoAQ1kHcGC7nmZDkmhBR2PfSQLtkcl4zCSAE2eO6qExYuYxrE4KqdvelBiM4+ncYQy1IY8d0wbhUSLJAZGbsUceNYdwJCGPAyuy4NbZToG3JoO1Qk9AvHvqF4ejo0KCKlisyl04Jw+AE1ma71HRUJP+QqM1t2HcVEyTEoSYVYQCuN3HenCt4XDhGA+KorAnYZ9KIj5ELOl3XpU/k/wrt+OmraDaG7cjpacbxFvYAAZDG5Vw/DWCxjRdp+ATsWAS6+D69H1+XDNsoVb1T06b0VwzCmBIOYdqUWibTojcFBH1CXQctBtUcA6Oh/RmVC4sBmKA5j6erC1qqE4sRpqG25A43QIOHuXgvOmP5R4ZH6m5UY2L9SSLjZ5sKjjsI/o8olH8ngjCZoSgmw9DMIl3t42Up0g+pq89/sEjLK47knZhSkSuDepJP4JOyNJyEFAR8VQKMOR1nbWM69yxNJYwh+VLE90ffPyxLE3EwL9Jq0huWQqwL1iA7zq8+FVl0+epgBO6T+gb2TH+OglqgastxtZrNNlkLt8E5oJx6HZdab7mFZBk3UZRjMewCT7HkzLfodZxREYr5sBjiIBPYiAPt8ehvSGPSg5vwjzpd16VNkmmDTswp22QDTXbkJrxhJkzHGDFoUQmvBpvo2hrZl0TnLhlLIYfUO7nt7dSg3hURcP1/JiDEgphuXBqVKLRFsfA3oJAf3mI6Cr2OjTwGYdqWGzzmZD6WoYVCfehdqsZKjuuwS1oB1Q+5piHac3oaxBzZ9vLZ4nHEeesoXg6niDPSYWP9yUgD5PHu48eKE64krHcErchHIEuRysTpAXjObQWIYEHiV4EQYEojp5aEoyY+IIpOQugKYYOnIdJXrdJ63PtWwXMQM6m6SVT4gfZkbHV0XHsVtaQ3K8yoJr0YfwoHDDq5ZiQSqDik/B4Q9taYtn18gyNia1qGJsmTrGlUjK2FJ1jCjRwOASDnkxDvN95ZD/og5yl0qgfCMJ2leDoeksHaFHXYOJVyrMkm/DrPwMzGr2wmjnLGipthyHL0W7t9pDkduwF2U3lmGFtvbTdyirt0OreT+iWwPRUrUBbSkLkT/fCUZwKVYikBMwpDlPXNzLwuAQ2rWX8KzUh2dDDJyLSmB7/S5Mf3WRWiR6CPSezkCXQs6qBnLCKsheyoXqnTCoL9oOFd9/Qtl9KJT6UJMX3/zhCz8iuCjhiviSYtMx3ZTJBN8lCE7eIRgF0p6krRRaRBDskTTGySBKws5SuUjJHYUiMQdpzCUE0Q3y5MnSDhJJQg5JUvjSgO5hHZofaioGmvc40IycMgbRtJktjgOZ5Ma9irzSg46xYHcaVEZevkgBHqUWGFK+FENKQ+BdGAq/wiMYWbwHI6h4FwTDOes0BMKFMHxPNg9qn1dANakYanfuQSs5FJoTpaP1qBswsSGgb9+EeUU0Af0LDH4dBhXlmv3wajuOpPYQFDcEojxtNQ6sn9ZzUsiofjfUWg/iYOt+tJatRtvN95DqZgxNuKTKwLV4Jdyqc8Wz1uCGTLjmDIVDQqewQ8anwpJi6GsYkF4Ey2O/QvsfXKlJIgboAwT07s5AZ0G1TylUIsuhdKMI6vcuQ3PVAqg+9UZ8JvGEywiuNoIwD4IzaV2X+HSa1otgE3+NwJImVkycG0kx8snfyUZJW+QFApeSu+hN9BpIn6n+ZBp9bqDv+C8Fum+8IpzzJNOmR3UhTaGFcC07iAHXmamuZw28C/S/aIt+CcthF7+ToN0EQdhqOFzcBu/Sm/ApvAGX3DzYXIiF9jtWTJf74L6ZC83UfGg8SId2xnloSZKxp+gWjC0J6KSrMK8KhmnlSugtInpkCzaBV78Hl5oPoaLpECrLt+Bi4jfgS7t1q+YDUGsPwj5KDFsLlqD97JuIpmpZmP+TftM1ezjlxsOllM4H3eReDWHwKrOBW84jqMeK5OBTv4Bu6HxxgqU1s/N3MkAHSoH+ioCe+gjoJHB0s8ENLID6/UJo3E+GVlwoNEwY278tXhR50RhmeexzgmM8JXjdF36MHwEoiXn70Csv6gxBm8PiRc6gJFD1HDzFpq1cP0omo5QJZAfqQzH0f6uHZjQgeR4cC/IJZCnUtSkYVPAWBiX2/CdU/S7Ql+9TgtFCTaiP0qAEXA2yRsqwuzECziWZcM4tgv2DSljF7ID+l+JNh9+hY38HuvcYmLOhk5EEnVPfQOmpW+33YGaXhj53E2BWuxvGebOh5cPUX/sWSgXrsa9mB2qaDqCK4C7I2IA3jn8u7tat2g6D034MIbWb0fZgHlr2DscXUhNNuYdkYRPrg/7JiXDMLYBrZS6GNEZgVJM/JjWY4I16G4xr/BCDq2nKjjoAvY+Zpwo7eXBskQK9Swr0lEdAn4a2wk3o/DMNWmn54KYUQIuZsebGQuXFQ42H4kfNk4QckSOkNZ1lGkGAUoInOKkAm2jJsVtH+om9Nj9ytZxNcNdhljXByo+JJXj/i4G2u2xM02YInPJLxFB7VudTPH0ZHkWu0hbPpwHpfnAszoFDVgVsb1fDMmoL9L8S7wTFQE/1AvR33oB+QSp0czKgl34B2iO9uwJCKib5SGaZjbqLPlkhMG1YDr1gQyioSs24vQTDitagsnIL6loCUVu9C2EJK9FjYtsWBNP2Q7hb9A155zdwY5mTeGexo0w32hEcy2F7JQaOqZfgk38KY6rDMKFBiGHNt+iGPgCNYd0/s/sbAb2fgN5JQC9Wq8bkR0AzioOOx3Xo30mGbnY+tNMKoJOQCm03qfnFxRf6E1yUFAqZJcyuZRWuQmB+TWHJcgJfkjPxImcSSIUsXviMx/O9DvqfALrPDjb6nhuBAWkZ5JFKKTYuIqhz4FUdAo9CGwzO7Ra2LjUg0w9OxdlwyKxAXzHQm8lDi4HeAT1WMPSHnYXR7aswKE6Gfl4K9PdfgZ6+uG8XSmMbKyXD/LsEmFduglH2NHA7rA3Hvg+Ve1/gYO4KNFRvQUPLQVRU7MG4yn1dJ4eiULAo3JhW9xsa77+Hml8GY8FQ425uAM5wRRivNoPlTjs4XhoH35oLGFZ/S/wglyDkbWmrrsUAvY+A3kHlSwJ6ihKzCvLnuQyElmIs9LdfhmHxA+jn5kI3jcrRFOjxU6DTbTx9DybsOBh0f034EeYEVyaFD0IYhnQ9y1pTIsiPvU5AnKYkUBL78yKmQhDLgDRPSWtPp/HFkFtHqFCfRBr73wX67qsD+qFsEubCnqKBAZllcCkkT12RjSHVMfApH0bJXfcH+aQGZg6FU1EWeeoK2NwgoMM3Q++zP/fq/Smf2g392ZEwzk2Acfl9GBHURmuSYPyn132oHBizH8B8wjX0SadQI2cWtOZZQbHTdEgRn8XN93EiczFayn5GU3Mg7lJMPab5SEeoCWZZ0TF4Ne/A/ZSPUbXdDz9Qdddrrk/KtcwR7jX34VXDzGCFGFT0GzyLu922x069kdiv145tOu34jlOHBWoz4arUAZQt0LYOhmFcHJ2H6zAsYnZDc2FwKhv60+m9UQrLUJ4hSYQAVhpM1O6jj30EDD33Q6frZyoY8cMVaWZZR560kuB5V9H6iVUas+Py5L1/IHsT2ZldR4nEkMdkUd8Y8tYd43mLIMhYhenDWvgjQSQiGFOkiEv0rEAzK2u8yG10M2WwBWFdb6q9NKDNd6rCOuYD9L2VI/57QMfcEniU5cCnJgG+lR9haAnz4MzT5ZjmA4e8HBqnGtYXamF+nK7bpx0uwHxoqGyE3sKD5HHjYVJ1C6Z5qTD5Ph2G1hnQEV/0LBhxU2E+4yYsbgTCJGsuNBfYQrnjA0CPxDo2CRYJ0xGesgD1ZWvQ3LQbKeSJ54uC0UcUDVVRGExFR/FB2y7cSf4C+Zv9sXSUeQ9P2z2pQdnmBHQsPKqKqFCyWJsM75o1GMw8O/iEhFZs/KK9CD9wRfhCTYTP1dqwnBOHrQYz8IuuH5ZxxI/MLQZH5kfoeu6D4cVQGNecgXHFbRgXZsD4Xg5MjqfDeE0KTBbRDLXsLiwOR8HkxCJoOs+Eavdr08ZBBGdYP7rYzAZILsH3LYUYtgSsAXlYRwLqW0r8Ksl2id4/Onaz47IE+kayUfwddYhsgwkqXRrLgOpHEuyhVF9B7ytoTAL//qNjeFagGfGEi5nvYPEifqOx/ek4p1J/8aKBWC8N6Icy2+oL6zOhECTmw46SuoHZpXBn/pK7/DK8K1bCp3Q0vAv7wqfIBD55OuS9teFVYASPfAFccseThw+E4Ho5LOMqYB6ZCeOdK6H1bleJH2sOOPZradqlC3otDqY5F2GafQmmCZdgFnMBZteEML2yCnprh0CZWVp66gbDuD5Q2uSLUacm43jSB0gq+h55JeuRX7wRqUUbkJL8DS4GTcPqCdZgduZ6XiZjgvcp9fIY3aAH/yY+3KvcMDBjLSXQBXDML4VbaQG8a9PgUxcOzyIneKY/Or6FHDO8q7INY+RiMFJaJijE4i2VeEylej/FDs99TAPH8Dvofv8bDK/vhVHxMRhX0W+vOgXTijiY5UXANGkNnYeRUGN2VrsPNx6XVaQNgRNM03sBgUjeOKJJ/Cr+LNzFsg61YB5/elyKtic0qM031CaZAG0gqJnVEuYBIoI49gy9D6DXrQR3GoU2j3YE+WE2FI9TGBG1FLywnhNbPt1Y/OhY+o5iGqsGNmdLaVxfqZUB+g0Iztwi2AOkNZ3FCzOm30bHeHK9tKYHKfPZMFhlAtM9c2EpjALv93zY3qlE/8xyOOUVUTiSBrfy83CvDIdbRZC4uJSGwzHzd0qgkmEVfRnGW/dC79vPobtkFLRmm0HDpVt43MnrzoOm/dfQeeOf0P3wB+guJogXrIDuhHfAsdOFbKdQ5GkaYQbNNYNht2c8/AOnYNKB6Ri//Q14zRwIuohdPC76pCbWKGFCkx9GNC7B0NZD8CiJh8Odi7A59zud7EuwvU4hVUYZBhUXwqsqA56V0RiUM1Dam36UoiyFuprQhc6fRZuKKhV5+rcLKD2hrPQ+NPsvgNb0j6C9eCG0v/kU2l9/BK0ZM8EdRJQ833noG8Qib6lDkA0lYD6i8GIJlffZ/IhhbJtQjW4TP164EiWWztTnH9T+a4L/MxpjAn02hWWYDAQnefSZzm7Io7zDOpiSzGh3grwPwd3zDccPZdH4phBEkXcWBrD4wlE07qObw5pmBUGsK43T/YPfgmAFWEe5U2EeCXhGcV5nQ3u2KrTf6w+jdTNhtud7mB/ZC4vg43QAwbAMDYLF0e3os+8HGP80D7oLx0F9dD+oj9AGZ4Y85K0Yj/Vs3kQiFgeybFPIySiDzdwAz9O3JzHjPNtYk8gjv948FOOatlGodR0Dk07Bau9n0F8wFBp+luBO1CXeuDD51Q3830PRP7UIzgUlcC0vhHPRSdic6eI53ecT3W0sKyjI2EFRxhzyz3sOO8voBkEUTclYhAyshCwr642PR79diwlbBOEs8vLMFjgbbuelhpeoz5rEDxsNNl/+9ON5RWJOLsXCysQdh5IhWWbzhUmoel6v/l/RxGpZTKgbh3EtEZQMp5AX2ASd2f3AVu7695ky/7nOuc2U/BZSCFIGp+I82F/rfprsVa/+Mk0sZ2F0tTvGNZ+gRO8B7C/HQ92beWine+/IDWDBbJUmbBN/hUNOGRyyStH34vfQeP3ZV4R61atXIu9Kefg1rIB/XRJciwso9nymLXmxbP+wxcCsVAxIKwfv1AZoDH96jN6rXr1SuVeowKsuFINrs+BSXATbc59JLU/XwCwdDMw7B/vUEpgHfQYZ7v9HCNar/2E55ynDpSwYrhXF4uKUeQiY0/Oy3kM555nCITcJgmvp0F30Yo8L9KpXL1X9E2XhkPoVBuYWwbmolKDOhmv+WHiXyGNkgbTRE1pOublXkRycCz+AfUoRzPdsgKJN1w/19KpXf7n6xlnCPikE/SkWdswrozDkNoZUfIWhFTYYWaPy4a6NkgSR2XAZXSOLIWUWcCv7FP1T7sH8wFZwp7ycxz971auXIm4AG+b77MFLEKLv7ULJMy0FefCsPAOv0t0YUrIMg0s+gVfxYrgVbIJLUSzsrl2F2ZZl4L7J/Pdp/956ca969UrEna0O41/HwSJ4F3in42Fz5Trsbt5Bv3u30e9uImyvnoV15GGY/LIA6kOZP1966pZ8r3r1n5eqhwZ0F/aB4ToHGK9zh/FPHjD60RE6H1tDaaA2cdy7mvFfI+BffksPNrEksu0AAAAASUVORK5CYII=';
-
-    function buildImageUrl(imageryProvider, x, y, level) {
-        var imageUrl = imageryProvider._imageUrlTemplate;
-
-        imageUrl = imageUrl.replace('{x}', x);
-        imageUrl = imageUrl.replace('{y}', y);
-        // Google Earth starts with a zoom level of 1, not 0
-        imageUrl = imageUrl.replace('{zoom}', (level + 1));
-
-        var proxy = imageryProvider._proxy;
-        if (defined(proxy)) {
-            imageUrl = proxy.getURL(imageUrl);
-        }
-=======
         deprecationWarning('GoogleEarthImageryProvider', 'GoogleEarthImageryProvider was deprecated in Cesium 1.35, it will be removed in 1.37. Use GoogleEarthEnterpriseMapsProvider instead.');
->>>>>>> 500f9259
 
         return new GoogleEarthEnterpriseMapsProvider(options);
     }
 
     return GoogleEarthImageryProvider;
-});
+});