--- conflicted
+++ resolved
@@ -32,12 +32,9 @@
         './OrthographicFrustum',
         './PerspectiveOffCenterFrustum',
         './FrustumCommands',
-<<<<<<< HEAD
         './Primitive',
-        './Appearance'
-=======
+        './Appearance',
         './SunPostProcess'
->>>>>>> 4d49fe06
     ], function(
         CesiumMath,
         Color,
@@ -71,12 +68,9 @@
         OrthographicFrustum,
         PerspectiveOffCenterFrustum,
         FrustumCommands,
-<<<<<<< HEAD
         Primitive,
-        Appearance) {
-=======
+        Appearance,
         SunPostProcess) {
->>>>>>> 4d49fe06
     "use strict";
 
     /**
@@ -455,7 +449,6 @@
         }
     }
 
-<<<<<<< HEAD
     function executeCommand(command, scene, context, passState) {
         if ((typeof scene.debugCommandFilter !== 'undefined') && !scene.debugCommandFilter(command)) {
             return;
@@ -479,7 +472,8 @@
             scene._debugSphere.update(context, scene._frameState, commandList);
             commandList[0].colorList[0].execute(context, passState);
         }
-=======
+    }
+
     function isSunVisible(command, frameState) {
         var occluder = (frameState.mode === SceneMode.SCENE3D) ? frameState.occluder: undefined;
         var cullingVolume = frameState.cullingVolume;
@@ -496,7 +490,6 @@
                   !command.cull ||
                   ((cullingVolume.getVisibility(command.boundingVolume) !== Intersect.OUTSIDE) &&
                    (typeof occluder === 'undefined' || occluder.isBoundingSphereVisible(command.boundingVolume)))));
->>>>>>> 4d49fe06
     }
 
     function executeCommands(scene, passState) {
@@ -755,12 +748,9 @@
         this._primitives = this._primitives && this._primitives.destroy();
         this.skyBox = this.skyBox && this.skyBox.destroy();
         this.skyAtmosphere = this.skyAtmosphere && this.skyAtmosphere.destroy();
-<<<<<<< HEAD
         this._debugSphere = this._debugSphere && this._debugSphere.destroy();
-=======
         this.sun = this.sun && this.sun.destroy();
         this._sunPostProcess = this._sunPostProcess && this._sunPostProcess.destroy();
->>>>>>> 4d49fe06
         this._context = this._context && this._context.destroy();
         return destroyObject(this);
     };
