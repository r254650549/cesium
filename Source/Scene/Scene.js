--- conflicted
+++ resolved
@@ -1,2551 +1,3 @@
-<<<<<<< HEAD
-import BoundingRectangle from '../Core/BoundingRectangle.js';
-import BoundingSphere from '../Core/BoundingSphere.js';
-import BoxGeometry from '../Core/BoxGeometry.js';
-import Cartesian3 from '../Core/Cartesian3.js';
-import Cartesian4 from '../Core/Cartesian4.js';
-import Cartographic from '../Core/Cartographic.js';
-import clone from '../Core/clone.js';
-import Color from '../Core/Color.js';
-import ColorGeometryInstanceAttribute from '../Core/ColorGeometryInstanceAttribute.js';
-import createGuid from '../Core/createGuid.js';
-import CullingVolume from '../Core/CullingVolume.js';
-import defaultValue from '../Core/defaultValue.js';
-import defined from '../Core/defined.js';
-import deprecationWarning from '../Core/deprecationWarning.js';
-import destroyObject from '../Core/destroyObject.js';
-import DeveloperError from '../Core/DeveloperError.js';
-import EllipsoidGeometry from '../Core/EllipsoidGeometry.js';
-import Event from '../Core/Event.js';
-import GeographicProjection from '../Core/GeographicProjection.js';
-import GeometryInstance from '../Core/GeometryInstance.js';
-import GeometryPipeline from '../Core/GeometryPipeline.js';
-import Intersect from '../Core/Intersect.js';
-import JulianDate from '../Core/JulianDate.js';
-import CesiumMath from '../Core/Math.js';
-import Matrix4 from '../Core/Matrix4.js';
-import mergeSort from '../Core/mergeSort.js';
-import Occluder from '../Core/Occluder.js';
-import OrthographicFrustum from '../Core/OrthographicFrustum.js';
-import OrthographicOffCenterFrustum from '../Core/OrthographicOffCenterFrustum.js';
-import PerspectiveFrustum from '../Core/PerspectiveFrustum.js';
-import PerspectiveOffCenterFrustum from '../Core/PerspectiveOffCenterFrustum.js';
-import RequestScheduler from '../Core/RequestScheduler.js';
-import TaskProcessor from '../Core/TaskProcessor.js';
-import Transforms from '../Core/Transforms.js';
-import ClearCommand from '../Renderer/ClearCommand.js';
-import ComputeEngine from '../Renderer/ComputeEngine.js';
-import Context from '../Renderer/Context.js';
-import ContextLimits from '../Renderer/ContextLimits.js';
-import DrawCommand from '../Renderer/DrawCommand.js';
-import Pass from '../Renderer/Pass.js';
-import RenderState from '../Renderer/RenderState.js';
-import ShaderProgram from '../Renderer/ShaderProgram.js';
-import ShaderSource from '../Renderer/ShaderSource.js';
-import BrdfLutGenerator from './BrdfLutGenerator.js';
-import Camera from './Camera.js';
-import Cesium3DTilePass from './Cesium3DTilePass.js';
-import Cesium3DTilePassState from './Cesium3DTilePassState.js';
-import CreditDisplay from './CreditDisplay.js';
-import DebugCameraPrimitive from './DebugCameraPrimitive.js';
-import DepthPlane from './DepthPlane.js';
-import DerivedCommand from './DerivedCommand.js';
-import DeviceOrientationCameraController from './DeviceOrientationCameraController.js';
-import Fog from './Fog.js';
-import FrameState from './FrameState.js';
-import GlobeDepth from './GlobeDepth.js';
-import InvertClassification from './InvertClassification.js';
-import JobScheduler from './JobScheduler.js';
-import MapMode2D from './MapMode2D.js';
-import OctahedralProjectedCubeMap from './OctahedralProjectedCubeMap.js';
-import PerformanceDisplay from './PerformanceDisplay.js';
-import PerInstanceColorAppearance from './PerInstanceColorAppearance.js';
-import Picking from './Picking.js';
-import PostProcessStageCollection from './PostProcessStageCollection.js';
-import Primitive from './Primitive.js';
-import PrimitiveCollection from './PrimitiveCollection.js';
-import SceneMode from './SceneMode.js';
-import SceneTransforms from './SceneTransforms.js';
-import SceneTransitioner from './SceneTransitioner.js';
-import ScreenSpaceCameraController from './ScreenSpaceCameraController.js';
-import ShadowMap from './ShadowMap.js';
-import StencilConstants from './StencilConstants.js';
-import SunLight from './SunLight.js';
-import SunPostProcess from './SunPostProcess.js';
-import TweenCollection from './TweenCollection.js';
-import View from './View.js';
-import GlobeTranslucency from './GlobeTranslucency.js';
-
-    var requestRenderAfterFrame = function (scene) {
-        return function () {
-            scene.frameState.afterRender.push(function() {
-                scene.requestRender();
-            });
-        };
-    };
-
-    /**
-     * The container for all 3D graphical objects and state in a Cesium virtual scene.  Generally,
-     * a scene is not created directly; instead, it is implicitly created by {@link CesiumWidget}.
-     * <p>
-     * <em><code>contextOptions</code> parameter details:</em>
-     * </p>
-     * <p>
-     * The default values are:
-     * <code>
-     * {
-     *   webgl : {
-     *     alpha : false,
-     *     depth : true,
-     *     stencil : false,
-     *     antialias : true,
-     *     powerPreference: 'high-performance',
-     *     premultipliedAlpha : true,
-     *     preserveDrawingBuffer : false,
-     *     failIfMajorPerformanceCaveat : false
-     *   },
-     *   allowTextureFilterAnisotropic : true
-     * }
-     * </code>
-     * </p>
-     * <p>
-     * The <code>webgl</code> property corresponds to the {@link http://www.khronos.org/registry/webgl/specs/latest/#5.2|WebGLContextAttributes}
-     * object used to create the WebGL context.
-     * </p>
-     * <p>
-     * <code>webgl.alpha</code> defaults to false, which can improve performance compared to the standard WebGL default
-     * of true.  If an application needs to composite Cesium above other HTML elements using alpha-blending, set
-     * <code>webgl.alpha</code> to true.
-     * </p>
-     * <p>
-     * The other <code>webgl</code> properties match the WebGL defaults for {@link http://www.khronos.org/registry/webgl/specs/latest/#5.2|WebGLContextAttributes}.
-     * </p>
-     * <p>
-     * <code>allowTextureFilterAnisotropic</code> defaults to true, which enables anisotropic texture filtering when the
-     * WebGL extension is supported.  Setting this to false will improve performance, but hurt visual quality, especially for horizon views.
-     * </p>
-     *
-     * @alias Scene
-     * @constructor
-     *
-     * @param {Object} [options] Object with the following properties:
-     * @param {Canvas} options.canvas The HTML canvas element to create the scene for.
-     * @param {Object} [options.contextOptions] Context and WebGL creation properties.  See details above.
-     * @param {Element} [options.creditContainer] The HTML element in which the credits will be displayed.
-     * @param {Element} [options.creditViewport] The HTML element in which to display the credit popup.  If not specified, the viewport will be a added as a sibling of the canvas.
-     * @param {MapProjection} [options.mapProjection=new GeographicProjection()] The map projection to use in 2D and Columbus View modes.
-     * @param {Boolean} [options.orderIndependentTranslucency=true] If true and the configuration supports it, use order independent translucency.
-     * @param {Boolean} [options.scene3DOnly=false] If true, optimizes memory use and performance for 3D mode but disables the ability to use 2D or Columbus View.
-     * @param {Number} [options.terrainExaggeration=1.0] A scalar used to exaggerate the terrain. Note that terrain exaggeration will not modify any other primitive as they are positioned relative to the ellipsoid.
-     * @param {Boolean} [options.shadows=false] Determines if shadows are cast by light sources.
-     * @param {MapMode2D} [options.mapMode2D=MapMode2D.INFINITE_SCROLL] Determines if the 2D map is rotatable or can be scrolled infinitely in the horizontal direction.
-     * @param {Boolean} [options.requestRenderMode=false] If true, rendering a frame will only occur when needed as determined by changes within the scene. Enabling improves performance of the application, but requires using {@link Scene#requestRender} to render a new frame explicitly in this mode. This will be necessary in many cases after making changes to the scene in other parts of the API. See {@link https://cesium.com/blog/2018/01/24/cesium-scene-rendering-performance/|Improving Performance with Explicit Rendering}.
-     * @param {Number} [options.maximumRenderTimeChange=0.0] If requestRenderMode is true, this value defines the maximum change in simulation time allowed before a render is requested. See {@link https://cesium.com/blog/2018/01/24/cesium-scene-rendering-performance/|Improving Performance with Explicit Rendering}.
-     *
-     * @see CesiumWidget
-     * @see {@link http://www.khronos.org/registry/webgl/specs/latest/#5.2|WebGLContextAttributes}
-     *
-     * @exception {DeveloperError} options and options.canvas are required.
-     *
-     * @example
-     * // Create scene without anisotropic texture filtering
-     * var scene = new Cesium.Scene({
-     *   canvas : canvas,
-     *   contextOptions : {
-     *     allowTextureFilterAnisotropic : false
-     *   }
-     * });
-     */
-    function Scene(options) {
-        options = defaultValue(options, defaultValue.EMPTY_OBJECT);
-        var canvas = options.canvas;
-        var creditContainer = options.creditContainer;
-        var creditViewport = options.creditViewport;
-
-        var contextOptions = clone(options.contextOptions);
-        if (!defined(contextOptions)) {
-            contextOptions = {};
-        }
-        if (!defined(contextOptions.webgl)) {
-            contextOptions.webgl = {};
-        }
-        contextOptions.webgl.powerPreference = defaultValue(contextOptions.webgl.powerPreference, 'high-performance');
-
-        //>>includeStart('debug', pragmas.debug);
-        if (!defined(canvas)) {
-            throw new DeveloperError('options and options.canvas are required.');
-        }
-        //>>includeEnd('debug');
-        var hasCreditContainer = defined(creditContainer);
-        var context = new Context(canvas, contextOptions);
-        if (!hasCreditContainer) {
-            creditContainer = document.createElement('div');
-            creditContainer.style.position = 'absolute';
-            creditContainer.style.bottom = '0';
-            creditContainer.style['text-shadow'] = '0 0 2px #000000';
-            creditContainer.style.color = '#ffffff';
-            creditContainer.style['font-size'] = '10px';
-            creditContainer.style['padding-right'] = '5px';
-            canvas.parentNode.appendChild(creditContainer);
-        }
-        if (!defined(creditViewport)) {
-            creditViewport = canvas.parentNode;
-        }
-
-        this._id = createGuid();
-        this._jobScheduler = new JobScheduler();
-        this._frameState = new FrameState(context, new CreditDisplay(creditContainer, ' • ', creditViewport), this._jobScheduler);
-        this._frameState.scene3DOnly = defaultValue(options.scene3DOnly, false);
-        this._removeCreditContainer = !hasCreditContainer;
-        this._creditContainer = creditContainer;
-
-        this._canvas = canvas;
-        this._context = context;
-        this._computeEngine = new ComputeEngine(context);
-        this._globe = undefined;
-        this._primitives = new PrimitiveCollection();
-        this._groundPrimitives = new PrimitiveCollection();
-
-        this._logDepthBuffer = context.fragmentDepth;
-        this._logDepthBufferDirty = true;
-
-        this._tweens = new TweenCollection();
-
-        this._shaderFrameCount = 0;
-
-        this._sunPostProcess = undefined;
-
-        this._computeCommandList = [];
-        this._overlayCommandList = [];
-
-        this._useOIT = defaultValue(options.orderIndependentTranslucency, true);
-        this._executeOITFunction = undefined;
-
-        this._depthPlane = new DepthPlane();
-
-        this._clearColorCommand = new ClearCommand({
-            color : new Color(),
-            stencil : 0,
-            owner : this
-        });
-        this._depthClearCommand = new ClearCommand({
-            depth : 1.0,
-            owner : this
-        });
-        this._stencilClearCommand = new ClearCommand({
-            stencil : 0
-        });
-        this._classificationStencilClearCommand = new ClearCommand({
-            stencil : 0,
-            renderState : RenderState.fromCache({
-                stencilMask : StencilConstants.CLASSIFICATION_MASK
-            })
-        });
-
-        this._depthOnlyRenderStateCache = {};
-
-        this._transitioner = new SceneTransitioner(this);
-
-        this._preUpdate = new Event();
-        this._postUpdate = new Event();
-
-        this._renderError = new Event();
-        this._preRender = new Event();
-        this._postRender = new Event();
-
-        this._minimumDisableDepthTestDistance = 0.0;
-
-        /**
-         * Exceptions occurring in <code>render</code> are always caught in order to raise the
-         * <code>renderError</code> event.  If this property is true, the error is rethrown
-         * after the event is raised.  If this property is false, the <code>render</code> function
-         * returns normally after raising the event.
-         *
-         * @type {Boolean}
-         * @default false
-         */
-        this.rethrowRenderErrors = false;
-
-        /**
-         * Determines whether or not to instantly complete the
-         * scene transition animation on user input.
-         *
-         * @type {Boolean}
-         * @default true
-         */
-        this.completeMorphOnUserInput = true;
-
-        /**
-         * The event fired at the beginning of a scene transition.
-         * @type {Event}
-         * @default Event()
-         */
-        this.morphStart = new Event();
-
-        /**
-         * The event fired at the completion of a scene transition.
-         * @type {Event}
-         * @default Event()
-         */
-        this.morphComplete = new Event();
-
-        /**
-         * The {@link SkyBox} used to draw the stars.
-         *
-         * @type {SkyBox}
-         * @default undefined
-         *
-         * @see Scene#backgroundColor
-         */
-        this.skyBox = undefined;
-
-        /**
-         * The sky atmosphere drawn around the globe.
-         *
-         * @type {SkyAtmosphere}
-         * @default undefined
-         */
-        this.skyAtmosphere = undefined;
-
-        /**
-         * The {@link Sun}.
-         *
-         * @type {Sun}
-         * @default undefined
-         */
-        this.sun = undefined;
-
-        /**
-         * Uses a bloom filter on the sun when enabled.
-         *
-         * @type {Boolean}
-         * @default true
-         */
-        this.sunBloom = true;
-        this._sunBloom = undefined;
-
-        /**
-         * The {@link Moon}
-         *
-         * @type Moon
-         * @default undefined
-         */
-        this.moon = undefined;
-
-        /**
-         * The background color, which is only visible if there is no sky box, i.e., {@link Scene#skyBox} is undefined.
-         *
-         * @type {Color}
-         * @default {@link Color.BLACK}
-         *
-         * @see Scene#skyBox
-         */
-        this.backgroundColor = Color.clone(Color.BLACK);
-
-        this._mode = SceneMode.SCENE3D;
-
-        this._mapProjection = defined(options.mapProjection) ? options.mapProjection : new GeographicProjection();
-
-        /**
-         * The current morph transition time between 2D/Columbus View and 3D,
-         * with 0.0 being 2D or Columbus View and 1.0 being 3D.
-         *
-         * @type {Number}
-         * @default 1.0
-         */
-        this.morphTime = 1.0;
-
-        /**
-         * The far-to-near ratio of the multi-frustum when using a normal depth buffer.
-         * <p>
-         * This value is used to create the near and far values for each frustum of the multi-frustum. It is only used
-         * when {@link Scene#logarithmicDepthBuffer} is <code>false</code>. When <code>logarithmicDepthBuffer</code> is
-         * <code>true</code>, use {@link Scene#logarithmicDepthFarToNearRatio}.
-         * </p>
-         *
-         * @type {Number}
-         * @default 1000.0
-         */
-        this.farToNearRatio = 1000.0;
-
-        /**
-         * The far-to-near ratio of the multi-frustum when using a logarithmic depth buffer.
-         * <p>
-         * This value is used to create the near and far values for each frustum of the multi-frustum. It is only used
-         * when {@link Scene#logarithmicDepthBuffer} is <code>true</code>. When <code>logarithmicDepthBuffer</code> is
-         * <code>false</code>, use {@link Scene#farToNearRatio}.
-         * </p>
-         *
-         * @type {Number}
-         * @default 1e9
-         */
-        this.logarithmicDepthFarToNearRatio = 1e9;
-
-        /**
-         * Determines the uniform depth size in meters of each frustum of the multifrustum in 2D. If a primitive or model close
-         * to the surface shows z-fighting, decreasing this will eliminate the artifact, but decrease performance. On the
-         * other hand, increasing this will increase performance but may cause z-fighting among primitives close to the surface.
-         *
-         * @type {Number}
-         * @default 1.75e6
-         */
-        this.nearToFarDistance2D = 1.75e6;
-
-        /**
-         * This property is for debugging only; it is not for production use.
-         * <p>
-         * A function that determines what commands are executed.  As shown in the examples below,
-         * the function receives the command's <code>owner</code> as an argument, and returns a boolean indicating if the
-         * command should be executed.
-         * </p>
-         * <p>
-         * The default is <code>undefined</code>, indicating that all commands are executed.
-         * </p>
-         *
-         * @type Function
-         *
-         * @default undefined
-         *
-         * @example
-         * // Do not execute any commands.
-         * scene.debugCommandFilter = function(command) {
-         *     return false;
-         * };
-         *
-         * // Execute only the billboard's commands.  That is, only draw the billboard.
-         * var billboards = new Cesium.BillboardCollection();
-         * scene.debugCommandFilter = function(command) {
-         *     return command.owner === billboards;
-         * };
-         */
-        this.debugCommandFilter = undefined;
-
-        /**
-         * This property is for debugging only; it is not for production use.
-         * <p>
-         * When <code>true</code>, commands are randomly shaded.  This is useful
-         * for performance analysis to see what parts of a scene or model are
-         * command-dense and could benefit from batching.
-         * </p>
-         *
-         * @type Boolean
-         *
-         * @default false
-         */
-        this.debugShowCommands = false;
-
-        /**
-         * This property is for debugging only; it is not for production use.
-         * <p>
-         * When <code>true</code>, commands are shaded based on the frustums they
-         * overlap.  Commands in the closest frustum are tinted red, commands in
-         * the next closest are green, and commands in the farthest frustum are
-         * blue.  If a command overlaps more than one frustum, the color components
-         * are combined, e.g., a command overlapping the first two frustums is tinted
-         * yellow.
-         * </p>
-         *
-         * @type Boolean
-         *
-         * @default false
-         */
-        this.debugShowFrustums = false;
-
-        /**
-         * This property is for debugging only; it is not for production use.
-         * <p>
-         * Displays frames per second and time between frames.
-         * </p>
-         *
-         * @type Boolean
-         *
-         * @default false
-         */
-        this.debugShowFramesPerSecond = false;
-
-        /**
-         * This property is for debugging only; it is not for production use.
-         * <p>
-         * Displays depth information for the indicated frustum.
-         * </p>
-         *
-         * @type Boolean
-         *
-         * @default false
-         */
-        this.debugShowGlobeDepth = false;
-
-        /**
-         * This property is for debugging only; it is not for production use.
-         * <p>
-         * Indicates which frustum will have depth information displayed.
-         * </p>
-         *
-         * @type Number
-         *
-         * @default 1
-         */
-        this.debugShowDepthFrustum = 1;
-
-        /**
-         * This property is for debugging only; it is not for production use.
-         * <p>
-         * When <code>true</code>, draws outlines to show the boundaries of the camera frustums
-         * </p>
-         *
-         * @type Boolean
-         *
-         * @default false
-         */
-        this.debugShowFrustumPlanes = false;
-        this._debugShowFrustumPlanes = false;
-        this._debugFrustumPlanes = undefined;
-
-        /**
-         * When <code>true</code>, enables picking using the depth buffer.
-         *
-         * @type Boolean
-         * @default true
-         */
-        this.useDepthPicking = true;
-
-        /**
-         * When <code>true</code>, enables picking translucent geometry using the depth buffer. Note that {@link Scene#useDepthPicking} must also be true for enabling this to work.
-         *
-         * <p>
-         * Render must be called between picks.
-         * <br>There is a decrease in performance when enabled. There are extra draw calls to write depth for
-         * translucent geometry.
-         * </p>
-         *
-         * @example
-         * // picking the position of a translucent primitive
-         * viewer.screenSpaceEventHandler.setInputAction(function onLeftClick(movement) {
-         *      var pickedFeature = viewer.scene.pick(movement.position);
-         *      if (!Cesium.defined(pickedFeature)) {
-         *          // nothing picked
-         *          return;
-         *      }
-         *      viewer.scene.render();
-         *      var worldPosition = viewer.scene.pickPosition(movement.position);
-         * }, Cesium.ScreenSpaceEventType.LEFT_CLICK);
-         *
-         * @type {Boolean}
-         * @default false
-         */
-        this.pickTranslucentDepth = false;
-
-        /**
-         * The time in milliseconds to wait before checking if the camera has not moved and fire the cameraMoveEnd event.
-         * @type {Number}
-         * @default 500.0
-         * @private
-         */
-        this.cameraEventWaitTime = 500.0;
-
-        /**
-         * Blends the atmosphere to geometry far from the camera for horizon views. Allows for additional
-         * performance improvements by rendering less geometry and dispatching less terrain requests.
-         * @type {Fog}
-         */
-        this.fog = new Fog();
-
-        this._shadowMapCamera = new Camera(this);
-
-        /**
-         * The shadow map for the scene's light source. When enabled, models, primitives, and the globe may cast and receive shadows.
-         * @type {ShadowMap}
-         */
-        this.shadowMap = new ShadowMap({
-            context : context,
-            lightCamera : this._shadowMapCamera,
-            enabled : defaultValue(options.shadows, false)
-        });
-
-        /**
-         * When <code>false</code>, 3D Tiles will render normally. When <code>true</code>, classified 3D Tile geometry will render normally and
-         * unclassified 3D Tile geometry will render with the color multiplied by {@link Scene#invertClassificationColor}.
-         * @type {Boolean}
-         * @default false
-         */
-        this.invertClassification = false;
-
-        /**
-         * The highlight color of unclassified 3D Tile geometry when {@link Scene#invertClassification} is <code>true</code>.
-         * <p>When the color's alpha is less than 1.0, the unclassified portions of the 3D Tiles will not blend correctly with the classified positions of the 3D Tiles.</p>
-         * <p>Also, when the color's alpha is less than 1.0, the WEBGL_depth_texture and EXT_frag_depth WebGL extensions must be supported.</p>
-         * @type {Color}
-         * @default Color.WHITE
-         */
-        this.invertClassificationColor = Color.clone(Color.WHITE);
-
-        this._actualInvertClassificationColor = Color.clone(this._invertClassificationColor);
-        this._invertClassification = new InvertClassification();
-
-        /**
-         * The focal length for use when with cardboard or WebVR.
-         * @type {Number}
-         */
-        this.focalLength = undefined;
-
-        /**
-         * The eye separation distance in meters for use with cardboard or WebVR.
-         * @type {Number}
-         */
-        this.eyeSeparation = undefined;
-
-        /**
-         * Post processing effects applied to the final render.
-         * @type {PostProcessStageCollection}
-         */
-        this.postProcessStages = new PostProcessStageCollection();
-
-        this._brdfLutGenerator = new BrdfLutGenerator();
-
-        this._terrainExaggeration = defaultValue(options.terrainExaggeration, 1.0);
-
-        this._performanceDisplay = undefined;
-        this._debugVolume = undefined;
-
-        this._screenSpaceCameraController = new ScreenSpaceCameraController(this);
-        this._cameraUnderground = false;
-        this._mapMode2D = defaultValue(options.mapMode2D, MapMode2D.INFINITE_SCROLL);
-
-        // Keeps track of the state of a frame. FrameState is the state across
-        // the primitives of the scene. This state is for internally keeping track
-        // of celestial and environment effects that need to be updated/rendered in
-        // a certain order as well as updating/tracking framebuffer usage.
-        this._environmentState = {
-            skyBoxCommand : undefined,
-            skyAtmosphereCommand : undefined,
-            sunDrawCommand : undefined,
-            sunComputeCommand : undefined,
-            moonCommand : undefined,
-
-            isSunVisible : false,
-            isMoonVisible : false,
-            isReadyForAtmosphere : false,
-            isSkyAtmosphereVisible : false,
-
-            clearGlobeDepth : false,
-            useDepthPlane : false,
-            renderTranslucentDepthForPick : false,
-
-            originalFramebuffer : undefined,
-            useGlobeDepthFramebuffer : false,
-            separatePrimitiveFramebuffer : false,
-            useOIT : false,
-            useInvertClassification : false,
-            usePostProcess : false,
-            usePostProcessSelected : false,
-            useWebVR : false
-        };
-
-        this._useWebVR = false;
-        this._cameraVR = undefined;
-        this._aspectRatioVR = undefined;
-
-        /**
-         * When <code>true</code>, rendering a frame will only occur when needed as determined by changes within the scene.
-         * Enabling improves performance of the application, but requires using {@link Scene#requestRender}
-         * to render a new frame explicitly in this mode. This will be necessary in many cases after making changes
-         * to the scene in other parts of the API.
-         *
-         * @see {@link https://cesium.com/blog/2018/01/24/cesium-scene-rendering-performance/|Improving Performance with Explicit Rendering}
-         * @see Scene#maximumRenderTimeChange
-         * @see Scene#requestRender
-         *
-         * @type {Boolean}
-         * @default false
-         */
-        this.requestRenderMode = defaultValue(options.requestRenderMode, false);
-        this._renderRequested = true;
-
-        /**
-         * If {@link Scene#requestRenderMode} is <code>true</code>, this value defines the maximum change in
-         * simulation time allowed before a render is requested. Lower values increase the number of frames rendered
-         * and higher values decrease the number of frames rendered. If <code>undefined</code>, changes to
-         * the simulation time will never request a render.
-         * This value impacts the rate of rendering for changes in the scene like lighting, entity property updates,
-         * and animations.
-         *
-         * @see {@link https://cesium.com/blog/2018/01/24/cesium-scene-rendering-performance/|Improving Performance with Explicit Rendering}
-         * @see Scene#requestRenderMode
-         *
-         * @type {Number}
-         * @default 0.5
-         */
-        this.maximumRenderTimeChange = defaultValue(options.maximumRenderTimeChange, 0.0);
-        this._lastRenderTime = undefined;
-        this._frameRateMonitor = undefined;
-
-        this._removeRequestListenerCallback = RequestScheduler.requestCompletedEvent.addEventListener(requestRenderAfterFrame(this));
-        this._removeTaskProcessorListenerCallback = TaskProcessor.taskCompletedEvent.addEventListener(requestRenderAfterFrame(this));
-        this._removeGlobeCallbacks = [];
-
-        var viewport = new BoundingRectangle(0, 0, context.drawingBufferWidth, context.drawingBufferHeight);
-        var camera = new Camera(this);
-
-        if (this._logDepthBuffer) {
-            camera.frustum.near = 0.1;
-            camera.frustum.far = 10000000000.0;
-        }
-
-        /**
-         * The camera view for the scene camera flight destination. Used for preloading flight destination tiles.
-         * @type {Camera}
-         * @private
-         */
-        this.preloadFlightCamera = new Camera(this);
-
-        /**
-         * The culling volume for the scene camera flight destination. Used for preloading flight destination tiles.
-         * @type {CullingVolume}
-         * @private
-         */
-        this.preloadFlightCullingVolume = undefined;
-
-        this._picking = new Picking(this);
-        this._defaultView = new View(this, camera, viewport);
-        this._view = this._defaultView;
-
-        this._hdr = undefined;
-        this._hdrDirty = undefined;
-        this.highDynamicRange = false;
-        this.gamma = 2.2;
-
-        /**
-         * The spherical harmonic coefficients for image-based lighting of PBR models.
-         * @type {Cartesian3[]}
-         */
-        this.sphericalHarmonicCoefficients = undefined;
-
-        /**
-         * The url to the KTX file containing the specular environment map and convoluted mipmaps for image-based lighting of PBR models.
-         * @type {String}
-         */
-        this.specularEnvironmentMaps = undefined;
-        this._specularEnvironmentMapAtlas = undefined;
-
-        /**
-         * The light source for shading. Defaults to a directional light from the Sun.
-         * @type {Light}
-         */
-        this.light = new SunLight();
-
-        // Give frameState, camera, and screen space camera controller initial state before rendering
-        updateFrameNumber(this, 0.0, JulianDate.now());
-        this.updateFrameState();
-        this.initializeFrame();
-    }
-
-    function updateGlobeListeners(scene, globe) {
-        for (var i = 0; i < scene._removeGlobeCallbacks.length; ++i) {
-            scene._removeGlobeCallbacks[i]();
-        }
-        scene._removeGlobeCallbacks.length = 0;
-
-        var removeGlobeCallbacks = [];
-        if (defined(globe)) {
-            removeGlobeCallbacks.push(globe.imageryLayersUpdatedEvent.addEventListener(requestRenderAfterFrame(scene)));
-            removeGlobeCallbacks.push(globe.terrainProviderChanged.addEventListener(requestRenderAfterFrame(scene)));
-        }
-        scene._removeGlobeCallbacks = removeGlobeCallbacks;
-    }
-
-    var scratchSunColor = new Cartesian4();
-
-    Object.defineProperties(Scene.prototype, {
-        /**
-         * Gets the canvas element to which this scene is bound.
-         * @memberof Scene.prototype
-         *
-         * @type {Canvas}
-         * @readonly
-         */
-        canvas : {
-            get : function() {
-                return this._canvas;
-            }
-        },
-
-        /**
-         * The drawingBufferHeight of the underlying GL context.
-         * @memberof Scene.prototype
-         *
-         * @type {Number}
-         * @readonly
-         *
-         * @see {@link https://www.khronos.org/registry/webgl/specs/1.0/#DOM-WebGLRenderingContext-drawingBufferHeight|drawingBufferHeight}
-         */
-        drawingBufferHeight : {
-            get : function() {
-                return this._context.drawingBufferHeight;
-            }
-        },
-
-        /**
-         * The drawingBufferHeight of the underlying GL context.
-         * @memberof Scene.prototype
-         *
-         * @type {Number}
-         * @readonly
-         *
-         * @see {@link https://www.khronos.org/registry/webgl/specs/1.0/#DOM-WebGLRenderingContext-drawingBufferHeight|drawingBufferHeight}
-         */
-        drawingBufferWidth : {
-            get : function() {
-                return this._context.drawingBufferWidth;
-            }
-        },
-
-        /**
-         * The maximum aliased line width, in pixels, supported by this WebGL implementation.  It will be at least one.
-         * @memberof Scene.prototype
-         *
-         * @type {Number}
-         * @readonly
-         *
-         * @see {@link https://www.khronos.org/opengles/sdk/docs/man/xhtml/glGet.xml|glGet} with <code>ALIASED_LINE_WIDTH_RANGE</code>.
-         */
-        maximumAliasedLineWidth : {
-            get : function() {
-                return ContextLimits.maximumAliasedLineWidth;
-            }
-        },
-
-        /**
-         * The maximum length in pixels of one edge of a cube map, supported by this WebGL implementation.  It will be at least 16.
-         * @memberof Scene.prototype
-         *
-         * @type {Number}
-         * @readonly
-         *
-         * @see {@link https://www.khronos.org/opengles/sdk/docs/man/xhtml/glGet.xml|glGet} with <code>GL_MAX_CUBE_MAP_TEXTURE_SIZE</code>.
-         */
-        maximumCubeMapSize : {
-            get : function() {
-                return ContextLimits.maximumCubeMapSize;
-            }
-        },
-
-        /**
-         * Returns <code>true</code> if the {@link Scene#pickPosition} function is supported.
-         * @memberof Scene.prototype
-         *
-         * @type {Boolean}
-         * @readonly
-         *
-         * @see Scene#pickPosition
-         */
-        pickPositionSupported : {
-            get : function() {
-                return this._context.depthTexture;
-            }
-        },
-
-        /**
-         * Returns <code>true</code> if the {@link Scene#sampleHeight} and {@link Scene#sampleHeightMostDetailed} functions are supported.
-         * @memberof Scene.prototype
-         *
-         * @type {Boolean}
-         * @readonly
-         *
-         * @see Scene#sampleHeight
-         * @see Scene#sampleHeightMostDetailed
-         */
-        sampleHeightSupported : {
-            get : function() {
-                return this._context.depthTexture;
-            }
-        },
-
-        /**
-         * Returns <code>true</code> if the {@link Scene#clampToHeight} and {@link Scene#clampToHeightMostDetailed} functions are supported.
-         * @memberof Scene.prototype
-         *
-         * @type {Boolean}
-         * @readonly
-         *
-         * @see Scene#clampToHeight
-         * @see Scene#clampToHeightMostDetailed
-         */
-        clampToHeightSupported : {
-            get : function() {
-                return this._context.depthTexture;
-            }
-        },
-
-        /**
-         * Returns <code>true</code> if the {@link Scene#invertClassification} is supported.
-         * @memberof Scene.prototype
-         *
-         * @type {Boolean}
-         * @readonly
-         *
-         * @see Scene#invertClassification
-         */
-        invertClassificationSupported : {
-            get : function() {
-                return this._context.depthTexture;
-            }
-        },
-
-        /**
-         * Returns <code>true</code> if specular environment maps are supported.
-         * @memberof Scene.prototype
-         *
-         * @type {Boolean}
-         * @readonly
-         *
-         * @see Scene#specularEnvironmentMaps
-         */
-        specularEnvironmentMapsSupported : {
-            get : function() {
-                return OctahedralProjectedCubeMap.isSupported(this._context);
-            }
-        },
-
-        /**
-         * Gets or sets the depth-test ellipsoid.
-         * @memberof Scene.prototype
-         *
-         * @type {Globe}
-         */
-        globe : {
-            get: function() {
-                return this._globe;
-            },
-
-            set: function(globe) {
-                this._globe = this._globe && this._globe.destroy();
-                this._globe = globe;
-
-                updateGlobeListeners(this, globe);
-            }
-        },
-
-        /**
-         * Gets the collection of primitives.
-         * @memberof Scene.prototype
-         *
-         * @type {PrimitiveCollection}
-         * @readonly
-         */
-        primitives : {
-            get : function() {
-                return this._primitives;
-            }
-        },
-
-        /**
-         * Gets the collection of ground primitives.
-         * @memberof Scene.prototype
-         *
-         * @type {PrimitiveCollection}
-         * @readonly
-         */
-        groundPrimitives : {
-            get : function() {
-                return this._groundPrimitives;
-            }
-        },
-
-        /**
-         * Gets or sets the camera.
-         * @memberof Scene.prototype
-         *
-         * @type {Camera}
-         * @readonly
-         */
-        camera : {
-            get : function() {
-                return this._view.camera;
-            },
-            set : function(camera) {
-                // For internal use only. Documentation is still @readonly.
-                this._view.camera = camera;
-            }
-        },
-
-        /**
-         * Gets or sets the view.
-         * @memberof Scene.prototype
-         *
-         * @type {View}
-         * @readonly
-         *
-         * @private
-         */
-        view : {
-            get : function() {
-                return this._view;
-            },
-            set : function(view) {
-                // For internal use only. Documentation is still @readonly.
-                this._view = view;
-            }
-        },
-
-        /**
-         * Gets the default view.
-         * @memberof Scene.prototype
-         *
-         * @type {View}
-         * @readonly
-         *
-         * @private
-         */
-        defaultView : {
-            get : function() {
-                return this._defaultView;
-            }
-        },
-
-        /**
-         * Gets picking functions and state
-         * @memberof Scene.prototype
-         *
-         * @type {Picking}
-         * @readonly
-         *
-         * @private
-         */
-        picking : {
-            get : function() {
-                return this._picking;
-            }
-        },
-
-        /**
-         * Gets the controller for camera input handling.
-         * @memberof Scene.prototype
-         *
-         * @type {ScreenSpaceCameraController}
-         * @readonly
-         */
-        screenSpaceCameraController : {
-            get : function() {
-                return this._screenSpaceCameraController;
-            }
-        },
-
-        /**
-         * Get the map projection to use in 2D and Columbus View modes.
-         * @memberof Scene.prototype
-         *
-         * @type {MapProjection}
-         * @readonly
-         *
-         * @default new GeographicProjection()
-         */
-        mapProjection : {
-            get: function() {
-                return this._mapProjection;
-            }
-        },
-
-        /**
-         * Gets the job scheduler
-         * @memberof Scene.prototype
-         * @type {JobScheduler}
-         * @readonly
-         *
-         * @private
-         */
-        jobScheduler : {
-            get: function() {
-                return this._jobScheduler;
-            }
-        },
-
-        /**
-         * Gets state information about the current scene. If called outside of a primitive's <code>update</code>
-         * function, the previous frame's state is returned.
-         * @memberof Scene.prototype
-         *
-         * @type {FrameState}
-         * @readonly
-         *
-         * @private
-         */
-        frameState : {
-            get: function() {
-                return this._frameState;
-            }
-        },
-
-        /**
-         * Gets the environment state.
-         * @memberof Scene.prototype
-         *
-         * @type {EnvironmentState}
-         * @readonly
-         *
-         * @private
-         */
-        environmentState : {
-            get: function() {
-                return this._environmentState;
-            }
-        },
-
-        /**
-         * Gets the collection of tweens taking place in the scene.
-         * @memberof Scene.prototype
-         *
-         * @type {TweenCollection}
-         * @readonly
-         *
-         * @private
-         */
-        tweens : {
-            get : function() {
-                return this._tweens;
-            }
-        },
-
-        /**
-         * Gets the collection of image layers that will be rendered on the globe.
-         * @memberof Scene.prototype
-         *
-         * @type {ImageryLayerCollection}
-         * @readonly
-         */
-        imageryLayers : {
-            get : function() {
-                if (!defined(this.globe)) {
-                    return undefined;
-                }
-
-                return this.globe.imageryLayers;
-            }
-        },
-
-        /**
-         * The terrain provider providing surface geometry for the globe.
-         * @memberof Scene.prototype
-         *
-         * @type {TerrainProvider}
-         */
-        terrainProvider : {
-            get : function() {
-                if (!defined(this.globe)) {
-                    return undefined;
-                }
-
-                return this.globe.terrainProvider;
-            },
-            set : function(terrainProvider) {
-                if (defined(this.globe)) {
-                    this.globe.terrainProvider = terrainProvider;
-                }
-            }
-        },
-
-        /**
-         * Gets an event that's raised when the terrain provider is changed
-         * @memberof Scene.prototype
-         *
-         * @type {Event}
-         * @readonly
-         */
-        terrainProviderChanged : {
-            get : function() {
-                if (!defined(this.globe)) {
-                    return undefined;
-                }
-
-                return this.globe.terrainProviderChanged;
-            }
-        },
-
-        /**
-         * Gets the event that will be raised before the scene is updated or rendered.  Subscribers to the event
-         * receive the Scene instance as the first parameter and the current time as the second parameter.
-         * @memberof Scene.prototype
-         *
-         * @see {@link https://cesium.com/blog/2018/01/24/cesium-scene-rendering-performance/|Improving Performance with Explicit Rendering}
-         * @see Scene#postUpdate
-         * @see Scene#preRender
-         * @see Scene#postRender
-         *
-         * @type {Event}
-         * @readonly
-         */
-        preUpdate : {
-            get : function() {
-                return this._preUpdate;
-            }
-        },
-
-        /**
-         * Gets the event that will be raised immediately after the scene is updated and before the scene is rendered.
-         * Subscribers to the event receive the Scene instance as the first parameter and the current time as the second
-         * parameter.
-         * @memberof Scene.prototype
-         *
-         * @see {@link https://cesium.com/blog/2018/01/24/cesium-scene-rendering-performance/|Improving Performance with Explicit Rendering}
-         * @see Scene#preUpdate
-         * @see Scene#preRender
-         * @see Scene#postRender
-         *
-         * @type {Event}
-         * @readonly
-         */
-        postUpdate : {
-            get : function() {
-                return this._postUpdate;
-            }
-        },
-
-        /**
-         * Gets the event that will be raised when an error is thrown inside the <code>render</code> function.
-         * The Scene instance and the thrown error are the only two parameters passed to the event handler.
-         * By default, errors are not rethrown after this event is raised, but that can be changed by setting
-         * the <code>rethrowRenderErrors</code> property.
-         * @memberof Scene.prototype
-         *
-         * @type {Event}
-         * @readonly
-         */
-        renderError : {
-            get : function() {
-                return this._renderError;
-            }
-        },
-
-        /**
-         * Gets the event that will be raised after the scene is updated and immediately before the scene is rendered.
-         * Subscribers to the event receive the Scene instance as the first parameter and the current time as the second
-         * parameter.
-         * @memberof Scene.prototype
-         *
-         * @see {@link https://cesium.com/blog/2018/01/24/cesium-scene-rendering-performance/|Improving Performance with Explicit Rendering}
-         * @see Scene#preUpdate
-         * @see Scene#postUpdate
-         * @see Scene#postRender
-         *
-         * @type {Event}
-         * @readonly
-         */
-        preRender : {
-            get : function() {
-                return this._preRender;
-            }
-        },
-
-        /**
-         * Gets the event that will be raised immediately after the scene is rendered.  Subscribers to the event
-         * receive the Scene instance as the first parameter and the current time as the second parameter.
-         * @memberof Scene.prototype
-         *
-         * @see {@link https://cesium.com/blog/2018/01/24/cesium-scene-rendering-performance/|Improving Performance with Explicit Rendering}
-         * @see Scene#preUpdate
-         * @see Scene#postUpdate
-         * @see Scene#postRender
-         *
-         * @type {Event}
-         * @readonly
-         */
-        postRender : {
-            get : function() {
-                return this._postRender;
-            }
-        },
-
-        /**
-         * Gets the simulation time when the scene was last rendered. Returns undefined if the scene has not yet been
-         * rendered.
-         * @memberof Scene.prototype
-         *
-         * @type {JulianDate}
-         * @readonly
-         */
-        lastRenderTime : {
-            get : function() {
-                return this._lastRenderTime;
-            }
-        },
-
-        /**
-         * @memberof Scene.prototype
-         * @private
-         * @readonly
-         */
-        context : {
-            get : function() {
-                return this._context;
-            }
-        },
-
-        /**
-         * This property is for debugging only; it is not for production use.
-         * <p>
-         * When {@link Scene.debugShowFrustums} is <code>true</code>, this contains
-         * properties with statistics about the number of command execute per frustum.
-         * <code>totalCommands</code> is the total number of commands executed, ignoring
-         * overlap. <code>commandsInFrustums</code> is an array with the number of times
-         * commands are executed redundantly, e.g., how many commands overlap two or
-         * three frustums.
-         * </p>
-         *
-         * @memberof Scene.prototype
-         *
-         * @type {Object}
-         * @readonly
-         *
-         * @default undefined
-         */
-        debugFrustumStatistics : {
-            get : function() {
-                return this._view.debugFrustumStatistics;
-            }
-        },
-
-        /**
-         * Gets whether or not the scene is optimized for 3D only viewing.
-         * @memberof Scene.prototype
-         * @type {Boolean}
-         * @readonly
-         */
-        scene3DOnly : {
-            get : function() {
-                return this._frameState.scene3DOnly;
-            }
-        },
-
-        /**
-         * Gets whether or not the scene has order independent translucency enabled.
-         * Note that this only reflects the original construction option, and there are
-         * other factors that could prevent OIT from functioning on a given system configuration.
-         * @memberof Scene.prototype
-         * @type {Boolean}
-         * @readonly
-         */
-        orderIndependentTranslucency : {
-            get : function() {
-                return this._useOIT;
-            }
-        },
-
-        /**
-         * Gets the unique identifier for this scene.
-         * @memberof Scene.prototype
-         * @type {String}
-         * @readonly
-         */
-        id : {
-            get : function() {
-                return this._id;
-            }
-        },
-
-        /**
-         * Gets or sets the current mode of the scene.
-         * @memberof Scene.prototype
-         * @type {SceneMode}
-         * @default {@link SceneMode.SCENE3D}
-         */
-        mode : {
-            get : function() {
-                return this._mode;
-            },
-            set : function(value) {
-                //>>includeStart('debug', pragmas.debug);
-                if (this.scene3DOnly && value !== SceneMode.SCENE3D) {
-                    throw new DeveloperError('Only SceneMode.SCENE3D is valid when scene3DOnly is true.');
-                }
-                //>>includeEnd('debug');
-                if (value === SceneMode.SCENE2D) {
-                    this.morphTo2D(0);
-                } else if (value === SceneMode.SCENE3D) {
-                    this.morphTo3D(0);
-                } else if (value === SceneMode.COLUMBUS_VIEW) {
-                    this.morphToColumbusView(0);
-                    //>>includeStart('debug', pragmas.debug);
-                } else {
-                    throw new DeveloperError('value must be a valid SceneMode enumeration.');
-                    //>>includeEnd('debug');
-                }
-                this._mode = value;
-            }
-        },
-
-        /**
-         * Gets the number of frustums used in the last frame.
-         * @memberof Scene.prototype
-         * @type {FrustumCommands[]}
-         *
-         * @private
-         */
-        frustumCommandsList : {
-            get : function() {
-                return this._view.frustumCommandsList;
-            }
-        },
-
-        /**
-         * Gets the number of frustums used in the last frame.
-         * @memberof Scene.prototype
-         * @type {Number}
-         *
-         * @private
-         */
-        numberOfFrustums : {
-            get : function() {
-                return this._view.frustumCommandsList.length;
-            }
-        },
-
-        /**
-         * Gets the scalar used to exaggerate the terrain.
-         * @memberof Scene.prototype
-         * @type {Number}
-         */
-        terrainExaggeration : {
-            get : function() {
-                return this._terrainExaggeration;
-            }
-        },
-
-        /**
-         * When <code>true</code>, splits the scene into two viewports with steroscopic views for the left and right eyes.
-         * Used for cardboard and WebVR.
-         * @memberof Scene.prototype
-         * @type {Boolean}
-         * @default false
-         */
-        useWebVR : {
-            get : function() {
-                return this._useWebVR;
-            },
-            set : function(value) {
-                //>>includeStart('debug', pragmas.debug);
-                if (this.camera.frustum instanceof OrthographicFrustum) {
-                    throw new DeveloperError('VR is unsupported with an orthographic projection.');
-                }
-                //>>includeEnd('debug');
-                this._useWebVR = value;
-                if (this._useWebVR) {
-                    this._frameState.creditDisplay.container.style.visibility = 'hidden';
-                    this._cameraVR = new Camera(this);
-                    if (!defined(this._deviceOrientationCameraController)) {
-                        this._deviceOrientationCameraController = new DeviceOrientationCameraController(this);
-                    }
-
-                    this._aspectRatioVR = this.camera.frustum.aspectRatio;
-                } else {
-                    this._frameState.creditDisplay.container.style.visibility = 'visible';
-                    this._cameraVR = undefined;
-                    this._deviceOrientationCameraController = this._deviceOrientationCameraController && !this._deviceOrientationCameraController.isDestroyed() && this._deviceOrientationCameraController.destroy();
-
-                    this.camera.frustum.aspectRatio = this._aspectRatioVR;
-                    this.camera.frustum.xOffset = 0.0;
-                }
-            }
-        },
-
-        /**
-         * Determines if the 2D map is rotatable or can be scrolled infinitely in the horizontal direction.
-         * @memberof Scene.prototype
-         * @type {MapMode2D}
-         */
-        mapMode2D : {
-            get : function() {
-                return this._mapMode2D;
-            }
-        },
-
-        /**
-         * Gets or sets the position of the Imagery splitter within the viewport.  Valid values are between 0.0 and 1.0.
-         * @memberof Scene.prototype
-         *
-         * @type {Number}
-         */
-        imagerySplitPosition : {
-            get: function() {
-                return this._frameState.imagerySplitPosition;
-            },
-            set: function(value) {
-                this._frameState.imagerySplitPosition = value;
-            }
-        },
-
-        /**
-         * The distance from the camera at which to disable the depth test of billboards, labels and points
-         * to, for example, prevent clipping against terrain. When set to zero, the depth test should always
-         * be applied. When less than zero, the depth test should never be applied. Setting the disableDepthTestDistance
-         * property of a billboard, label or point will override this value.
-         * @memberof Scene.prototype
-         * @type {Number}
-         * @default 0.0
-         */
-        minimumDisableDepthTestDistance : {
-            get : function() {
-                return this._minimumDisableDepthTestDistance;
-            },
-            set : function(value) {
-                //>>includeStart('debug', pragmas.debug);
-                if (!defined(value) || value < 0.0) {
-                    throw new DeveloperError('minimumDisableDepthTestDistance must be greater than or equal to 0.0.');
-                }
-                //>>includeEnd('debug');
-                this._minimumDisableDepthTestDistance = value;
-            }
-        },
-
-        /**
-         * Whether or not to use a logarithmic depth buffer. Enabling this option will allow for less frustums in the multi-frustum,
-         * increasing performance. This property relies on fragmentDepth being supported.
-         * @memberof Scene.prototype
-         * @type {Boolean}
-         */
-        logarithmicDepthBuffer : {
-            get : function() {
-                return this._logDepthBuffer;
-            },
-            set : function(value) {
-                value = this._context.fragmentDepth && value;
-                if (this._logDepthBuffer !== value) {
-                    this._logDepthBuffer = value;
-                    this._logDepthBufferDirty = true;
-                    this._defaultView.updateFrustums = true;
-                }
-            }
-        },
-
-        /**
-         * The value used for gamma correction. This is only used when rendering with high dynamic range.
-         * @memberof Scene.prototype
-         * @type {Number}
-         * @default 2.2
-         */
-        gamma : {
-            get : function() {
-                return this._context.uniformState.gamma;
-            },
-            set : function(value) {
-                this._context.uniformState.gamma = value;
-            }
-        },
-
-        /**
-         * Whether or not to use high dynamic range rendering.
-         * @memberof Scene.prototype
-         * @type {Boolean}
-         * @default true
-         */
-        highDynamicRange : {
-            get : function() {
-                return this._hdr;
-            },
-            set : function(value) {
-                var context = this._context;
-                var hdr = value && context.depthTexture && (context.colorBufferFloat || context.colorBufferHalfFloat);
-                this._hdrDirty = hdr !== this._hdr;
-                this._hdr = hdr;
-            }
-        },
-
-        /**
-         * Whether or not high dynamic range rendering is supported.
-         * @memberof Scene.prototype
-         * @type {Boolean}
-         * @default true
-         */
-        highDynamicRangeSupported : {
-            get : function() {
-                var context = this._context;
-                return context.depthTexture && (context.colorBufferFloat || context.colorBufferHalfFloat);
-            }
-        },
-
-        /**
-         * Gets or sets the color of the light emitted by the sun.
-         *
-         * @memberof Scene.prototype
-         * @type {Cartesian3}
-         * @default Cartesian3(1.8, 1.85, 2.0)
-         */
-        sunColor: {
-            get: function() {
-                deprecationWarning('sun-color-removed', 'scene.sunColor will be removed in Cesium 1.69. Use scene.light.color and scene.light.intensity instead.');
-                return this.light.color;
-            },
-            set: function(value) {
-                deprecationWarning('sun-color-removed', 'scene.sunColor will be removed in Cesium 1.69. Use scene.light.color and scene.light.intensity instead.');
-                var maximumComponent = Cartesian3.maximumComponent(value);
-                var sunColor = Cartesian4.fromElements(value.x, value.y, value.z, 1.0, scratchSunColor);
-                var intensity = 1.0;
-                if (maximumComponent > 1.0) {
-                    Cartesian3.divideByScalar(sunColor, maximumComponent, sunColor); // Don't divide alpha channel
-                    intensity = maximumComponent;
-                }
-                this.light.color = Color.fromCartesian4(sunColor, this.light.color);
-                this.light.intensity = intensity;
-            }
-        },
-
-        /**
-         * Ratio between a pixel and a density-independent pixel. Provides a standard unit of
-         * measure for real pixel measurements appropriate to a particular device.
-         *
-         * @memberof Scene.prototype
-         * @type {Number}
-         * @default 1.0
-         * @private
-         */
-        pixelRatio: {
-            get: function() {
-                return this._frameState.pixelRatio;
-            },
-            set: function(value) {
-                this._frameState.pixelRatio = value;
-            }
-        },
-
-        /**
-         * @private
-         */
-        opaqueFrustumNearOffset : {
-            get : function() {
-                return 0.9999;
-            }
-        }
-    });
-
-    /**
-     * Determines if a compressed texture format is supported.
-     * @param {String} format The texture format. May be the name of the format or the WebGL extension name, e.g. s3tc or WEBGL_compressed_texture_s3tc.
-     * @return {boolean} Whether or not the format is supported.
-     */
-    Scene.prototype.getCompressedTextureFormatSupported = function(format) {
-        var context = this.context;
-        return ((format === 'WEBGL_compressed_texture_s3tc' || format === 's3tc') && context.s3tc) ||
-               ((format === 'WEBGL_compressed_texture_pvrtc' || format === 'pvrtc') && context.pvrtc) ||
-               ((format === 'WEBGL_compressed_texture_etc1' || format === 'etc1') && context.etc1);
-    };
-
-    function updateDerivedCommands(scene, command, shadowsDirty) {
-        var frameState = scene._frameState;
-        var context = scene._context;
-        var oit = scene._view.oit;
-        var lightShadowMaps = frameState.shadowState.lightShadowMaps;
-        var lightShadowsEnabled = frameState.shadowState.lightShadowsEnabled;
-
-        var derivedCommands = command.derivedCommands;
-
-        if (defined(command.pickId)) {
-            derivedCommands.picking = DerivedCommand.createPickDerivedCommand(scene, command, context, derivedCommands.picking);
-        }
-
-        if (!command.pickOnly) {
-            derivedCommands.depth = DerivedCommand.createDepthOnlyDerivedCommand(scene, command, context, derivedCommands.depth);
-        }
-
-        derivedCommands.originalCommand = command;
-
-        if (scene._hdr) {
-            derivedCommands.hdr = DerivedCommand.createHdrCommand(command, context, derivedCommands.hdr);
-            command = derivedCommands.hdr.command;
-            derivedCommands = command.derivedCommands;
-        }
-
-        if (lightShadowsEnabled && command.receiveShadows) {
-            derivedCommands.shadows = ShadowMap.createReceiveDerivedCommand(lightShadowMaps, command, shadowsDirty, context, derivedCommands.shadows);
-        }
-
-        if (command.pass === Pass.TRANSLUCENT && defined(oit) && oit.isSupported()) {
-            if (lightShadowsEnabled && command.receiveShadows) {
-                derivedCommands.oit = defined(derivedCommands.oit) ? derivedCommands.oit : {};
-                derivedCommands.oit.shadows = oit.createDerivedCommands(derivedCommands.shadows.receiveCommand, context, derivedCommands.oit.shadows);
-            } else {
-                derivedCommands.oit = oit.createDerivedCommands(command, context, derivedCommands.oit);
-            }
-        }
-    }
-
-    /**
-     * @private
-     */
-    Scene.prototype.updateDerivedCommands = function(command) {
-        if (!defined(command.derivedCommands)) {
-            // Is not a DrawCommand
-            return;
-        }
-
-        var frameState = this._frameState;
-        var context = this._context;
-
-        // Update derived commands when any shadow maps become dirty
-        var shadowsDirty = false;
-        var lastDirtyTime = frameState.shadowState.lastDirtyTime;
-        if (command.lastDirtyTime !== lastDirtyTime) {
-            command.lastDirtyTime = lastDirtyTime;
-            command.dirty = true;
-            shadowsDirty = true;
-        }
-
-        var useLogDepth = frameState.useLogDepth;
-        var useHdr = this._hdr;
-        var derivedCommands = command.derivedCommands;
-        var hasLogDepthDerivedCommands = defined(derivedCommands.logDepth);
-        var hasHdrCommands = defined(derivedCommands.hdr);
-        var hasDerivedCommands = defined(derivedCommands.originalCommand);
-        var needsLogDepthDerivedCommands = useLogDepth && !hasLogDepthDerivedCommands;
-        var needsHdrCommands = useHdr && !hasHdrCommands;
-        var needsDerivedCommands = (!useLogDepth || !useHdr) && !hasDerivedCommands;
-        command.dirty = command.dirty || needsLogDepthDerivedCommands || needsHdrCommands || needsDerivedCommands;
-
-        if (command.dirty) {
-            command.dirty = false;
-
-            var shadowMaps = frameState.shadowState.shadowMaps;
-            var shadowsEnabled = frameState.shadowState.shadowsEnabled;
-            if (shadowsEnabled && command.castShadows) {
-                derivedCommands.shadows = ShadowMap.createCastDerivedCommand(shadowMaps, command, shadowsDirty, context, derivedCommands.shadows);
-            }
-
-            if (hasLogDepthDerivedCommands || needsLogDepthDerivedCommands) {
-                derivedCommands.logDepth = DerivedCommand.createLogDepthCommand(command, context, derivedCommands.logDepth);
-                updateDerivedCommands(this, derivedCommands.logDepth.command, shadowsDirty);
-            }
-            if (hasDerivedCommands || needsDerivedCommands) {
-                updateDerivedCommands(this, command, shadowsDirty);
-            }
-        }
-    };
-
-    var renderTilesetPassState = new Cesium3DTilePassState({
-        pass : Cesium3DTilePass.RENDER
-    });
-
-    var preloadTilesetPassState = new Cesium3DTilePassState({
-        pass : Cesium3DTilePass.PRELOAD
-    });
-
-    var preloadFlightTilesetPassState = new Cesium3DTilePassState({
-        pass : Cesium3DTilePass.PRELOAD_FLIGHT
-    });
-
-    var requestRenderModeDeferCheckPassState = new Cesium3DTilePassState({
-        pass : Cesium3DTilePass.REQUEST_RENDER_MODE_DEFER_CHECK
-    });
-
-    var scratchOccluderBoundingSphere = new BoundingSphere();
-    var scratchOccluder;
-
-    function getOccluder(scene) {
-        // TODO: The occluder is the top-level globe. When we add
-        //       support for multiple central bodies, this should be the closest one.
-        var globe = scene.globe;
-        if (scene._mode === SceneMode.SCENE3D && defined(globe) && globe.show && !scene._cameraUnderground && !GlobeTranslucency.isTranslucent(globe)) {
-            var ellipsoid = globe.ellipsoid;
-            var minimumTerrainHeight = scene.frameState.minimumTerrainHeight;
-            scratchOccluderBoundingSphere.radius = ellipsoid.minimumRadius + minimumTerrainHeight;
-            scratchOccluder = Occluder.fromBoundingSphere(scratchOccluderBoundingSphere, scene.camera.positionWC, scratchOccluder);
-            return scratchOccluder;
-        }
-
-        return undefined;
-    }
-
-    /**
-     * @private
-     */
-    Scene.prototype.clearPasses = function(passes) {
-        passes.render = false;
-        passes.pick = false;
-        passes.depth = false;
-        passes.postProcess = false;
-        passes.offscreen = false;
-    };
-
-    function updateFrameNumber(scene, frameNumber, time) {
-        var frameState = scene._frameState;
-        frameState.frameNumber = frameNumber;
-        frameState.time = JulianDate.clone(time, frameState.time);
-    }
-
-    /**
-     * @private
-     */
-    Scene.prototype.updateFrameState = function() {
-        var camera = this.camera;
-        var globe = this.globe;
-
-        var frameState = this._frameState;
-        frameState.commandList.length = 0;
-        frameState.shadowMaps.length = 0;
-        frameState.brdfLutGenerator = this._brdfLutGenerator;
-        frameState.environmentMap = this.skyBox && this.skyBox._cubeMap;
-        frameState.mode = this._mode;
-        frameState.morphTime = this.morphTime;
-        frameState.mapProjection = this.mapProjection;
-        frameState.camera = camera;
-        frameState.cullingVolume = camera.frustum.computeCullingVolume(camera.positionWC, camera.directionWC, camera.upWC);
-        frameState.occluder = getOccluder(this);
-        frameState.terrainExaggeration = this._terrainExaggeration;
-        frameState.minimumTerrainHeight = 0.0;
-        frameState.minimumDisableDepthTestDistance = this._minimumDisableDepthTestDistance;
-        frameState.invertClassification = this.invertClassification;
-        frameState.useLogDepth = this._logDepthBuffer && !(this.camera.frustum instanceof OrthographicFrustum || this.camera.frustum instanceof OrthographicOffCenterFrustum);
-        frameState.light = this.light;
-        frameState.cameraUnderground = this._cameraUnderground;
-        frameState.globeTranslucency = this._view.globeTranslucency;
-
-        if (defined(this._specularEnvironmentMapAtlas) && this._specularEnvironmentMapAtlas.ready) {
-            frameState.specularEnvironmentMaps = this._specularEnvironmentMapAtlas.texture;
-            frameState.specularEnvironmentMapsMaximumLOD = this._specularEnvironmentMapAtlas.maximumMipmapLevel;
-        } else {
-            frameState.specularEnvironmentMaps = undefined;
-            frameState.specularEnvironmentMapsMaximumLOD = undefined;
-        }
-
-        frameState.sphericalHarmonicCoefficients = this.sphericalHarmonicCoefficients;
-
-        this._actualInvertClassificationColor = Color.clone(this.invertClassificationColor, this._actualInvertClassificationColor);
-        if (!InvertClassification.isTranslucencySupported(this._context)) {
-            this._actualInvertClassificationColor.alpha = 1.0;
-        }
-
-        frameState.invertClassificationColor = this._actualInvertClassificationColor;
-
-        if (defined(globe)) {
-            frameState.maximumScreenSpaceError = globe.maximumScreenSpaceError;
-        } else {
-            frameState.maximumScreenSpaceError = 2;
-        }
-
-        this.clearPasses(frameState.passes);
-
-        frameState.tilesetPassState = undefined;
-    };
-
-    /**
-     * @private
-     */
-    Scene.prototype.isVisible = function(command, cullingVolume, occluder) {
-        return ((defined(command)) &&
-                ((!defined(command.boundingVolume)) ||
-                 !command.cull ||
-                 ((cullingVolume.computeVisibility(command.boundingVolume) !== Intersect.OUTSIDE) &&
-                  (!defined(occluder) || !command.occlude || !command.boundingVolume.isOccluded(occluder)))));
-    };
-
-    function getAttributeLocations(shaderProgram) {
-        var attributeLocations = {};
-        var attributes = shaderProgram.vertexAttributes;
-        for (var a in attributes) {
-            if (attributes.hasOwnProperty(a)) {
-                attributeLocations[a] = attributes[a].index;
-            }
-        }
-
-        return attributeLocations;
-    }
-
-    function createDebugFragmentShaderProgram(command, scene, shaderProgram) {
-        var context = scene.context;
-        var sp = defaultValue(shaderProgram, command.shaderProgram);
-        var fs = sp.fragmentShaderSource.clone();
-
-        var targets = [];
-        fs.sources = fs.sources.map(function(source) {
-            source = ShaderSource.replaceMain(source, 'czm_Debug_main');
-            var re = /gl_FragData\[(\d+)\]/g;
-            var match;
-            while ((match = re.exec(source)) !== null) {
-                if (targets.indexOf(match[1]) === -1) {
-                    targets.push(match[1]);
-                }
-            }
-            return source;
-        });
-        var length = targets.length;
-
-        var newMain =
-            'void main() \n' +
-            '{ \n' +
-            '    czm_Debug_main(); \n';
-
-        var i;
-        if (scene.debugShowCommands) {
-            if (!defined(command._debugColor)) {
-                command._debugColor = Color.fromRandom();
-            }
-            var c = command._debugColor;
-            if (length > 0) {
-                for (i = 0; i < length; ++i) {
-                    newMain += '    gl_FragData[' + targets[i] + '].rgb *= vec3(' + c.red + ', ' + c.green + ', ' + c.blue + '); \n';
-                }
-            } else {
-                newMain += '    ' + 'gl_FragColor' + '.rgb *= vec3(' + c.red + ', ' + c.green + ', ' + c.blue + '); \n';
-            }
-        }
-
-        if (scene.debugShowFrustums) {
-            // Support up to three frustums.  If a command overlaps all
-            // three, it's code is not changed.
-            var r = (command.debugOverlappingFrustums & (1 << 0)) ? '1.0' : '0.0';
-            var g = (command.debugOverlappingFrustums & (1 << 1)) ? '1.0' : '0.0';
-            var b = (command.debugOverlappingFrustums & (1 << 2)) ? '1.0' : '0.0';
-            if (length > 0) {
-                for (i = 0; i < length; ++i) {
-                    newMain += '    gl_FragData[' + targets[i] + '].rgb *= vec3(' + r + ', ' + g + ', ' + b + '); \n';
-                }
-            } else {
-                newMain += '    ' + 'gl_FragColor' + '.rgb *= vec3(' + r + ', ' + g + ', ' + b + '); \n';
-            }
-        }
-
-        newMain += '}';
-
-        fs.sources.push(newMain);
-
-        var attributeLocations = getAttributeLocations(sp);
-
-        return ShaderProgram.fromCache({
-            context : context,
-            vertexShaderSource : sp.vertexShaderSource,
-            fragmentShaderSource : fs,
-            attributeLocations : attributeLocations
-        });
-    }
-
-    function executeDebugCommand(command, scene, passState) {
-        var debugCommand = DrawCommand.shallowClone(command);
-        debugCommand.shaderProgram = createDebugFragmentShaderProgram(command, scene);
-        debugCommand.execute(scene.context, passState);
-        debugCommand.shaderProgram.destroy();
-    }
-
-    var transformFrom2D = new Matrix4(0.0, 0.0, 1.0, 0.0,
-                                      1.0, 0.0, 0.0, 0.0,
-                                      0.0, 1.0, 0.0, 0.0,
-                                      0.0, 0.0, 0.0, 1.0);
-    transformFrom2D = Matrix4.inverseTransformation(transformFrom2D, transformFrom2D);
-
-    function debugShowBoundingVolume(command, scene, passState, debugFramebuffer) {
-        // Debug code to draw bounding volume for command.  Not optimized!
-        // Assumes bounding volume is a bounding sphere or box
-        var frameState = scene._frameState;
-        var context = frameState.context;
-        var boundingVolume = command.boundingVolume;
-
-        if (defined(scene._debugVolume)) {
-            scene._debugVolume.destroy();
-        }
-
-        var geometry;
-
-        var center = Cartesian3.clone(boundingVolume.center);
-        if (frameState.mode !== SceneMode.SCENE3D) {
-            center = Matrix4.multiplyByPoint(transformFrom2D, center, center);
-            var projection = frameState.mapProjection;
-            var centerCartographic = projection.unproject(center);
-            center = projection.ellipsoid.cartographicToCartesian(centerCartographic);
-        }
-
-        if (defined(boundingVolume.radius)) {
-            var radius = boundingVolume.radius;
-
-            geometry = GeometryPipeline.toWireframe(EllipsoidGeometry.createGeometry(new EllipsoidGeometry({
-                radii : new Cartesian3(radius, radius, radius),
-                vertexFormat : PerInstanceColorAppearance.FLAT_VERTEX_FORMAT
-            })));
-
-            scene._debugVolume = new Primitive({
-                geometryInstances : new GeometryInstance({
-                    geometry : geometry,
-                    modelMatrix : Matrix4.fromTranslation(center),
-                    attributes : {
-                        color : new ColorGeometryInstanceAttribute(1.0, 0.0, 0.0, 1.0)
-                    }
-                }),
-                appearance : new PerInstanceColorAppearance({
-                    flat : true,
-                    translucent : false
-                }),
-                asynchronous : false
-            });
-        } else {
-            var halfAxes = boundingVolume.halfAxes;
-
-            geometry = GeometryPipeline.toWireframe(BoxGeometry.createGeometry(BoxGeometry.fromDimensions({
-                dimensions : new Cartesian3(2.0, 2.0, 2.0),
-                vertexFormat : PerInstanceColorAppearance.FLAT_VERTEX_FORMAT
-            })));
-
-            scene._debugVolume = new Primitive({
-                geometryInstances : new GeometryInstance({
-                    geometry : geometry,
-                    modelMatrix : Matrix4.fromRotationTranslation(halfAxes, center, new Matrix4()),
-                    attributes : {
-                        color : new ColorGeometryInstanceAttribute(1.0, 0.0, 0.0, 1.0)
-                    }
-                }),
-                appearance : new PerInstanceColorAppearance({
-                    flat : true,
-                    translucent : false
-                }),
-                asynchronous : false
-            });
-        }
-
-        var savedCommandList = frameState.commandList;
-        var commandList = frameState.commandList = [];
-        scene._debugVolume.update(frameState);
-
-        command = commandList[0];
-
-        if (frameState.useLogDepth) {
-            var logDepth = DerivedCommand.createLogDepthCommand(command, context);
-            command = logDepth.command;
-        }
-
-        var framebuffer;
-        if (defined(debugFramebuffer)) {
-            framebuffer = passState.framebuffer;
-            passState.framebuffer = debugFramebuffer;
-        }
-
-        command.execute(context, passState);
-
-        if (defined(framebuffer)) {
-            passState.framebuffer = framebuffer;
-        }
-
-        frameState.commandList = savedCommandList;
-    }
-
-    function executeCommand(command, scene, context, passState, debugFramebuffer) {
-        var frameState = scene._frameState;
-
-        if ((defined(scene.debugCommandFilter)) && !scene.debugCommandFilter(command)) {
-            return;
-        }
-
-        if (command instanceof ClearCommand) {
-            command.execute(context, passState);
-            return;
-        }
-
-        if (command.debugShowBoundingVolume && (defined(command.boundingVolume))) {
-            debugShowBoundingVolume(command, scene, passState, debugFramebuffer);
-        }
-
-        if (frameState.useLogDepth && defined(command.derivedCommands.logDepth)) {
-            command = command.derivedCommands.logDepth.command;
-        }
-
-        var passes = frameState.passes;
-        if (!passes.pick && !passes.depth && scene._hdr && defined(command.derivedCommands) && defined(command.derivedCommands.hdr)) {
-            command = command.derivedCommands.hdr.command;
-        }
-
-        if (passes.pick || passes.depth) {
-            if (passes.pick && !passes.depth && defined(command.derivedCommands.picking)) {
-                command = command.derivedCommands.picking.pickCommand;
-                command.execute(context, passState);
-                return;
-            } else if (defined(command.derivedCommands.depth)) {
-                command = command.derivedCommands.depth.depthOnlyCommand;
-                command.execute(context, passState);
-                return;
-            }
-        }
-
-        if (scene.debugShowCommands || scene.debugShowFrustums) {
-            executeDebugCommand(command, scene, passState);
-            return;
-        }
-
-        if (frameState.shadowState.lightShadowsEnabled && command.receiveShadows && defined(command.derivedCommands.shadows)) {
-            // If the command receives shadows, execute the derived shadows command.
-            // Some commands, such as OIT derived commands, do not have derived shadow commands themselves
-            // and instead shadowing is built-in. In this case execute the command regularly below.
-            command.derivedCommands.shadows.receiveCommand.execute(context, passState);
-        } else {
-            command.execute(context, passState);
-        }
-    }
-
-    function executeIdCommand(command, scene, context, passState) {
-        var frameState = scene._frameState;
-        var derivedCommands = command.derivedCommands;
-        if (!defined(derivedCommands)) {
-            return;
-        }
-
-        if (frameState.useLogDepth && defined(derivedCommands.logDepth)) {
-            command = derivedCommands.logDepth.command;
-        }
-
-        derivedCommands = command.derivedCommands;
-        if (defined(derivedCommands.picking)) {
-            command = derivedCommands.picking.pickCommand;
-            command.execute(context, passState);
-        } else if (defined(derivedCommands.depth)) {
-            command = derivedCommands.depth.depthOnlyCommand;
-            command.execute(context, passState);
-        }
-    }
-
-    function backToFront(a, b, position) {
-        return b.boundingVolume.distanceSquaredTo(position) - a.boundingVolume.distanceSquaredTo(position);
-    }
-
-    function frontToBack(a, b, position) {
-        // When distances are equal equal favor sorting b before a. This gives render priority to commands later in the list.
-        return a.boundingVolume.distanceSquaredTo(position) - b.boundingVolume.distanceSquaredTo(position) + CesiumMath.EPSILON12;
-    }
-
-    function executeTranslucentCommandsBackToFront(scene, executeFunction, passState, commands, invertClassification) {
-        var context = scene.context;
-
-        mergeSort(commands, backToFront, scene.camera.positionWC);
-
-        if (defined(invertClassification)) {
-            executeFunction(invertClassification.unclassifiedCommand, scene, context, passState);
-        }
-
-        var length = commands.length;
-        for (var i = 0; i < length; ++i) {
-            executeFunction(commands[i], scene, context, passState);
-        }
-    }
-
-    function executeTranslucentCommandsFrontToBack(scene, executeFunction, passState, commands, invertClassification) {
-        var context = scene.context;
-
-        mergeSort(commands, frontToBack, scene.camera.positionWC);
-
-        if (defined(invertClassification)) {
-            executeFunction(invertClassification.unclassifiedCommand, scene, context, passState);
-        }
-
-        var length = commands.length;
-        for (var i = 0; i < length; ++i) {
-            executeFunction(commands[i], scene, context, passState);
-        }
-    }
-
-    function getDebugGlobeDepth(scene, index) {
-        var globeDepths = scene._view.debugGlobeDepths;
-        var globeDepth = globeDepths[index];
-        if (!defined(globeDepth) && scene.context.depthTexture) {
-            globeDepth = new GlobeDepth();
-            globeDepths[index] = globeDepth;
-        }
-        return globeDepth;
-    }
-
-    var scratchPerspectiveFrustum = new PerspectiveFrustum();
-    var scratchPerspectiveOffCenterFrustum = new PerspectiveOffCenterFrustum();
-    var scratchOrthographicFrustum = new OrthographicFrustum();
-    var scratchOrthographicOffCenterFrustum = new OrthographicOffCenterFrustum();
-
-    function executeCommands(scene, passState) {
-        var camera = scene.camera;
-        var context = scene.context;
-        var frameState = scene.frameState;
-        var us = context.uniformState;
-
-        us.updateCamera(camera);
-
-        // Create a working frustum from the original camera frustum.
-        var frustum;
-        if (defined(camera.frustum.fov)) {
-            frustum = camera.frustum.clone(scratchPerspectiveFrustum);
-        } else if (defined(camera.frustum.infiniteProjectionMatrix)){
-            frustum = camera.frustum.clone(scratchPerspectiveOffCenterFrustum);
-        } else if (defined(camera.frustum.width)) {
-            frustum = camera.frustum.clone(scratchOrthographicFrustum);
-        } else {
-            frustum = camera.frustum.clone(scratchOrthographicOffCenterFrustum);
-        }
-
-        // Ideally, we would render the sky box and atmosphere last for
-        // early-z, but we would have to draw it in each frustum
-        frustum.near = camera.frustum.near;
-        frustum.far = camera.frustum.far;
-        us.updateFrustum(frustum);
-        us.updatePass(Pass.ENVIRONMENT);
-
-        var passes = frameState.passes;
-        var picking = passes.pick;
-        var environmentState = scene._environmentState;
-        var view = scene._view;
-        var renderTranslucentDepthForPick = environmentState.renderTranslucentDepthForPick;
-        var useWebVR = environmentState.useWebVR;
-
-        // Do not render environment primitives during a pick pass since they do not generate picking commands.
-        if (!picking) {
-            var skyBoxCommand = environmentState.skyBoxCommand;
-            if (defined(skyBoxCommand)) {
-                executeCommand(skyBoxCommand, scene, context, passState);
-            }
-
-            if (environmentState.isSkyAtmosphereVisible) {
-                executeCommand(environmentState.skyAtmosphereCommand, scene, context, passState);
-            }
-
-            if (environmentState.isSunVisible) {
-                environmentState.sunDrawCommand.execute(context, passState);
-                if (scene.sunBloom && !useWebVR) {
-                    var framebuffer;
-                    if (environmentState.useGlobeDepthFramebuffer) {
-                        framebuffer = view.globeDepth.framebuffer;
-                    } else if (environmentState.usePostProcess) {
-                        framebuffer = view.sceneFramebuffer.getFramebuffer();
-                    } else {
-                        framebuffer = environmentState.originalFramebuffer;
-                    }
-                    scene._sunPostProcess.execute(context);
-                    scene._sunPostProcess.copy(context, framebuffer);
-                    passState.framebuffer = framebuffer;
-                }
-            }
-
-            // Moon can be seen through the atmosphere, since the sun is rendered after the atmosphere.
-            if (environmentState.isMoonVisible) {
-                environmentState.moonCommand.execute(context, passState);
-            }
-        }
-
-        // Determine how translucent surfaces will be handled.
-        var executeTranslucentCommands;
-        if (environmentState.useOIT) {
-            if (!defined(scene._executeOITFunction)) {
-                scene._executeOITFunction = function(scene, executeFunction, passState, commands, invertClassification) {
-                    view.oit.executeCommands(scene, executeFunction, passState, commands, invertClassification);
-                };
-            }
-            executeTranslucentCommands = scene._executeOITFunction;
-        } else if (passes.render) {
-            executeTranslucentCommands = executeTranslucentCommandsBackToFront;
-        } else {
-            executeTranslucentCommands = executeTranslucentCommandsFrontToBack;
-        }
-
-        var frustumCommandsList = view.frustumCommandsList;
-        var numFrustums = frustumCommandsList.length;
-
-        var clearGlobeDepth = environmentState.clearGlobeDepth;
-        var useDepthPlane = environmentState.useDepthPlane;
-        var globeTranslucent = GlobeTranslucency.isTranslucent(scene._globe);
-        var globeTranslucency = view.globeTranslucency;
-        var separatePrimitiveFramebuffer = environmentState.separatePrimitiveFramebuffer = false;
-        var clearDepth = scene._depthClearCommand;
-        var clearStencil = scene._stencilClearCommand;
-        var clearClassificationStencil = scene._classificationStencilClearCommand;
-        var depthPlane = scene._depthPlane;
-        var usePostProcessSelected = environmentState.usePostProcessSelected;
-
-        var height2D = camera.position.z;
-
-        // Execute commands in each frustum in back to front order
-        var j;
-        for (var i = 0; i < numFrustums; ++i) {
-            var index = numFrustums - i - 1;
-            var frustumCommands = frustumCommandsList[index];
-
-            if (scene.mode === SceneMode.SCENE2D) {
-                // To avoid z-fighting in 2D, move the camera to just before the frustum
-                // and scale the frustum depth to be in [1.0, nearToFarDistance2D].
-                camera.position.z = height2D - frustumCommands.near + 1.0;
-                frustum.far = Math.max(1.0, frustumCommands.far - frustumCommands.near);
-                frustum.near = 1.0;
-                us.update(frameState);
-                us.updateFrustum(frustum);
-            } else {
-                // Avoid tearing artifacts between adjacent frustums in the opaque passes
-                frustum.near = index !== 0 ? frustumCommands.near * scene.opaqueFrustumNearOffset : frustumCommands.near;
-                frustum.far = frustumCommands.far;
-                us.updateFrustum(frustum);
-            }
-
-            var globeDepth = scene.debugShowGlobeDepth ? getDebugGlobeDepth(scene, index) : view.globeDepth;
-
-            if (separatePrimitiveFramebuffer) {
-                // Render to globe framebuffer in GLOBE pass
-                passState.framebuffer = globeDepth.framebuffer;
-            }
-
-            var fb;
-            if (scene.debugShowGlobeDepth && defined(globeDepth) && environmentState.useGlobeDepthFramebuffer) {
-                globeDepth.update(context, passState, view.viewport, scene._hdr, clearGlobeDepth);
-                globeDepth.clear(context, passState, scene._clearColorCommand.color);
-                fb = passState.framebuffer;
-                passState.framebuffer = globeDepth.framebuffer;
-            }
-
-            clearDepth.execute(context, passState);
-
-            if (context.stencilBuffer) {
-                clearStencil.execute(context, passState);
-            }
-
-            us.updatePass(Pass.GLOBE);
-            var commands = frustumCommands.commands[Pass.GLOBE];
-            var length = frustumCommands.indices[Pass.GLOBE];
-
-            if (globeTranslucent) {
-                globeTranslucency.executeGlobeCommands(commands, length, scene._cameraUnderground, scene._globe, executeCommand, scene, context, passState);
-            } else {
-                for (j = 0; j < length; ++j) {
-                    executeCommand(commands[j], scene, context, passState);
-                }
-            }
-
-            if (defined(globeDepth) && environmentState.useGlobeDepthFramebuffer) {
-                globeDepth.executeCopyDepth(context, passState);
-            }
-
-            if (scene.debugShowGlobeDepth && defined(globeDepth) && environmentState.useGlobeDepthFramebuffer) {
-                passState.framebuffer = fb;
-            }
-
-            // Draw terrain classification
-            if (!environmentState.renderTranslucentDepthForPick) {
-                us.updatePass(Pass.TERRAIN_CLASSIFICATION);
-                commands = frustumCommands.commands[Pass.TERRAIN_CLASSIFICATION];
-                length = frustumCommands.indices[Pass.TERRAIN_CLASSIFICATION];
-
-                if (globeTranslucent) {
-                    globeTranslucency.executeGlobeClassificationCommands(frustumCommands, scene._cameraUnderground, scene._globe, executeCommand, scene, context, passState);
-                } else {
-                    for (j = 0; j < length; ++j) {
-                        executeCommand(commands[j], scene, context, passState);
-                    }
-                }
-            }
-
-            if (clearGlobeDepth) {
-                clearDepth.execute(context, passState);
-                if (useDepthPlane) {
-                    depthPlane.execute(context, passState);
-                }
-            }
-
-            if (separatePrimitiveFramebuffer) {
-                // Render to primitive framebuffer in all other passes
-                passState.framebuffer = globeDepth.primitiveFramebuffer;
-            }
-
-            if (!environmentState.useInvertClassification || picking || environmentState.renderTranslucentDepthForPick) {
-                // Common/fastest path. Draw 3D Tiles and classification normally.
-
-                // Draw 3D Tiles
-                us.updatePass(Pass.CESIUM_3D_TILE);
-                commands = frustumCommands.commands[Pass.CESIUM_3D_TILE];
-                length = frustumCommands.indices[Pass.CESIUM_3D_TILE];
-                for (j = 0; j < length; ++j) {
-                    executeCommand(commands[j], scene, context, passState);
-                }
-
-                if (length > 0) {
-                    if (defined(globeDepth) && environmentState.useGlobeDepthFramebuffer) {
-                        globeDepth.executeUpdateDepth(context, passState, clearGlobeDepth);
-                    }
-
-                    // Draw classifications. Modifies 3D Tiles color.
-                    if (!environmentState.renderTranslucentDepthForPick) {
-                        us.updatePass(Pass.CESIUM_3D_TILE_CLASSIFICATION);
-                        commands = frustumCommands.commands[Pass.CESIUM_3D_TILE_CLASSIFICATION];
-                        length = frustumCommands.indices[Pass.CESIUM_3D_TILE_CLASSIFICATION];
-                        for (j = 0; j < length; ++j) {
-                            executeCommand(commands[j], scene, context, passState);
-                        }
-                    }
-                }
-            } else {
-                // When the invert classification color is opaque:
-                //    Main FBO (FBO1):                   Main_Color   + Main_DepthStencil
-                //    Invert classification FBO (FBO2) : Invert_Color + Main_DepthStencil
-                //
-                //    1. Clear FBO2 color to vec4(0.0) for each frustum
-                //    2. Draw 3D Tiles to FBO2
-                //    3. Draw classification to FBO2
-                //    4. Fullscreen pass to FBO1, draw Invert_Color when:
-                //           * Main_DepthStencil has the stencil bit set > 0 (classified)
-                //    5. Fullscreen pass to FBO1, draw Invert_Color * czm_invertClassificationColor when:
-                //           * Main_DepthStencil has stencil bit set to 0 (unclassified) and
-                //           * Invert_Color !== vec4(0.0)
-                //
-                // When the invert classification color is translucent:
-                //    Main FBO (FBO1):                  Main_Color         + Main_DepthStencil
-                //    Invert classification FBO (FBO2): Invert_Color       + Invert_DepthStencil
-                //    IsClassified FBO (FBO3):          IsClassified_Color + Invert_DepthStencil
-                //
-                //    1. Clear FBO2 and FBO3 color to vec4(0.0), stencil to 0, and depth to 1.0
-                //    2. Draw 3D Tiles to FBO2
-                //    3. Draw classification to FBO2
-                //    4. Fullscreen pass to FBO3, draw any color when
-                //           * Invert_DepthStencil has the stencil bit set > 0 (classified)
-                //    5. Fullscreen pass to FBO1, draw Invert_Color when:
-                //           * Invert_Color !== vec4(0.0) and
-                //           * IsClassified_Color !== vec4(0.0)
-                //    6. Fullscreen pass to FBO1, draw Invert_Color * czm_invertClassificationColor when:
-                //           * Invert_Color !== vec4(0.0) and
-                //           * IsClassified_Color === vec4(0.0)
-                //
-                // NOTE: Step six when translucent invert color occurs after the TRANSLUCENT pass
-                //
-                scene._invertClassification.clear(context, passState);
-
-                var opaqueClassificationFramebuffer = passState.framebuffer;
-                passState.framebuffer = scene._invertClassification._fbo;
-
-                // Draw normally
-                us.updatePass(Pass.CESIUM_3D_TILE);
-                commands = frustumCommands.commands[Pass.CESIUM_3D_TILE];
-                length = frustumCommands.indices[Pass.CESIUM_3D_TILE];
-                for (j = 0; j < length; ++j) {
-                    executeCommand(commands[j], scene, context, passState);
-                }
-
-                if (defined(globeDepth) && environmentState.useGlobeDepthFramebuffer) {
-                    globeDepth.executeUpdateDepth(context, passState, clearGlobeDepth);
-                }
-
-                // Set stencil
-                us.updatePass(Pass.CESIUM_3D_TILE_CLASSIFICATION_IGNORE_SHOW);
-                commands = frustumCommands.commands[Pass.CESIUM_3D_TILE_CLASSIFICATION_IGNORE_SHOW];
-                length = frustumCommands.indices[Pass.CESIUM_3D_TILE_CLASSIFICATION_IGNORE_SHOW];
-                for (j = 0; j < length; ++j) {
-                    executeCommand(commands[j], scene, context, passState);
-                }
-
-                passState.framebuffer = opaqueClassificationFramebuffer;
-
-                // Fullscreen pass to copy classified fragments
-                scene._invertClassification.executeClassified(context, passState);
-                if (frameState.invertClassificationColor.alpha === 1.0) {
-                    // Fullscreen pass to copy unclassified fragments when alpha == 1.0
-                    scene._invertClassification.executeUnclassified(context, passState);
-                }
-
-                // Clear stencil set by the classification for the next classification pass
-                if (length > 0 && context.stencilBuffer) {
-                    clearClassificationStencil.execute(context, passState);
-                }
-
-                // Draw style over classification.
-                us.updatePass(Pass.CESIUM_3D_TILE_CLASSIFICATION);
-                commands = frustumCommands.commands[Pass.CESIUM_3D_TILE_CLASSIFICATION];
-                length = frustumCommands.indices[Pass.CESIUM_3D_TILE_CLASSIFICATION];
-                for (j = 0; j < length; ++j) {
-                    executeCommand(commands[j], scene, context, passState);
-                }
-            }
-
-            if (length > 0 && context.stencilBuffer) {
-                clearStencil.execute(context, passState);
-            }
-
-            us.updatePass(Pass.OPAQUE);
-            commands = frustumCommands.commands[Pass.OPAQUE];
-            length = frustumCommands.indices[Pass.OPAQUE];
-            for (j = 0; j < length; ++j) {
-                executeCommand(commands[j], scene, context, passState);
-            }
-
-            if (index !== 0 && scene.mode !== SceneMode.SCENE2D) {
-                // Do not overlap frustums in the translucent pass to avoid blending artifacts
-                frustum.near = frustumCommands.near;
-                us.updateFrustum(frustum);
-            }
-
-            var invertClassification;
-            if (!picking && environmentState.useInvertClassification && frameState.invertClassificationColor.alpha < 1.0) {
-                // Fullscreen pass to copy unclassified fragments when alpha < 1.0.
-                // Not executed when undefined.
-                invertClassification = scene._invertClassification;
-            }
-
-            us.updatePass(Pass.TRANSLUCENT);
-            commands = frustumCommands.commands[Pass.TRANSLUCENT];
-            commands.length = frustumCommands.indices[Pass.TRANSLUCENT];
-            executeTranslucentCommands(scene, executeCommand, passState, commands, invertClassification);
-
-            if (context.depthTexture && scene.useDepthPicking && (environmentState.useGlobeDepthFramebuffer || renderTranslucentDepthForPick)) {
-                // PERFORMANCE_IDEA: Use MRT to avoid the extra copy.
-                var depthStencilTexture = renderTranslucentDepthForPick ? passState.framebuffer.depthStencilTexture : globeDepth.framebuffer.depthStencilTexture;
-                var pickDepth = scene._picking.getPickDepth(scene, index);
-                pickDepth.update(context, depthStencilTexture);
-                pickDepth.executeCopyDepth(context, passState);
-            }
-
-            if (separatePrimitiveFramebuffer) {
-                // Reset framebuffer
-                passState.framebuffer = globeDepth.framebuffer;
-            }
-
-            if (picking || !usePostProcessSelected) {
-                continue;
-            }
-
-            var originalFramebuffer = passState.framebuffer;
-            passState.framebuffer = view.sceneFramebuffer.getIdFramebuffer();
-
-            // reset frustum
-            frustum.near = index !== 0 ? frustumCommands.near * scene.opaqueFrustumNearOffset : frustumCommands.near;
-            frustum.far = frustumCommands.far;
-            us.updateFrustum(frustum);
-
-            us.updatePass(Pass.GLOBE);
-            commands = frustumCommands.commands[Pass.GLOBE];
-            length = frustumCommands.indices[Pass.GLOBE];
-            for (j = 0; j < length; ++j) {
-                executeIdCommand(commands[j], scene, context, passState);
-            }
-
-            if (clearGlobeDepth) {
-                clearDepth.framebuffer = passState.framebuffer;
-                clearDepth.execute(context, passState);
-                clearDepth.framebuffer = undefined;
-            }
-
-            if (clearGlobeDepth && useDepthPlane) {
-                depthPlane.execute(context, passState);
-            }
-
-            us.updatePass(Pass.CESIUM_3D_TILE);
-            commands = frustumCommands.commands[Pass.CESIUM_3D_TILE];
-            length = frustumCommands.indices[Pass.CESIUM_3D_TILE];
-            for (j = 0; j < length; ++j) {
-                executeIdCommand(commands[j], scene, context, passState);
-            }
-
-            us.updatePass(Pass.OPAQUE);
-            commands = frustumCommands.commands[Pass.OPAQUE];
-            length = frustumCommands.indices[Pass.OPAQUE];
-            for (j = 0; j < length; ++j) {
-                executeIdCommand(commands[j], scene, context, passState);
-            }
-
-            us.updatePass(Pass.TRANSLUCENT);
-            commands = frustumCommands.commands[Pass.TRANSLUCENT];
-            length = frustumCommands.indices[Pass.TRANSLUCENT];
-            for (j = 0; j < length; ++j) {
-                executeIdCommand(commands[j], scene, context, passState);
-            }
-
-            passState.framebuffer = originalFramebuffer;
-        }
-    }
-
-    function executeComputeCommands(scene) {
-        var us = scene.context.uniformState;
-        us.updatePass(Pass.COMPUTE);
-
-        var sunComputeCommand = scene._environmentState.sunComputeCommand;
-        if (defined(sunComputeCommand)) {
-            sunComputeCommand.execute(scene._computeEngine);
-=======
 import BoundingRectangle from "../Core/BoundingRectangle.js";
 import BoundingSphere from "../Core/BoundingSphere.js";
 import BoxGeometry from "../Core/BoxGeometry.js";
@@ -2621,6 +73,7 @@
 import SunPostProcess from "./SunPostProcess.js";
 import TweenCollection from "./TweenCollection.js";
 import View from "./View.js";
+import GlobeTranslucency from "./GlobeTranslucency.js";
 
 var requestRenderAfterFrame = function (scene) {
   return function () {
@@ -4017,7 +1470,6 @@
           this._deviceOrientationCameraController = new DeviceOrientationCameraController(
             this
           );
->>>>>>> 2fd0e8f7
         }
 
         this._aspectRatioVR = this.camera.frustum.aspectRatio;
@@ -4406,7 +1858,8 @@
     scene._mode === SceneMode.SCENE3D &&
     defined(globe) &&
     globe.show &&
-    !scene._cameraUnderground
+    !scene._cameraUnderground &&
+    !GlobeTranslucency.isTranslucent(globe)
   ) {
     var ellipsoid = globe.ellipsoid;
     var minimumTerrainHeight = scene.frameState.minimumTerrainHeight;
@@ -4445,6 +1898,7 @@
  */
 Scene.prototype.updateFrameState = function () {
   var camera = this.camera;
+  var globe = this.globe;
 
   var frameState = this._frameState;
   frameState.commandList.length = 0;
@@ -4473,6 +1927,7 @@
     );
   frameState.light = this.light;
   frameState.cameraUnderground = this._cameraUnderground;
+  frameState.globeTranslucency = this._view.globeTranslucency;
 
   if (
     defined(this._specularEnvironmentMapAtlas) &&
@@ -4497,8 +1952,8 @@
 
   frameState.invertClassificationColor = this._actualInvertClassificationColor;
 
-  if (defined(this.globe)) {
-    frameState.maximumScreenSpaceError = this.globe.maximumScreenSpaceError;
+  if (defined(globe)) {
+    frameState.maximumScreenSpaceError = globe.maximumScreenSpaceError;
   } else {
     frameState.maximumScreenSpaceError = 2;
   }
@@ -4795,6 +2250,7 @@
   var passes = frameState.passes;
   if (
     !passes.pick &&
+    !passes.depth &&
     scene._hdr &&
     defined(command.derivedCommands) &&
     defined(command.derivedCommands.hdr)
@@ -4944,6 +2400,7 @@
 function executeCommands(scene, passState) {
   var camera = scene.camera;
   var context = scene.context;
+  var frameState = scene.frameState;
   var us = context.uniformState;
 
   us.updateCamera(camera);
@@ -4967,7 +2424,7 @@
   us.updateFrustum(frustum);
   us.updatePass(Pass.ENVIRONMENT);
 
-  var passes = scene._frameState.passes;
+  var passes = frameState.passes;
   var picking = passes.pick;
   var environmentState = scene._environmentState;
   var view = scene._view;
@@ -4991,113 +2448,6 @@
       );
     }
 
-<<<<<<< HEAD
-    var scratchCullingVolume = new CullingVolume();
-
-    /**
-     * @private
-     */
-    Scene.prototype.updateEnvironment = function() {
-        var frameState = this._frameState;
-        var view = this._view;
-
-        // Update celestial and terrestrial environment effects.
-        var environmentState = this._environmentState;
-        var renderPass = frameState.passes.render;
-        var offscreenPass = frameState.passes.offscreen;
-        var skyAtmosphere = this.skyAtmosphere;
-        var globe = this.globe;
-        var cameraUnderground = this._cameraUnderground;
-        var environmentVisible = GlobeTranslucency.isEnvironmentVisible(globe, cameraUnderground);
-        var sunVisibleThroughGlobe = environmentVisible && GlobeTranslucency.isSunVisibleThroughGlobe(globe, cameraUnderground);
-        var skyAtmosphereVisible = environmentVisible && GlobeTranslucency.isSkyAtmosphereVisible(globe);
-
-        if (!renderPass || (this._mode !== SceneMode.SCENE2D && view.camera.frustum instanceof OrthographicFrustum) || !environmentVisible) {
-            environmentState.skyAtmosphereCommand = undefined;
-            environmentState.skyBoxCommand = undefined;
-            environmentState.sunDrawCommand = undefined;
-            environmentState.sunComputeCommand = undefined;
-            environmentState.moonCommand = undefined;
-        } else {
-            if (defined(skyAtmosphere) && skyAtmosphereVisible) {
-                if (defined(globe)) {
-                    skyAtmosphere.setDynamicAtmosphereColor(globe.enableLighting && globe.dynamicAtmosphereLighting, globe.dynamicAtmosphereLightingFromSun);
-                    environmentState.isReadyForAtmosphere = environmentState.isReadyForAtmosphere || globe._surface._tilesToRender.length > 0;
-                }
-                environmentState.skyAtmosphereCommand = skyAtmosphere.update(frameState);
-                if (defined(environmentState.skyAtmosphereCommand)) {
-                    this.updateDerivedCommands(environmentState.skyAtmosphereCommand);
-                }
-            } else {
-                environmentState.skyAtmosphereCommand = undefined;
-            }
-
-            environmentState.skyBoxCommand = defined(this.skyBox) ? this.skyBox.update(frameState, this._hdr) : undefined;
-            var sunCommands = defined(this.sun) ? this.sun.update(frameState, view.passState, this._hdr) : undefined;
-            environmentState.sunDrawCommand = defined(sunCommands) ? sunCommands.drawCommand : undefined;
-            environmentState.sunComputeCommand = defined(sunCommands) ? sunCommands.computeCommand : undefined;
-            environmentState.moonCommand = defined(this.moon) ? this.moon.update(frameState) : undefined;
-        }
-
-        var clearGlobeDepth = environmentState.clearGlobeDepth = defined(globe) && (!globe.depthTestAgainstTerrain || this.mode === SceneMode.SCENE2D);
-        var useDepthPlane = environmentState.useDepthPlane = clearGlobeDepth && this.mode === SceneMode.SCENE3D && GlobeTranslucency.useDepthPlane(globe, cameraUnderground);
-        if (useDepthPlane) {
-            // Update the depth plane that is rendered in 3D when the primitives are
-            // not depth tested against terrain so primitives on the backface
-            // of the globe are not picked.
-            this._depthPlane.update(frameState);
-        }
-
-        environmentState.renderTranslucentDepthForPick = false;
-        environmentState.useWebVR = this._useWebVR && this.mode !== SceneMode.SCENE2D  && !offscreenPass;
-
-        var occluder = (frameState.mode === SceneMode.SCENE3D) && !sunVisibleThroughGlobe ? frameState.occluder: undefined;
-        var cullingVolume = frameState.cullingVolume;
-
-        // get user culling volume minus the far plane.
-        var planes = scratchCullingVolume.planes;
-        for (var k = 0; k < 5; ++k) {
-            planes[k] = cullingVolume.planes[k];
-        }
-        cullingVolume = scratchCullingVolume;
-
-        // Determine visibility of celestial and terrestrial environment effects.
-        environmentState.isSkyAtmosphereVisible = defined(environmentState.skyAtmosphereCommand) && environmentState.isReadyForAtmosphere;
-        environmentState.isSunVisible = this.isVisible(environmentState.sunDrawCommand, cullingVolume, occluder);
-        environmentState.isMoonVisible = this.isVisible(environmentState.moonCommand, cullingVolume, occluder);
-
-        var envMaps = this.specularEnvironmentMaps;
-        var envMapAtlas = this._specularEnvironmentMapAtlas;
-        if (defined(envMaps) && (!defined(envMapAtlas) || envMapAtlas.url !== envMaps)) {
-            envMapAtlas = envMapAtlas && envMapAtlas.destroy();
-            this._specularEnvironmentMapAtlas = new OctahedralProjectedCubeMap(envMaps);
-        } else if (!defined(envMaps) && defined(envMapAtlas)) {
-            envMapAtlas.destroy();
-            this._specularEnvironmentMapAtlas = undefined;
-        }
-
-        if (defined(this._specularEnvironmentMapAtlas)) {
-            this._specularEnvironmentMapAtlas.update(frameState);
-        }
-    };
-
-    function updateDebugFrustumPlanes(scene) {
-        var frameState = scene._frameState;
-        if (scene.debugShowFrustumPlanes !== scene._debugShowFrustumPlanes) {
-            if (scene.debugShowFrustumPlanes) {
-                scene._debugFrustumPlanes = new DebugCameraPrimitive({
-                    camera: scene.camera,
-                    updateOnChange: false
-                });
-            } else {
-                scene._debugFrustumPlanes = scene._debugFrustumPlanes && scene._debugFrustumPlanes.destroy();
-            }
-            scene._debugShowFrustumPlanes = scene.debugShowFrustumPlanes;
-        }
-
-        if (defined(scene._debugFrustumPlanes)) {
-            scene._debugFrustumPlanes.update(frameState);
-=======
     if (environmentState.isSunVisible) {
       environmentState.sunDrawCommand.execute(context, passState);
       if (scene.sunBloom && !useWebVR) {
@@ -5108,7 +2458,6 @@
           framebuffer = view.sceneFramebuffer.getFramebuffer();
         } else {
           framebuffer = environmentState.originalFramebuffer;
->>>>>>> 2fd0e8f7
         }
         scene._sunPostProcess.execute(context);
         scene._sunPostProcess.copy(context, framebuffer);
@@ -5154,6 +2503,8 @@
 
   var clearGlobeDepth = environmentState.clearGlobeDepth;
   var useDepthPlane = environmentState.useDepthPlane;
+  var globeTranslucent = GlobeTranslucency.isTranslucent(scene._globe);
+  var globeTranslucency = view.globeTranslucency;
   var separatePrimitiveFramebuffer = (environmentState.separatePrimitiveFramebuffer = false);
   var clearDepth = scene._depthClearCommand;
   var clearStencil = scene._stencilClearCommand;
@@ -5175,7 +2526,7 @@
       camera.position.z = height2D - frustumCommands.near + 1.0;
       frustum.far = Math.max(1.0, frustumCommands.far - frustumCommands.near);
       frustum.near = 1.0;
-      us.update(scene.frameState);
+      us.update(frameState);
       us.updateFrustum(frustum);
     } else {
       // Avoid tearing artifacts between adjacent frustums in the opaque passes
@@ -5223,8 +2574,22 @@
     us.updatePass(Pass.GLOBE);
     var commands = frustumCommands.commands[Pass.GLOBE];
     var length = frustumCommands.indices[Pass.GLOBE];
-    for (j = 0; j < length; ++j) {
-      executeCommand(commands[j], scene, context, passState);
+
+    if (globeTranslucent) {
+      globeTranslucency.executeGlobeCommands(
+        commands,
+        length,
+        scene._cameraUnderground,
+        scene._globe,
+        executeCommand,
+        scene,
+        context,
+        passState
+      );
+    } else {
+      for (j = 0; j < length; ++j) {
+        executeCommand(commands[j], scene, context, passState);
+      }
     }
 
     if (defined(globeDepth) && environmentState.useGlobeDepthFramebuffer) {
@@ -5240,11 +2605,26 @@
     }
 
     // Draw terrain classification
-    us.updatePass(Pass.TERRAIN_CLASSIFICATION);
-    commands = frustumCommands.commands[Pass.TERRAIN_CLASSIFICATION];
-    length = frustumCommands.indices[Pass.TERRAIN_CLASSIFICATION];
-    for (j = 0; j < length; ++j) {
-      executeCommand(commands[j], scene, context, passState);
+    if (!environmentState.renderTranslucentDepthForPick) {
+      us.updatePass(Pass.TERRAIN_CLASSIFICATION);
+      commands = frustumCommands.commands[Pass.TERRAIN_CLASSIFICATION];
+      length = frustumCommands.indices[Pass.TERRAIN_CLASSIFICATION];
+
+      if (globeTranslucent) {
+        globeTranslucency.executeGlobeClassificationCommands(
+          frustumCommands,
+          scene._cameraUnderground,
+          scene._globe,
+          executeCommand,
+          scene,
+          context,
+          passState
+        );
+      } else {
+        for (j = 0; j < length; ++j) {
+          executeCommand(commands[j], scene, context, passState);
+        }
+      }
     }
 
     if (clearGlobeDepth) {
@@ -5259,7 +2639,11 @@
       passState.framebuffer = globeDepth.primitiveFramebuffer;
     }
 
-    if (!environmentState.useInvertClassification || picking) {
+    if (
+      !environmentState.useInvertClassification ||
+      picking ||
+      environmentState.renderTranslucentDepthForPick
+    ) {
       // Common/fastest path. Draw 3D Tiles and classification normally.
 
       // Draw 3D Tiles
@@ -5276,18 +2660,15 @@
         }
 
         // Draw classifications. Modifies 3D Tiles color.
-        us.updatePass(Pass.CESIUM_3D_TILE_CLASSIFICATION);
-        commands = frustumCommands.commands[Pass.CESIUM_3D_TILE_CLASSIFICATION];
-        length = frustumCommands.indices[Pass.CESIUM_3D_TILE_CLASSIFICATION];
-        for (j = 0; j < length; ++j) {
-          executeCommand(commands[j], scene, context, passState);
+        if (!environmentState.renderTranslucentDepthForPick) {
+          us.updatePass(Pass.CESIUM_3D_TILE_CLASSIFICATION);
+          commands =
+            frustumCommands.commands[Pass.CESIUM_3D_TILE_CLASSIFICATION];
+          length = frustumCommands.indices[Pass.CESIUM_3D_TILE_CLASSIFICATION];
+          for (j = 0; j < length; ++j) {
+            executeCommand(commands[j], scene, context, passState);
+          }
         }
-<<<<<<< HEAD
-
-        if (GlobeTranslucency.isTranslucent(scene._globe)) {
-            view.globeTranslucency.updateAndClear(scene._hdr, view.viewport, context, passState);
-        }
-=======
       }
     } else {
       // When the invert classification color is opaque:
@@ -5355,7 +2736,7 @@
 
       // Fullscreen pass to copy classified fragments
       scene._invertClassification.executeClassified(context, passState);
-      if (scene.frameState.invertClassificationColor.alpha === 1.0) {
+      if (frameState.invertClassificationColor.alpha === 1.0) {
         // Fullscreen pass to copy unclassified fragments when alpha == 1.0
         scene._invertClassification.executeUnclassified(context, passState);
       }
@@ -5372,7 +2753,6 @@
       for (j = 0; j < length; ++j) {
         executeCommand(commands[j], scene, context, passState);
       }
->>>>>>> 2fd0e8f7
     }
 
     if (length > 0 && context.stencilBuffer) {
@@ -5396,7 +2776,7 @@
     if (
       !picking &&
       environmentState.useInvertClassification &&
-      scene.frameState.invertClassificationColor.alpha < 1.0
+      frameState.invertClassificationColor.alpha < 1.0
     ) {
       // Fullscreen pass to copy unclassified fragments when alpha < 1.0.
       // Not executed when undefined.
@@ -5924,12 +3304,22 @@
   var offscreenPass = frameState.passes.offscreen;
   var skyAtmosphere = this.skyAtmosphere;
   var globe = this.globe;
+  var cameraUnderground = this._cameraUnderground;
+  var environmentVisible = GlobeTranslucency.isEnvironmentVisible(
+    globe,
+    cameraUnderground
+  );
+  var sunVisibleThroughGlobe =
+    environmentVisible &&
+    GlobeTranslucency.isSunVisibleThroughGlobe(globe, cameraUnderground);
+  var skyAtmosphereVisible =
+    environmentVisible && GlobeTranslucency.isSkyAtmosphereVisible(globe);
 
   if (
     !renderPass ||
     (this._mode !== SceneMode.SCENE2D &&
       view.camera.frustum instanceof OrthographicFrustum) ||
-    this._cameraUnderground
+    !environmentVisible
   ) {
     environmentState.skyAtmosphereCommand = undefined;
     environmentState.skyBoxCommand = undefined;
@@ -5937,7 +3327,7 @@
     environmentState.sunComputeCommand = undefined;
     environmentState.moonCommand = undefined;
   } else {
-    if (defined(skyAtmosphere)) {
+    if (defined(skyAtmosphere) && skyAtmosphereVisible) {
       if (defined(globe)) {
         skyAtmosphere.setDynamicAtmosphereColor(
           globe.enableLighting && globe.dynamicAtmosphereLighting,
@@ -5978,7 +3368,7 @@
   var useDepthPlane = (environmentState.useDepthPlane =
     clearGlobeDepth &&
     this.mode === SceneMode.SCENE3D &&
-    !this._cameraUnderground);
+    GlobeTranslucency.useDepthPlane(globe, cameraUnderground));
   if (useDepthPlane) {
     // Update the depth plane that is rendered in 3D when the primitives are
     // not depth tested against terrain so primitives on the backface
@@ -5991,7 +3381,9 @@
     this._useWebVR && this.mode !== SceneMode.SCENE2D && !offscreenPass;
 
   var occluder =
-    frameState.mode === SceneMode.SCENE3D ? frameState.occluder : undefined;
+    frameState.mode === SceneMode.SCENE3D && !sunVisibleThroughGlobe
+      ? frameState.occluder
+      : undefined;
   var cullingVolume = frameState.cullingVolume;
 
   // get user culling volume minus the far plane.
@@ -6236,6 +3628,15 @@
     } else {
       environmentState.useInvertClassification = false;
     }
+  }
+
+  if (GlobeTranslucency.isTranslucent(scene._globe)) {
+    view.globeTranslucency.updateAndClear(
+      scene._hdr,
+      view.viewport,
+      context,
+      passState
+    );
   }
 }
 
