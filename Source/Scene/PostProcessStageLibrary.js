import buildModuleUrl from "../Core/buildModuleUrl.js";
import Color from "../Core/Color.js";
import createGuid from "../Core/createGuid.js";
import defaultValue from "../Core/defaultValue.js";
import defined from "../Core/defined.js";
import Ellipsoid from "../Core/Ellipsoid.js";
import AcesTonemapping from "../Shaders/PostProcessStages/AcesTonemappingStage.js";
import AmbientOcclusionGenerate from "../Shaders/PostProcessStages/AmbientOcclusionGenerate.js";
import AmbientOcclusionModulate from "../Shaders/PostProcessStages/AmbientOcclusionModulate.js";
import AtmosphericScattering from "../Shaders/PostProcessStages/AtmosphericScattering.js";
import BlackAndWhite from "../Shaders/PostProcessStages/BlackAndWhite.js";
import BloomComposite from "../Shaders/PostProcessStages/BloomComposite.js";
import Brightness from "../Shaders/PostProcessStages/Brightness.js";
import ContrastBias from "../Shaders/PostProcessStages/ContrastBias.js";
import DepthOfField from "../Shaders/PostProcessStages/DepthOfField.js";
import DepthView from "../Shaders/PostProcessStages/DepthView.js";
import EdgeDetection from "../Shaders/PostProcessStages/EdgeDetection.js";
import FilmicTonemapping from "../Shaders/PostProcessStages/FilmicTonemapping.js";
import FXAA from "../Shaders/PostProcessStages/FXAA.js";
import GaussianBlur1D from "../Shaders/PostProcessStages/GaussianBlur1D.js";
import LensFlare from "../Shaders/PostProcessStages/LensFlare.js";
import ModifiedReinhardTonemapping from "../Shaders/PostProcessStages/ModifiedReinhardTonemapping.js";
import NightVision from "../Shaders/PostProcessStages/NightVision.js";
import ReinhardTonemapping from "../Shaders/PostProcessStages/ReinhardTonemapping.js";
import Silhouette from "../Shaders/PostProcessStages/Silhouette.js";
import FXAA3_11 from "../Shaders/FXAA3_11.js";
import AutoExposure from "./AutoExposure.js";
import PostProcessStage from "./PostProcessStage.js";
import PostProcessStageComposite from "./PostProcessStageComposite.js";
import PostProcessStageSampleMode from "./PostProcessStageSampleMode.js";

/**
 * Contains functions for creating common post-process stages.
 *
 * @namespace PostProcessStageLibrary
 */
const PostProcessStageLibrary = {};

function createBlur(name) {
  const delta = 1.0;
  const sigma = 2.0;
  const stepSize = 1.0;

  const blurShader = "#define USE_STEP_SIZE\n" + GaussianBlur1D;
  const blurX = new PostProcessStage({
    name: name + "_x_direction",
    fragmentShader: blurShader,
    uniforms: {
      delta: delta,
      sigma: sigma,
      stepSize: stepSize,
      direction: 0.0,
    },
    sampleMode: PostProcessStageSampleMode.LINEAR,
  });
  const blurY = new PostProcessStage({
    name: name + "_y_direction",
    fragmentShader: blurShader,
    uniforms: {
      delta: delta,
      sigma: sigma,
      stepSize: stepSize,
      direction: 1.0,
    },
    sampleMode: PostProcessStageSampleMode.LINEAR,
  });

  const uniforms = {};
  Object.defineProperties(uniforms, {
    delta: {
      get: function () {
        return blurX.uniforms.delta;
      },
      set: function (value) {
        const blurXUniforms = blurX.uniforms;
        const blurYUniforms = blurY.uniforms;
        blurXUniforms.delta = blurYUniforms.delta = value;
      },
    },
    sigma: {
      get: function () {
        return blurX.uniforms.sigma;
      },
      set: function (value) {
        const blurXUniforms = blurX.uniforms;
        const blurYUniforms = blurY.uniforms;
        blurXUniforms.sigma = blurYUniforms.sigma = value;
      },
    },
    stepSize: {
      get: function () {
        return blurX.uniforms.stepSize;
      },
      set: function (value) {
        const blurXUniforms = blurX.uniforms;
        const blurYUniforms = blurY.uniforms;
        blurXUniforms.stepSize = blurYUniforms.stepSize = value;
      },
    },
  });
  return new PostProcessStageComposite({
    name: name,
    stages: [blurX, blurY],
    uniforms: uniforms,
  });
}

/**
 * Creates a post-process stage that applies a Gaussian blur to the input texture. This stage is usually applied in conjunction with another stage.
 * <p>
 * This stage has the following uniforms: <code>delta</code>, <code>sigma</code>, and <code>stepSize</code>.
 * </p>
 * <p>
 * <code>delta</code> and <code>sigma</code> are used to compute the weights of a Gaussian filter. The equation is <code>exp((-0.5 * delta * delta) / (sigma * sigma))</code>.
 * The default value for <code>delta</code> is <code>1.0</code>. The default value for <code>sigma</code> is <code>2.0</code>.
 * <code>stepSize</code> is the distance to the next texel. The default is <code>1.0</code>.
 * </p>
 * @return {PostProcessStageComposite} A post-process stage that applies a Gaussian blur to the input texture.
 */
PostProcessStageLibrary.createBlurStage = function () {
  return createBlur("czm_blur");
};

/**
 * Creates a post-process stage that applies a depth of field effect.
 * <p>
 * Depth of field simulates camera focus. Objects in the scene that are in focus
 * will be clear whereas objects not in focus will be blurred.
 * </p>
 * <p>
 * This stage has the following uniforms: <code>focalDistance</code>, <code>delta</code>, <code>sigma</code>, and <code>stepSize</code>.
 * </p>
 * <p>
 * <code>focalDistance</code> is the distance in meters from the camera to set the camera focus.
 * </p>
 * <p>
 * <code>delta</code>, <code>sigma</code>, and <code>stepSize</code> are the same properties as {@link PostProcessStageLibrary#createBlurStage}.
 * The blur is applied to the areas out of focus.
 * </p>
 * @return {PostProcessStageComposite} A post-process stage that applies a depth of field effect.
 */
PostProcessStageLibrary.createDepthOfFieldStage = function () {
  const blur = createBlur("czm_depth_of_field_blur");
  const dof = new PostProcessStage({
    name: "czm_depth_of_field_composite",
    fragmentShader: DepthOfField,
    uniforms: {
      focalDistance: 5.0,
      blurTexture: blur.name,
    },
  });

  const uniforms = {};
  Object.defineProperties(uniforms, {
    focalDistance: {
      get: function () {
        return dof.uniforms.focalDistance;
      },
      set: function (value) {
        dof.uniforms.focalDistance = value;
      },
    },
    delta: {
      get: function () {
        return blur.uniforms.delta;
      },
      set: function (value) {
        blur.uniforms.delta = value;
      },
    },
    sigma: {
      get: function () {
        return blur.uniforms.sigma;
      },
      set: function (value) {
        blur.uniforms.sigma = value;
      },
    },
    stepSize: {
      get: function () {
        return blur.uniforms.stepSize;
      },
      set: function (value) {
        blur.uniforms.stepSize = value;
      },
    },
  });
  return new PostProcessStageComposite({
    name: "czm_depth_of_field",
    stages: [blur, dof],
    inputPreviousStageTexture: false,
    uniforms: uniforms,
  });
};

/**
 * Whether or not a depth of field stage is supported.
 * <p>
 * This stage requires the WEBGL_depth_texture extension.
 * </p>
 *
 * @param {Scene} scene The scene.
 * @return {Boolean} Whether this post process stage is supported.
 *
 * @see {Context#depthTexture}
 * @see {@link http://www.khronos.org/registry/webgl/extensions/WEBGL_depth_texture/|WEBGL_depth_texture}
 */
PostProcessStageLibrary.isDepthOfFieldSupported = function (scene) {
  return scene.context.depthTexture;
};

/**
 * Creates a post-process stage that detects edges.
 * <p>
 * Writes the color to the output texture with alpha set to 1.0 when it is on an edge.
 * </p>
 * <p>
 * This stage has the following uniforms: <code>color</code> and <code>length</code>
 * </p>
 * <ul>
 * <li><code>color</code> is the color of the highlighted edge. The default is {@link Color#BLACK}.</li>
 * <li><code>length</code> is the length of the edges in pixels. The default is <code>0.5</code>.</li>
 * </ul>
 * <p>
 * This stage is not supported in 2D.
 * </p>
 * @return {PostProcessStage} A post-process stage that applies an edge detection effect.
 *
 * @example
 * // multiple silhouette effects
 * const yellowEdge = Cesium.PostProcessLibrary.createEdgeDetectionStage();
 * yellowEdge.uniforms.color = Cesium.Color.YELLOW;
 * yellowEdge.selected = [feature0];
 *
 * const greenEdge = Cesium.PostProcessLibrary.createEdgeDetectionStage();
 * greenEdge.uniforms.color = Cesium.Color.LIME;
 * greenEdge.selected = [feature1];
 *
 * // draw edges around feature0 and feature1
 * postProcessStages.add(Cesium.PostProcessLibrary.createSilhouetteStage([yellowEdge, greenEdge]);
 */
PostProcessStageLibrary.createEdgeDetectionStage = function () {
  // unique name generated on call so more than one effect can be added
  const name = createGuid();
  return new PostProcessStage({
    name: "czm_edge_detection_" + name,
    fragmentShader: EdgeDetection,
    uniforms: {
      length: 0.25,
      color: Color.clone(Color.BLACK),
    },
  });
};

/**
 * Whether or not an edge detection stage is supported.
 * <p>
 * This stage requires the WEBGL_depth_texture extension.
 * </p>
 *
 * @param {Scene} scene The scene.
 * @return {Boolean} Whether this post process stage is supported.
 *
 * @see {Context#depthTexture}
 * @see {@link http://www.khronos.org/registry/webgl/extensions/WEBGL_depth_texture/|WEBGL_depth_texture}
 */
PostProcessStageLibrary.isEdgeDetectionSupported = function (scene) {
  return scene.context.depthTexture;
};

function getSilhouetteEdgeDetection(edgeDetectionStages) {
  if (!defined(edgeDetectionStages)) {
    return PostProcessStageLibrary.createEdgeDetectionStage();
  }

  const edgeDetection = new PostProcessStageComposite({
    name: "czm_edge_detection_multiple",
    stages: edgeDetectionStages,
    inputPreviousStageTexture: false,
  });

  const compositeUniforms = {};
  let fsDecl = "";
  let fsLoop = "";
  for (let i = 0; i < edgeDetectionStages.length; ++i) {
    fsDecl += "uniform sampler2D edgeTexture" + i + "; \n";
    fsLoop +=
      "        vec4 edge" +
      i +
      " = texture2D(edgeTexture" +
      i +
      ", v_textureCoordinates); \n" +
      "        if (edge" +
      i +
      ".a > 0.0) \n" +
      "        { \n" +
      "            color = edge" +
      i +
      "; \n" +
      "            break; \n" +
      "        } \n";
    compositeUniforms["edgeTexture" + i] = edgeDetectionStages[i].name;
  }

  const fs =
    fsDecl +
    "varying vec2 v_textureCoordinates; \n" +
    "void main() { \n" +
    "    vec4 color = vec4(0.0); \n" +
    "    for (int i = 0; i < " +
    edgeDetectionStages.length +
    "; i++) \n" +
    "    { \n" +
    fsLoop +
    "    } \n" +
    "    gl_FragColor = color; \n" +
    "} \n";

  const edgeComposite = new PostProcessStage({
    name: "czm_edge_detection_combine",
    fragmentShader: fs,
    uniforms: compositeUniforms,
  });
  return new PostProcessStageComposite({
    name: "czm_edge_detection_composite",
    stages: [edgeDetection, edgeComposite],
  });
}

/**
 * Creates a post-process stage that applies a silhouette effect.
 * <p>
 * A silhouette effect composites the color from the edge detection pass with input color texture.
 * </p>
 * <p>
 * This stage has the following uniforms when <code>edgeDetectionStages</code> is <code>undefined</code>: <code>color</code> and <code>length</code>
 * </p>
 * <p>
 * <code>color</code> is the color of the highlighted edge. The default is {@link Color#BLACK}.
 * <code>length</code> is the length of the edges in pixels. The default is <code>0.5</code>.
 * </p>
 * @param {PostProcessStage[]} [edgeDetectionStages] An array of edge detection post process stages.
 * @return {PostProcessStageComposite} A post-process stage that applies a silhouette effect.
 */
PostProcessStageLibrary.createSilhouetteStage = function (edgeDetectionStages) {
  const edgeDetection = getSilhouetteEdgeDetection(edgeDetectionStages);
  const silhouetteProcess = new PostProcessStage({
    name: "czm_silhouette_color_edges",
    fragmentShader: Silhouette,
    uniforms: {
      silhouetteTexture: edgeDetection.name,
    },
  });

  return new PostProcessStageComposite({
    name: "czm_silhouette",
    stages: [edgeDetection, silhouetteProcess],
    inputPreviousStageTexture: false,
    uniforms: edgeDetection.uniforms,
  });
};

/**
 * Whether or not a silhouette stage is supported.
 * <p>
 * This stage requires the WEBGL_depth_texture extension.
 * </p>
 *
 * @param {Scene} scene The scene.
 * @return {Boolean} Whether this post process stage is supported.
 *
 * @see {Context#depthTexture}
 * @see {@link http://www.khronos.org/registry/webgl/extensions/WEBGL_depth_texture/|WEBGL_depth_texture}
 */
PostProcessStageLibrary.isSilhouetteSupported = function (scene) {
  return scene.context.depthTexture;
};

/**
 * Creates a post-process stage that applies a bloom effect to the input texture.
 * <p>
 * A bloom effect adds glow effect, makes bright areas brighter, and dark areas darker.
 * </p>
 * <p>
 * This post-process stage has the following uniforms: <code>contrast</code>, <code>brightness</code>, <code>glowOnly</code>,
 * <code>delta</code>, <code>sigma</code>, and <code>stepSize</code>.
 * </p>
 * <ul>
 * <li><code>contrast</code> is a scalar value in the range [-255.0, 255.0] and affects the contract of the effect. The default value is <code>128.0</code>.</li>
 * <li><code>brightness</code> is a scalar value. The input texture RGB value is converted to hue, saturation, and brightness (HSB) then this value is
 * added to the brightness. The default value is <code>-0.3</code>.</li>
 * <li><code>glowOnly</code> is a boolean value. When <code>true</code>, only the glow effect will be shown. When <code>false</code>, the glow will be added to the input texture.
 * The default value is <code>false</code>. This is a debug option for viewing the effects when changing the other uniform values.</li>
 * </ul>
 * <p>
 * <code>delta</code>, <code>sigma</code>, and <code>stepSize</code> are the same properties as {@link PostProcessStageLibrary#createBlurStage}.
 * </p>
 * @return {PostProcessStageComposite} A post-process stage to applies a bloom effect.
 *
 * @private
 */
PostProcessStageLibrary.createBloomStage = function () {
  const contrastBias = new PostProcessStage({
    name: "czm_bloom_contrast_bias",
    fragmentShader: ContrastBias,
    uniforms: {
      contrast: 128.0,
      brightness: -0.3,
    },
  });
  const blur = createBlur("czm_bloom_blur");
  const generateComposite = new PostProcessStageComposite({
    name: "czm_bloom_contrast_bias_blur",
    stages: [contrastBias, blur],
  });

  const bloomComposite = new PostProcessStage({
    name: "czm_bloom_generate_composite",
    fragmentShader: BloomComposite,
    uniforms: {
      glowOnly: false,
      bloomTexture: generateComposite.name,
    },
  });

  const uniforms = {};
  Object.defineProperties(uniforms, {
    glowOnly: {
      get: function () {
        return bloomComposite.uniforms.glowOnly;
      },
      set: function (value) {
        bloomComposite.uniforms.glowOnly = value;
      },
    },
    contrast: {
      get: function () {
        return contrastBias.uniforms.contrast;
      },
      set: function (value) {
        contrastBias.uniforms.contrast = value;
      },
    },
    brightness: {
      get: function () {
        return contrastBias.uniforms.brightness;
      },
      set: function (value) {
        contrastBias.uniforms.brightness = value;
      },
    },
    delta: {
      get: function () {
        return blur.uniforms.delta;
      },
      set: function (value) {
        blur.uniforms.delta = value;
      },
    },
    sigma: {
      get: function () {
        return blur.uniforms.sigma;
      },
      set: function (value) {
        blur.uniforms.sigma = value;
      },
    },
    stepSize: {
      get: function () {
        return blur.uniforms.stepSize;
      },
      set: function (value) {
        blur.uniforms.stepSize = value;
      },
    },
  });

  return new PostProcessStageComposite({
    name: "czm_bloom",
    stages: [generateComposite, bloomComposite],
    inputPreviousStageTexture: false,
    uniforms: uniforms,
  });
};

/**
 * Creates a post-process stage that Horizon-based Ambient Occlusion (HBAO) to the input texture.
 * <p>
 * Ambient occlusion simulates shadows from ambient light. These shadows would always be present when the
 * surface receives light and regardless of the light's position.
 * </p>
 * <p>
 * The uniforms have the following properties: <code>intensity</code>, <code>bias</code>, <code>lengthCap</code>,
 * <code>stepSize</code>, <code>frustumLength</code>, <code>randomTexture</code>, <code>ambientOcclusionOnly</code>,
 * <code>delta</code>, <code>sigma</code>, and <code>blurStepSize</code>.
 * </p>
 * <ul>
 * <li><code>intensity</code> is a scalar value used to lighten or darken the shadows exponentially. Higher values make the shadows darker. The default value is <code>3.0</code>.</li>
 * <li><code>bias</code> is a scalar value representing an angle in radians. If the dot product between the normal of the sample and the vector to the camera is less than this value,
 * sampling stops in the current direction. This is used to remove shadows from near planar edges. The default value is <code>0.1</code>.</li>
 * <li><code>lengthCap</code> is a scalar value representing a length in meters. If the distance from the current sample to first sample is greater than this value,
 * sampling stops in the current direction. The default value is <code>0.26</code>.</li>
 * <li><code>stepSize</code> is a scalar value indicating the distance to the next texel sample in the current direction. The default value is <code>1.95</code>.</li>
 * <li><code>frustumLength</code> is a scalar value in meters. If the current fragment has a distance from the camera greater than this value, ambient occlusion is not computed for the fragment.
 * The default value is <code>1000.0</code>.</li>
 * <li><code>randomTexture</code> is a texture where the red channel is a random value in [0.0, 1.0]. The default value is <code>undefined</code>. This texture needs to be set.</li>
 * <li><code>ambientOcclusionOnly</code> is a boolean value. When <code>true</code>, only the shadows generated are written to the output. When <code>false</code>, the input texture is modulated
 * with the ambient occlusion. This is a useful debug option for seeing the effects of changing the uniform values. The default value is <code>false</code>.</li>
 * </ul>
 * <p>
 * <code>delta</code>, <code>sigma</code>, and <code>blurStepSize</code> are the same properties as {@link PostProcessStageLibrary#createBlurStage}.
 * The blur is applied to the shadows generated from the image to make them smoother.
 * </p>
 * @return {PostProcessStageComposite} A post-process stage that applies an ambient occlusion effect.
 *
 * @private
 */
PostProcessStageLibrary.createAmbientOcclusionStage = function () {
  const generate = new PostProcessStage({
    name: "czm_ambient_occlusion_generate",
    fragmentShader: AmbientOcclusionGenerate,
    uniforms: {
      intensity: 3.0,
      bias: 0.1,
      lengthCap: 0.26,
      stepSize: 1.95,
      frustumLength: 1000.0,
      randomTexture: undefined,
    },
  });
  const blur = createBlur("czm_ambient_occlusion_blur");
  blur.uniforms.stepSize = 0.86;
  const generateAndBlur = new PostProcessStageComposite({
    name: "czm_ambient_occlusion_generate_blur",
    stages: [generate, blur],
  });

  const ambientOcclusionModulate = new PostProcessStage({
    name: "czm_ambient_occlusion_composite",
    fragmentShader: AmbientOcclusionModulate,
    uniforms: {
      ambientOcclusionOnly: false,
      ambientOcclusionTexture: generateAndBlur.name,
    },
  });

  const uniforms = {};
  Object.defineProperties(uniforms, {
    intensity: {
      get: function () {
        return generate.uniforms.intensity;
      },
      set: function (value) {
        generate.uniforms.intensity = value;
      },
    },
    bias: {
      get: function () {
        return generate.uniforms.bias;
      },
      set: function (value) {
        generate.uniforms.bias = value;
      },
    },
    lengthCap: {
      get: function () {
        return generate.uniforms.lengthCap;
      },
      set: function (value) {
        generate.uniforms.lengthCap = value;
      },
    },
    stepSize: {
      get: function () {
        return generate.uniforms.stepSize;
      },
      set: function (value) {
        generate.uniforms.stepSize = value;
      },
    },
    frustumLength: {
      get: function () {
        return generate.uniforms.frustumLength;
      },
      set: function (value) {
        generate.uniforms.frustumLength = value;
      },
    },
    randomTexture: {
      get: function () {
        return generate.uniforms.randomTexture;
      },
      set: function (value) {
        generate.uniforms.randomTexture = value;
      },
    },
    delta: {
      get: function () {
        return blur.uniforms.delta;
      },
      set: function (value) {
        blur.uniforms.delta = value;
      },
    },
    sigma: {
      get: function () {
        return blur.uniforms.sigma;
      },
      set: function (value) {
        blur.uniforms.sigma = value;
      },
    },
    blurStepSize: {
      get: function () {
        return blur.uniforms.stepSize;
      },
      set: function (value) {
        blur.uniforms.stepSize = value;
      },
    },
    ambientOcclusionOnly: {
      get: function () {
        return ambientOcclusionModulate.uniforms.ambientOcclusionOnly;
      },
      set: function (value) {
        ambientOcclusionModulate.uniforms.ambientOcclusionOnly = value;
      },
    },
  });

  return new PostProcessStageComposite({
    name: "czm_ambient_occlusion",
    stages: [generateAndBlur, ambientOcclusionModulate],
    inputPreviousStageTexture: false,
    uniforms: uniforms,
  });
};

/**
 * Whether or not an ambient occlusion stage is supported.
 * <p>
 * This stage requires the WEBGL_depth_texture extension.
 * </p>
 *
 * @param {Scene} scene The scene.
 * @return {Boolean} Whether this post process stage is supported.
 *
 * @see {Context#depthTexture}
 * @see {@link http://www.khronos.org/registry/webgl/extensions/WEBGL_depth_texture/|WEBGL_depth_texture}
 */
PostProcessStageLibrary.isAmbientOcclusionSupported = function (scene) {
  return scene.context.depthTexture;
};

<<<<<<< HEAD
/**
 * Creates a post-process stage that renders Atmospheric light scattering.
 * <p>
 * Shader by Dimas Leenman, Shared under the MIT license
 * https://github.com/Dimev/Realistic-Atmosphere-Godot-and-UE4/blob/master/godot/shader/atmosphere.shade
 *
 * </p>
 * <p>
 * The uniforms have the following properties: <code>planetRadius</code>.
 * </p>
 * <p>
 * This stage requires to disable native Cesium skyAtmosphere and groundAtmosphere.
 * <code>viewer.scene.skyAtmosphere.show = false;</code>
 * <code>viewer.scene.globe.showGroundAtmosphere = false;</code>
 * </p>
 * <ul>
 * <li><code>planetRadius</code> is a scalar value to be used to adjust earth radius based on viewer position. The default value is <code>6357000.0</code> and represent the minimum earth radius at the pole.</li>
 * </ul>
 * @param {Number} [primarySteps=16] The number of steps along the 'primary' ray, more looks better but is slower.
 * @param {Number} [lightSteps=4] The number of steps along the light ray, more looks better but is slower
 * @return {PostProcessStage} A post-process stage that applies atmosphere light scattering.
 *
 * @private
 */
PostProcessStageLibrary.createAtmosphereScatteringStage = function (
  primarySteps,
  lightSteps
) {
  var fs = "#define PRIMARY_STEPS " + defaultValue(primarySteps, 16) + "\n";
  fs += "#define LIGHT_STEPS " + defaultValue(lightSteps, 4) + "\n";
  fs += AtmosphericScattering;

  return new PostProcessStage({
    name: "czm_atmosphere_scattering_generate",
    fragmentShader: fs,
    uniforms: {
      planetRadius: 6357000,
    },
  });
};

/**
 * Whether or not a Atmosphere scattering stage is supported.
 * <p>
 * This stage requires the WEBGL_depth_texture extension.
 * </p>
 *
 * @param {Scene} scene The scene.
 * @return {Boolean} Whether this post process stage is supported.
 *
 * @see {Context#depthTexture}
 * @see {@link http://www.khronos.org/registry/webgl/extensions/WEBGL_depth_texture/|WEBGL_depth_texture}
 */
PostProcessStageLibrary.isAtmosphereScatteringSupported = function (scene) {
  return scene.context.depthTexture;
};

var fxaaFS = "#define FXAA_QUALITY_PRESET 39 \n" + FXAA3_11 + "\n" + FXAA;
=======
const fxaaFS = "#define FXAA_QUALITY_PRESET 39 \n" + FXAA3_11 + "\n" + FXAA;
>>>>>>> a11b14ca

/**
 * Creates a post-process stage that applies Fast Approximate Anti-aliasing (FXAA) to the input texture.
 * @return {PostProcessStage} A post-process stage that applies Fast Approximate Anti-aliasing to the input texture.
 *
 * @private
 */
PostProcessStageLibrary.createFXAAStage = function () {
  return new PostProcessStage({
    name: "czm_FXAA",
    fragmentShader: fxaaFS,
    sampleMode: PostProcessStageSampleMode.LINEAR,
  });
};

/**
 * Creates a post-process stage that applies ACES tonemapping operator.
 * @param {Boolean} useAutoExposure Whether or not to use auto-exposure.
 * @return {PostProcessStage} A post-process stage that applies ACES tonemapping operator.
 * @private
 */
PostProcessStageLibrary.createAcesTonemappingStage = function (
  useAutoExposure
) {
  let fs = useAutoExposure ? "#define AUTO_EXPOSURE\n" : "";
  fs += AcesTonemapping;
  return new PostProcessStage({
    name: "czm_aces",
    fragmentShader: fs,
    uniforms: {
      autoExposure: undefined,
    },
  });
};

/**
 * Creates a post-process stage that applies filmic tonemapping operator.
 * @param {Boolean} useAutoExposure Whether or not to use auto-exposure.
 * @return {PostProcessStage} A post-process stage that applies filmic tonemapping operator.
 * @private
 */
PostProcessStageLibrary.createFilmicTonemappingStage = function (
  useAutoExposure
) {
  let fs = useAutoExposure ? "#define AUTO_EXPOSURE\n" : "";
  fs += FilmicTonemapping;
  return new PostProcessStage({
    name: "czm_filmic",
    fragmentShader: fs,
    uniforms: {
      autoExposure: undefined,
    },
  });
};

/**
 * Creates a post-process stage that applies Reinhard tonemapping operator.
 * @param {Boolean} useAutoExposure Whether or not to use auto-exposure.
 * @return {PostProcessStage} A post-process stage that applies Reinhard tonemapping operator.
 * @private
 */
PostProcessStageLibrary.createReinhardTonemappingStage = function (
  useAutoExposure
) {
  let fs = useAutoExposure ? "#define AUTO_EXPOSURE\n" : "";
  fs += ReinhardTonemapping;
  return new PostProcessStage({
    name: "czm_reinhard",
    fragmentShader: fs,
    uniforms: {
      autoExposure: undefined,
    },
  });
};

/**
 * Creates a post-process stage that applies modified Reinhard tonemapping operator.
 * @param {Boolean} useAutoExposure Whether or not to use auto-exposure.
 * @return {PostProcessStage} A post-process stage that applies modified Reinhard tonemapping operator.
 * @private
 */
PostProcessStageLibrary.createModifiedReinhardTonemappingStage = function (
  useAutoExposure
) {
  let fs = useAutoExposure ? "#define AUTO_EXPOSURE\n" : "";
  fs += ModifiedReinhardTonemapping;
  return new PostProcessStage({
    name: "czm_modified_reinhard",
    fragmentShader: fs,
    uniforms: {
      white: Color.WHITE,
      autoExposure: undefined,
    },
  });
};

/**
 * Creates a post-process stage that finds the average luminance of the input texture.
 * @return {PostProcessStage} A post-process stage that finds the average luminance of the input texture.
 * @private
 */
PostProcessStageLibrary.createAutoExposureStage = function () {
  return new AutoExposure();
};

/**
 * Creates a post-process stage that renders the input texture with black and white gradations.
 * <p>
 * This stage has one uniform value, <code>gradations</code>, which scales the luminance of each pixel.
 * </p>
 * @return {PostProcessStage} A post-process stage that renders the input texture with black and white gradations.
 */
PostProcessStageLibrary.createBlackAndWhiteStage = function () {
  return new PostProcessStage({
    name: "czm_black_and_white",
    fragmentShader: BlackAndWhite,
    uniforms: {
      gradations: 5.0,
    },
  });
};

/**
 * Creates a post-process stage that saturates the input texture.
 * <p>
 * This stage has one uniform value, <code>brightness</code>, which scales the saturation of each pixel.
 * </p>
 * @return {PostProcessStage} A post-process stage that saturates the input texture.
 */
PostProcessStageLibrary.createBrightnessStage = function () {
  return new PostProcessStage({
    name: "czm_brightness",
    fragmentShader: Brightness,
    uniforms: {
      brightness: 0.5,
    },
  });
};

/**
 * Creates a post-process stage that adds a night vision effect to the input texture.
 * @return {PostProcessStage} A post-process stage that adds a night vision effect to the input texture.
 */
PostProcessStageLibrary.createNightVisionStage = function () {
  return new PostProcessStage({
    name: "czm_night_vision",
    fragmentShader: NightVision,
  });
};

/**
 * Creates a post-process stage that replaces the input color texture with a black and white texture representing the fragment depth at each pixel.
 * @return {PostProcessStage} A post-process stage that replaces the input color texture with a black and white texture representing the fragment depth at each pixel.
 *
 * @private
 */
PostProcessStageLibrary.createDepthViewStage = function () {
  return new PostProcessStage({
    name: "czm_depth_view",
    fragmentShader: DepthView,
  });
};

/**
 * Creates a post-process stage that applies an effect simulating light flaring a camera lens.
 * <p>
 * This stage has the following uniforms: <code>dirtTexture</code>, <code>starTexture</code>, <code>intensity</code>, <code>distortion</code>, <code>ghostDispersal</code>,
 * <code>haloWidth</code>, <code>dirtAmount</code>, and <code>earthRadius</code>.
 * <ul>
 * <li><code>dirtTexture</code> is a texture sampled to simulate dirt on the lens.</li>
 * <li><code>starTexture</code> is the texture sampled for the star pattern of the flare.</li>
 * <li><code>intensity</code> is a scalar multiplied by the result of the lens flare. The default value is <code>2.0</code>.</li>
 * <li><code>distortion</code> is a scalar value that affects the chromatic effect distortion. The default value is <code>10.0</code>.</li>
 * <li><code>ghostDispersal</code> is a scalar indicating how far the halo effect is from the center of the texture. The default value is <code>0.4</code>.</li>
 * <li><code>haloWidth</code> is a scalar representing the width of the halo  from the ghost dispersal. The default value is <code>0.4</code>.</li>
 * <li><code>dirtAmount</code> is a scalar representing the amount of dirt on the lens. The default value is <code>0.4</code>.</li>
 * <li><code>earthRadius</code> is the maximum radius of the earth. The default value is <code>Ellipsoid.WGS84.maximumRadius</code>.</li>
 * </ul>
 * </p>
 * @return {PostProcessStage} A post-process stage for applying a lens flare effect.
 */
PostProcessStageLibrary.createLensFlareStage = function () {
  return new PostProcessStage({
    name: "czm_lens_flare",
    fragmentShader: LensFlare,
    uniforms: {
      dirtTexture: buildModuleUrl("Assets/Textures/LensFlare/DirtMask.jpg"),
      starTexture: buildModuleUrl("Assets/Textures/LensFlare/StarBurst.jpg"),
      intensity: 2.0,
      distortion: 10.0,
      ghostDispersal: 0.4,
      haloWidth: 0.4,
      dirtAmount: 0.4,
      earthRadius: Ellipsoid.WGS84.maximumRadius,
    },
  });
};
export default PostProcessStageLibrary;<|MERGE_RESOLUTION|>--- conflicted
+++ resolved
@@ -652,7 +652,6 @@
   return scene.context.depthTexture;
 };
 
-<<<<<<< HEAD
 /**
  * Creates a post-process stage that renders Atmospheric light scattering.
  * <p>
@@ -710,10 +709,7 @@
   return scene.context.depthTexture;
 };
 
-var fxaaFS = "#define FXAA_QUALITY_PRESET 39 \n" + FXAA3_11 + "\n" + FXAA;
-=======
 const fxaaFS = "#define FXAA_QUALITY_PRESET 39 \n" + FXAA3_11 + "\n" + FXAA;
->>>>>>> a11b14ca
 
 /**
  * Creates a post-process stage that applies Fast Approximate Anti-aliasing (FXAA) to the input texture.
