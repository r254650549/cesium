--- conflicted
+++ resolved
@@ -608,13 +608,8 @@
                         instances : instances,
                         pickIds : allowPicking ? createPickIds(context, this, instances) : undefined,
                         ellipsoid : projection.ellipsoid,
-<<<<<<< HEAD
                         projection : projection,
-                        elementIndexUintSupported : context.getElementIndexUint(),
-=======
-                        isGeographic : projection instanceof GeographicProjection,
                         elementIndexUintSupported : context.elementIndexUint,
->>>>>>> da2c44f2
                         allow3DOnly : this.allow3DOnly,
                         allowPicking : allowPicking,
                         vertexCacheOptimize : this.vertexCacheOptimize,
