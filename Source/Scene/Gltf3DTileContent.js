--- conflicted
+++ resolved
@@ -140,22 +140,10 @@
     upAxis: tileset._gltfUpAxis,
     forwardAxis: Axis.X,
     incrementallyLoadTextures: false,
-<<<<<<< HEAD
-    addBatchIdToGeneratedShaders: false,
-    pickObject: pickObject,
-    imageBasedLightingFactor: tileset.imageBasedLightingFactor,
-    lightColor: tileset.lightColor,
-    luminanceAtZenith: tileset.luminanceAtZenith,
-    sphericalHarmonicCoefficients: tileset.sphericalHarmonicCoefficients,
-    specularEnvironmentMaps: tileset.specularEnvironmentMaps,
-    backFaceCulling: tileset.backFaceCulling,
-    showOutline: tileset.showOutline,
-    customShader: tileset.customShader,
-  });
-=======
   };
 
   if (ExperimentalFeatures.enableModelExperimental) {
+    modelOptions.customShader = tileset.customShader;
     content._model = ModelExperimental.fromGltf(modelOptions);
   } else {
     modelOptions = combine(modelOptions, {
@@ -175,7 +163,6 @@
     content._model = new Model(modelOptions);
   }
 
->>>>>>> 4a66519d
   content._model.readyPromise.then(function (model) {
     if (defined(model.activeAnimations)) {
       model.activeAnimations.addAll({
