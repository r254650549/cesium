import arrayFill from "../Core/arrayFill.js";
import Cartesian3 from "../Core/Cartesian3.js";
import Cartesian4 from "../Core/Cartesian4.js";
import Check from "../Core/Check.js";
import ComponentDatatype from "../Core/ComponentDatatype.js";
import Credit from "../Core/Credit.js";
import defaultValue from "../Core/defaultValue.js";
import defined from "../Core/defined.js";
import FeatureDetection from "../Core/FeatureDetection.js";
import Matrix4 from "../Core/Matrix4.js";
import Quaternion from "../Core/Quaternion.js";
import Sampler from "../Renderer/Sampler.js";
import getAccessorByteStride from "./GltfPipeline/getAccessorByteStride.js";
import getComponentReader from "./GltfPipeline/getComponentReader.js";
import numberOfComponentsForType from "./GltfPipeline/numberOfComponentsForType.js";
import AttributeType from "./AttributeType.js";
import Axis from "./Axis.js";
import GltfStructuralMetadataLoader from "./GltfStructuralMetadataLoader.js";
import GltfLoaderUtil from "./GltfLoaderUtil.js";
import InstanceAttributeSemantic from "./InstanceAttributeSemantic.js";
import ModelComponents from "./ModelComponents.js";
import ResourceCache from "./ResourceCache.js";
import ResourceLoader from "./ResourceLoader.js";
import SupportedImageFormats from "./SupportedImageFormats.js";
import VertexAttributeSemantic from "./VertexAttributeSemantic.js";

const Attribute = ModelComponents.Attribute;
const Indices = ModelComponents.Indices;
const FeatureIdAttribute = ModelComponents.FeatureIdAttribute;
const FeatureIdTexture = ModelComponents.FeatureIdTexture;
const FeatureIdImplicitRange = ModelComponents.FeatureIdImplicitRange;
const MorphTarget = ModelComponents.MorphTarget;
const Primitive = ModelComponents.Primitive;
const Instances = ModelComponents.Instances;
const Skin = ModelComponents.Skin;
const Node = ModelComponents.Node;
const InterpolationType = ModelComponents.InterpolationType;
const AnimatedPropertyType = ModelComponents.AnimatedPropertyType;
const AnimationSampler = ModelComponents.AnimationSampler;
const AnimationTarget = ModelComponents.AnimationTarget;
const AnimationChannel = ModelComponents.AnimationChannel;
const Animation = ModelComponents.Animation;
const Asset = ModelComponents.Asset;
const Scene = ModelComponents.Scene;
const Components = ModelComponents.Components;
const MetallicRoughness = ModelComponents.MetallicRoughness;
const SpecularGlossiness = ModelComponents.SpecularGlossiness;
const Material = ModelComponents.Material;

const GltfLoaderState = {
  UNLOADED: 0,
  LOADING: 1,
  LOADED: 2,
  PROCESSING: 3,
  PROCESSED: 4,
  READY: 4,
  FAILED: 5,
};

/**
 * Loads a glTF model.
 * <p>
 * Implements the {@link ResourceLoader} interface.
 * </p>
 *
 * @alias GltfLoader
 * @constructor
 * @augments ResourceLoader
 *
 * @param {Object} options Object with the following properties:
 * @param {Resource} options.gltfResource The {@link Resource} containing the glTF. This is often the path of the .gltf or .glb file, but may also be the path of the .b3dm, .i3dm, or .cmpt file containing the embedded glb. .cmpt resources should have a URI fragment indicating the index of the inner content to which the glb belongs in order to individually identify the glb in the cache, e.g. http://example.com/tile.cmpt#index=2.
 * @param {Resource} [options.baseResource] The {@link Resource} that paths in the glTF JSON are relative to.
 * @param {Uint8Array} [options.typedArray] The typed array containing the glTF contents, e.g. from a .b3dm, .i3dm, or .cmpt file.
 * @param {Object} [options.gltfJson] A parsed glTF JSON file instead of passing it in as a typed array.
 * @param {Boolean} [options.releaseGltfJson=false] When true, the glTF JSON is released once the glTF is loaded. This is is especially useful for cases like 3D Tiles, where each .gltf model is unique and caching the glTF JSON is not effective.
 * @param {Boolean} [options.asynchronous=true] Determines if WebGL resource creation will be spread out over several frames or block until all WebGL resources are created.
 * @param {Boolean} [options.incrementallyLoadTextures=true] Determine if textures may continue to stream in after the glTF is loaded.
 * @param {Axis} [options.upAxis=Axis.Y] The up-axis of the glTF model.
 * @param {Axis} [options.forwardAxis=Axis.Z] The forward-axis of the glTF model.
 * @param {Boolean} [options.loadAsTypedArray=false] Load all attributes and indices as typed arrays instead of GPU buffers.
 * @param {Boolean} [options.renameBatchIdSemantic=false] If true, rename _BATCHID or BATCHID to _FEATURE_ID_0. This is used for .b3dm models
 *
 * @private
 */
export default function GltfLoader(options) {
  options = defaultValue(options, defaultValue.EMPTY_OBJECT);
  const gltfResource = options.gltfResource;
  let baseResource = options.baseResource;
  const typedArray = options.typedArray;
  const releaseGltfJson = defaultValue(options.releaseGltfJson, false);
  const asynchronous = defaultValue(options.asynchronous, true);
  const incrementallyLoadTextures = defaultValue(
    options.incrementallyLoadTextures,
    true
  );
  const upAxis = defaultValue(options.upAxis, Axis.Y);
  const forwardAxis = defaultValue(options.forwardAxis, Axis.Z);
  const loadAsTypedArray = defaultValue(options.loadAsTypedArray, false);
  const renameBatchIdSemantic = defaultValue(
    options.renameBatchIdSemantic,
    false
  );

  //>>includeStart('debug', pragmas.debug);
  Check.typeOf.object("options.gltfResource", gltfResource);
  //>>includeEnd('debug');

  baseResource = defined(baseResource) ? baseResource : gltfResource.clone();

  this._gltfJson = options.gltfJson;
  this._gltfResource = gltfResource;
  this._baseResource = baseResource;
  this._typedArray = typedArray;
  this._releaseGltfJson = releaseGltfJson;
  this._asynchronous = asynchronous;
  this._incrementallyLoadTextures = incrementallyLoadTextures;
  this._upAxis = upAxis;
  this._forwardAxis = forwardAxis;
  this._loadAsTypedArray = loadAsTypedArray;
  this._renameBatchIdSemantic = renameBatchIdSemantic;

  // When loading EXT_feature_metadata, the feature tables and textures
  // are now stored as arrays like the newer EXT_structural_metadata extension.
  // This requires sorting the dictionary keys for a consistent ordering.
  this._sortedPropertyTableIds = undefined;
  this._sortedFeatureTextureIds = undefined;

  this._gltfJsonLoader = undefined;
  this._state = GltfLoaderState.UNLOADED;
  this._textureState = GltfLoaderState.UNLOADED;
  this._promise = undefined;
  this._texturesLoadedPromise = undefined;
  this._process = function (loader, frameState) {};
  this._processTextures = function (loader, frameState) {};

  // Loaders that need to be processed before the glTF becomes ready
  this._loaderPromises = [];
  this._textureLoaders = [];
  this._texturesPromises = [];
  this._bufferViewLoaders = [];
  this._geometryLoaders = [];
  this._structuralMetadataLoader = undefined;

  // Loaded results
  this._components = undefined;
}

if (defined(Object.create)) {
  GltfLoader.prototype = Object.create(ResourceLoader.prototype);
  GltfLoader.prototype.constructor = GltfLoader;
}

Object.defineProperties(GltfLoader.prototype, {
  /**
   * A promise that resolves to the resource when the resource is ready.
   *
   * @memberof GltfLoader.prototype
   *
   * @type {Promise.<GltfLoader>}
   * @readonly
   * @private
   */
  promise: {
    get: function () {
      return this._promise;
    },
  },
  /**
   * The cache key of the resource.
   *
   * @memberof GltfLoader.prototype
   *
   * @type {String}
   * @readonly
   * @private
   */
  cacheKey: {
    get: function () {
      return undefined;
    },
  },
  /**
   * The loaded components.
   *
   * @memberof GltfLoader.prototype
   *
   * @type {ModelComponents.Components}
   * @readonly
   * @private
   */
  components: {
    get: function () {
      return this._components;
    },
  },

  /**
   * A promise that resolves when all textures are loaded.
   * When <code>incrementallyLoadTextures</code> is true this may resolve after
   * <code>promise</code> resolves.
   *
   * @memberof GltfLoader.prototype
   *
   * @type {Promise}
   * @readonly
   * @private
   */
  texturesLoadedPromise: {
    get: function () {
      return this._texturesLoadedPromise;
    },
  },
});

/**
 * Loads the resource.
 * @private
 */
GltfLoader.prototype.load = function () {
  const gltfJsonLoader = ResourceCache.loadGltfJson({
    gltfResource: this._gltfResource,
    baseResource: this._baseResource,
    typedArray: this._typedArray,
    gltfJson: this._gltfJson,
  });

  this._gltfJsonLoader = gltfJsonLoader;
  this._state = GltfLoaderState.LOADING;
  this._textureState = GltfLoaderState.LOADING;

  const that = this;
  let textureProcessPromise;
  const processPromise = new Promise(function (resolve, reject) {
    textureProcessPromise = new Promise(function (
      resolveTextures,
      rejectTextures
    ) {
      that._process = function (loader, frameState) {
        if (!FeatureDetection.supportsWebP.initialized) {
          FeatureDetection.supportsWebP.initialize();
          return;
        }

        if (loader._state === GltfLoaderState.LOADED) {
          loader._state = GltfLoaderState.PROCESSING;

          const supportedImageFormats = new SupportedImageFormats({
            webp: FeatureDetection.supportsWebP(),
            basis: frameState.context.supportsBasis,
          });

          let gltf;
          if (defined(loader._gltfJsonLoader)) {
            gltf = loader._gltfJsonLoader.gltf;
          } else {
            gltf = loader._gltfJson;
          }

          // Parse the glTF which populates the loaders arrays. The promise will
          // resolve once all the loaders are ready (i.e. all external resources
          // have been fetched and all GPU resources have been created). Loaders that
          // create GPU resources need to be processed every frame until they become
          // ready since the JobScheduler is not able to execute all jobs in a single
          // frame. Also note that it's fine to call process before a loader is ready
          // to process; nothing will happen.
          parse(
            loader,
            gltf,
            supportedImageFormats,
            frameState,
            reject,
            rejectTextures
          );

          if (defined(loader._gltfJsonLoader) && loader._releaseGltfJson) {
            // Check that the glTF JSON loader is still defined before trying to unload it.
            // It may be undefined if the ready promise rejects immediately (which can happen in unit tests)
            ResourceCache.unload(loader._gltfJsonLoader);
            loader._gltfJsonLoader = undefined;
          }
        }

        if (loader._state === GltfLoaderState.PROCESSING) {
          processLoaders(loader, frameState);
        }

        if (loader._state === GltfLoaderState.PROCESSED) {
          unloadBufferViews(loader); // Buffer views can be unloaded after the data has been copied
          loader._state = GltfLoaderState.READY;
          resolve(loader);
        }
      };

      that._processTextures = function (loader, frameState) {
        if (loader._textureState === GltfLoaderState.LOADED) {
          loader._textureState = GltfLoaderState.PROCESSING;
        }

        if (loader._textureState === GltfLoaderState.PROCESSING) {
          let i;
          const textureLoaders = loader._textureLoaders;
          const textureLoadersLength = textureLoaders.length;
          for (i = 0; i < textureLoadersLength; ++i) {
            textureLoaders[i].process(frameState);
          }
        }

        if (loader._textureState === GltfLoaderState.PROCESSED) {
          loader._textureState = GltfLoaderState.READY;
          resolveTextures(loader);
        }
      };
    });
  });

  this._promise = gltfJsonLoader.promise
    .then(function () {
      if (that.isDestroyed()) {
        return;
      }
      that._state = GltfLoaderState.LOADED;
      that._textureState = GltfLoaderState.LOADED;

      return processPromise;
    })
    .catch(function (error) {
      if (that.isDestroyed()) {
        return;
      }
      that._state = GltfLoaderState.FAILED;
      that._textureState = GltfLoaderState.FAILED;
      return handleError(that, error);
    });

  this._texturesLoadedPromise = textureProcessPromise.catch(function (error) {
    if (that.isDestroyed()) {
      return;
    }

    that._textureState = GltfLoaderState.FAILED;
    return handleError(that, error);
  });

  return this._promise;
};

function handleError(gltfLoader, error) {
  gltfLoader.unload();
  const errorMessage = "Failed to load glTF";
  error = gltfLoader.getError(errorMessage, error);
  return Promise.reject(error);
}

function processLoaders(loader, frameState) {
  let i;
  const bufferViewLoaders = loader._bufferViewLoaders;
  const bufferViewLoadersLength = bufferViewLoaders.length;
  for (i = 0; i < bufferViewLoadersLength; ++i) {
    bufferViewLoaders[i].process(frameState);
  }

  const geometryLoaders = loader._geometryLoaders;
  const geometryLoadersLength = geometryLoaders.length;
  for (i = 0; i < geometryLoadersLength; ++i) {
    geometryLoaders[i].process(frameState);
  }

  if (defined(loader._structuralMetadataLoader)) {
    loader._structuralMetadataLoader.process(frameState);
  }
}

/**
 * Processes the resource until it becomes ready.
 *
 * @param {FrameState} frameState The frame state.
 * @private
 */
GltfLoader.prototype.process = function (frameState) {
  //>>includeStart('debug', pragmas.debug);
  Check.typeOf.object("frameState", frameState);
  //>>includeEnd('debug');

  this._process(this, frameState);
  // Since textures can be loaded independently and are handled through a separate promise, they are processed in their own function
  this._processTextures(this, frameState);
};

function loadVertexBuffer(
  loader,
  gltf,
  accessorId,
  semantic,
  draco,
  dequantize,
  loadAsTypedArray
) {
  const accessor = gltf.accessors[accessorId];
  const bufferViewId = accessor.bufferView;

  const vertexBufferLoader = ResourceCache.loadVertexBuffer({
    gltf: gltf,
    gltfResource: loader._gltfResource,
    baseResource: loader._baseResource,
    bufferViewId: bufferViewId,
    draco: draco,
    attributeSemantic: semantic,
    accessorId: accessorId,
    asynchronous: loader._asynchronous,
    dequantize: dequantize,
    loadAsTypedArray: loadAsTypedArray,
  });

  loader._geometryLoaders.push(vertexBufferLoader);

  return vertexBufferLoader;
}

function loadIndexBuffer(loader, gltf, accessorId, draco, loadAsTypedArray) {
  const indexBufferLoader = ResourceCache.loadIndexBuffer({
    gltf: gltf,
    accessorId: accessorId,
    gltfResource: loader._gltfResource,
    baseResource: loader._baseResource,
    draco: draco,
    asynchronous: loader._asynchronous,
    loadAsTypedArray: loadAsTypedArray,
  });

  loader._geometryLoaders.push(indexBufferLoader);

  return indexBufferLoader;
}

function loadBufferView(loader, gltf, bufferViewId) {
  const bufferViewLoader = ResourceCache.loadBufferView({
    gltf: gltf,
    bufferViewId: bufferViewId,
    gltfResource: loader._gltfResource,
    baseResource: loader._baseResource,
  });

  loader._bufferViewLoaders.push(bufferViewLoader);

  return bufferViewLoader;
}

function getPackedTypedArray(gltf, accessor, bufferViewTypedArray) {
  let byteOffset = accessor.byteOffset;
  const byteStride = getAccessorByteStride(gltf, accessor);
  const count = accessor.count;
  const componentCount = numberOfComponentsForType(accessor.type);
  const componentType = accessor.componentType;
  const componentByteLength = ComponentDatatype.getSizeInBytes(componentType);
  const defaultByteStride = componentByteLength * componentCount;
  const componentsLength = count * componentCount;

  if (byteStride === defaultByteStride) {
    // Copy the typed array and let the underlying ArrayBuffer be freed
    bufferViewTypedArray = new Uint8Array(bufferViewTypedArray);
    return ComponentDatatype.createArrayBufferView(
      componentType,
      bufferViewTypedArray.buffer,
      bufferViewTypedArray.byteOffset + byteOffset,
      componentsLength
    );
  }

  const accessorTypedArray = ComponentDatatype.createTypedArray(
    componentType,
    componentsLength
  );

  const dataView = new DataView(bufferViewTypedArray.buffer);
  const components = new Array(componentCount);
  const componentReader = getComponentReader(accessor.componentType);
  byteOffset = bufferViewTypedArray.byteOffset + byteOffset;

  for (let i = 0; i < count; ++i) {
    componentReader(
      dataView,
      byteOffset,
      componentCount,
      componentByteLength,
      components
    );
    for (let j = 0; j < componentCount; ++j) {
      accessorTypedArray[i * componentCount + j] = components[j];
    }
    byteOffset += byteStride;
  }

  return accessorTypedArray;
}

function loadDefaultAccessorValues(accessor, values) {
  const accessorType = accessor.type;
  if (accessorType === AttributeType.SCALAR) {
    return arrayFill(values, 0);
  }

  const MathType = AttributeType.getMathType(accessorType);
  return arrayFill(values, MathType.clone(MathType.ZERO));
}

function loadAccessorValues(accessor, packedTypedArray, values, useQuaternion) {
  const accessorType = accessor.type;
  const accessorCount = accessor.count;

  if (accessorType === AttributeType.SCALAR) {
    for (let i = 0; i < accessorCount; i++) {
      values[i] = packedTypedArray[i];
    }
  } else if (accessorType === AttributeType.VEC4 && useQuaternion) {
    for (let i = 0; i < accessorCount; i++) {
      values[i] = Quaternion.unpack(packedTypedArray, i * 4);
    }
  } else {
    const MathType = AttributeType.getMathType(accessorType);
    const numberOfComponents = AttributeType.getNumberOfComponents(
      accessorType
    );

    for (let i = 0; i < accessorCount; i++) {
      values[i] = MathType.unpack(packedTypedArray, i * numberOfComponents);
    }
  }

  return values;
}

function loadAccessor(loader, gltf, accessorId, useQuaternion) {
  const accessor = gltf.accessors[accessorId];
  const accessorCount = accessor.count;
  const values = new Array(accessorCount);

  const bufferViewId = accessor.bufferView;
  if (defined(bufferViewId)) {
    const bufferViewLoader = loadBufferView(loader, gltf, bufferViewId);
    bufferViewLoader.promise
      .then(function (bufferViewLoader) {
        if (loader.isDestroyed()) {
          return;
        }
        const bufferViewTypedArray = bufferViewLoader.typedArray;
        const packedTypedArray = getPackedTypedArray(
          gltf,
          accessor,
          bufferViewTypedArray
        );

        useQuaternion = defaultValue(useQuaternion, false);
        loadAccessorValues(accessor, packedTypedArray, values, useQuaternion);
      })
      .catch(function () {
        loadDefaultAccessorValues(accessor, values);
      });

    return values;
  }

  return loadDefaultAccessorValues(accessor, values);
}

function fromArray(MathType, values) {
  if (!defined(values)) {
    return undefined;
  }

  if (MathType === Number) {
    return values[0];
  }

  return MathType.unpack(values);
}

function getDefault(MathType) {
  if (MathType === Number) {
    return 0.0;
  }

  return new MathType(); // defaults to 0.0 for all types
}

function createAttribute(gltf, accessorId, name, semantic, setIndex) {
  const accessor = gltf.accessors[accessorId];
  const MathType = AttributeType.getMathType(accessor.type);

  const attribute = new Attribute();
  attribute.name = name;
  attribute.semantic = semantic;
  attribute.setIndex = setIndex;
  attribute.constant = getDefault(MathType);
  attribute.componentDatatype = accessor.componentType;
  attribute.normalized = defaultValue(accessor.normalized, false);
  attribute.count = accessor.count;
  attribute.type = accessor.type;
  attribute.min = fromArray(MathType, accessor.min);
  attribute.max = fromArray(MathType, accessor.max);
  attribute.byteOffset = accessor.byteOffset;
  attribute.byteStride = getAccessorByteStride(gltf, accessor);

  return attribute;
}

function getSetIndex(gltfSemantic) {
  const setIndexRegex = /^\w+_(\d+)$/;
  const setIndexMatch = setIndexRegex.exec(gltfSemantic);
  if (setIndexMatch !== null) {
    return parseInt(setIndexMatch[1]);
  }
  return undefined;
}

function loadAttribute(
  loader,
  gltf,
  accessorId,
  semanticType,
  gltfSemantic,
  draco,
  dequantize,
  loadAsTypedArray,
  loadAsTypedArrayPacked
) {
  const accessor = gltf.accessors[accessorId];
  const bufferViewId = accessor.bufferView;

  // For .b3dm, rename _BATCHID (or the legacy BATCHID) to _FEATURE_ID_0
  // in the generated model components for compatibility with EXT_mesh_features
  let renamedSemantic = gltfSemantic;
  if (
    loader._renameBatchIdSemantic &&
    (gltfSemantic === "_BATCHID" || gltfSemantic === "BATCHID")
  ) {
    renamedSemantic = "_FEATURE_ID_0";
  }

  const name = gltfSemantic;
  const modelSemantic = semanticType.fromGltfSemantic(renamedSemantic);
  const setIndex = defined(modelSemantic)
    ? getSetIndex(renamedSemantic)
    : undefined;
  const attribute = createAttribute(
    gltf,
    accessorId,
    name,
    modelSemantic,
    setIndex
  );

  if (!defined(draco) && !defined(bufferViewId)) {
    return attribute;
  }

  const vertexBufferLoader = loadVertexBuffer(
    loader,
    gltf,
    accessorId,
    gltfSemantic,
    draco,
    dequantize,
    loadAsTypedArray
  );
  const promise = vertexBufferLoader.promise.then(function (
    vertexBufferLoader
  ) {
    if (loader.isDestroyed()) {
      return;
    }

    if (loadAsTypedArrayPacked) {
      // The accessor's byteOffset and byteStride should be ignored since values
      // are tightly packed in a typed array
      const bufferViewTypedArray = vertexBufferLoader.typedArray;
      attribute.packedTypedArray = getPackedTypedArray(
        gltf,
        accessor,
        bufferViewTypedArray
      );
      attribute.byteOffset = 0;
      attribute.byteStride = undefined;
    } else if (loadAsTypedArray) {
      attribute.typedArray = vertexBufferLoader.typedArray;
    } else {
      attribute.buffer = vertexBufferLoader.buffer;
    }

    if (
      defined(draco) &&
      defined(draco.attributes) &&
      defined(draco.attributes[gltfSemantic])
    ) {
      // The accessor's byteOffset and byteStride should be ignored for draco.
      // Each attribute is tightly packed in its own buffer after decode.
      attribute.byteOffset = 0;
      attribute.byteStride = undefined;
      attribute.quantization = vertexBufferLoader.quantization;
    }
  });

  loader._loaderPromises.push(promise);

  return attribute;
}

function loadVertexAttribute(loader, gltf, accessorId, gltfSemantic, draco) {
  return loadAttribute(
    loader,
    gltf,
    accessorId,
    VertexAttributeSemantic,
    gltfSemantic,
    draco,
    false,
    loader._loadAsTypedArray,
    false
  );
}

function loadInstancedAttribute(
  loader,
  gltf,
  accessorId,
  gltfSemantic,
  loadAsTypedArrayPacked
) {
  // Don't pass in draco object since instanced attributes can't be draco compressed
  return loadAttribute(
    loader,
    gltf,
    accessorId,
    InstanceAttributeSemantic,
    gltfSemantic,
    undefined,
    true,
    loadAsTypedArrayPacked,
    loadAsTypedArrayPacked
  );
}

function loadIndices(loader, gltf, accessorId, draco) {
  const accessor = gltf.accessors[accessorId];
  const bufferViewId = accessor.bufferView;

  if (!defined(draco) && !defined(bufferViewId)) {
    return undefined;
  }

  const indices = new Indices();
  indices.count = accessor.count;

  const loadAsTypedArray = loader._loadAsTypedArray;

  const indexBufferLoader = loadIndexBuffer(
    loader,
    gltf,
    accessorId,
    draco,
    loadAsTypedArray
  );

  const promise = indexBufferLoader.promise.then(function (indexBufferLoader) {
    if (loader.isDestroyed()) {
      return;
    }

    indices.indexDatatype = indexBufferLoader.indexDatatype;

    if (loadAsTypedArray) {
      indices.typedArray = indexBufferLoader.typedArray;
    } else {
      indices.buffer = indexBufferLoader.buffer;
    }
  });

  loader._loaderPromises.push(promise);

  return indices;
}

function loadTexture(
  loader,
  gltf,
  textureInfo,
  supportedImageFormats,
  samplerOverride
) {
  const imageId = GltfLoaderUtil.getImageIdFromTexture({
    gltf: gltf,
    textureId: textureInfo.index,
    supportedImageFormats: supportedImageFormats,
  });

  if (!defined(imageId)) {
    return undefined;
  }

  const textureLoader = ResourceCache.loadTexture({
    gltf: gltf,
    textureInfo: textureInfo,
    gltfResource: loader._gltfResource,
    baseResource: loader._baseResource,
    supportedImageFormats: supportedImageFormats,
    asynchronous: loader._asynchronous,
  });

  loader._textureLoaders.push(textureLoader);

  const textureReader = GltfLoaderUtil.createModelTextureReader({
    textureInfo: textureInfo,
  });

  const promise = textureLoader.promise.then(function (textureLoader) {
    if (loader.isDestroyed()) {
      return;
    }
    textureReader.texture = textureLoader.texture;
    if (defined(samplerOverride)) {
      textureReader.texture.sampler = samplerOverride;
    }
  });

  loader._texturesPromises.push(promise);

  return textureReader;
}

function loadMaterial(loader, gltf, gltfMaterial, supportedImageFormats) {
  const material = new Material();

  const extensions = defaultValue(
    gltfMaterial.extensions,
    defaultValue.EMPTY_OBJECT
  );
  const pbrSpecularGlossiness = extensions.KHR_materials_pbrSpecularGlossiness;
  const pbrMetallicRoughness = gltfMaterial.pbrMetallicRoughness;

  material.unlit = defined(extensions.KHR_materials_unlit);

  if (defined(pbrSpecularGlossiness)) {
    const specularGlossiness = new SpecularGlossiness();
    material.specularGlossiness = specularGlossiness;

    if (defined(pbrSpecularGlossiness.diffuseTexture)) {
      specularGlossiness.diffuseTexture = loadTexture(
        loader,
        gltf,
        pbrSpecularGlossiness.diffuseTexture,
        supportedImageFormats
      );
    }
    if (defined(pbrSpecularGlossiness.specularGlossinessTexture)) {
      if (defined(pbrSpecularGlossiness.specularGlossinessTexture)) {
        specularGlossiness.specularGlossinessTexture = loadTexture(
          loader,
          gltf,
          pbrSpecularGlossiness.specularGlossinessTexture,
          supportedImageFormats
        );
      }
    }
    specularGlossiness.diffuseFactor = fromArray(
      Cartesian4,
      pbrSpecularGlossiness.diffuseFactor
    );
    specularGlossiness.specularFactor = fromArray(
      Cartesian3,
      pbrSpecularGlossiness.specularFactor
    );
    specularGlossiness.glossinessFactor =
      pbrSpecularGlossiness.glossinessFactor;
    material.pbrSpecularGlossiness = pbrSpecularGlossiness;
  } else if (defined(pbrMetallicRoughness)) {
    const metallicRoughness = new MetallicRoughness();
    material.metallicRoughness = metallicRoughness;

    if (defined(pbrMetallicRoughness.baseColorTexture)) {
      metallicRoughness.baseColorTexture = loadTexture(
        loader,
        gltf,
        pbrMetallicRoughness.baseColorTexture,
        supportedImageFormats
      );
    }
    if (defined(pbrMetallicRoughness.metallicRoughnessTexture)) {
      metallicRoughness.metallicRoughnessTexture = loadTexture(
        loader,
        gltf,
        pbrMetallicRoughness.metallicRoughnessTexture,
        supportedImageFormats
      );
    }
    metallicRoughness.baseColorFactor = fromArray(
      Cartesian4,
      pbrMetallicRoughness.baseColorFactor
    );
    metallicRoughness.metallicFactor = pbrMetallicRoughness.metallicFactor;
    metallicRoughness.roughnessFactor = pbrMetallicRoughness.roughnessFactor;
    material.pbrMetallicRoughness = pbrMetallicRoughness;
  }

  // Top level textures
  if (defined(gltfMaterial.emissiveTexture)) {
    material.emissiveTexture = loadTexture(
      loader,
      gltf,
      gltfMaterial.emissiveTexture,
      supportedImageFormats
    );
  }
  if (defined(gltfMaterial.normalTexture)) {
    material.normalTexture = loadTexture(
      loader,
      gltf,
      gltfMaterial.normalTexture,
      supportedImageFormats
    );
  }
  if (defined(gltfMaterial.occlusionTexture)) {
    material.occlusionTexture = loadTexture(
      loader,
      gltf,
      gltfMaterial.occlusionTexture,
      supportedImageFormats
    );
  }
  material.emissiveFactor = fromArray(Cartesian3, gltfMaterial.emissiveFactor);
  material.alphaMode = gltfMaterial.alphaMode;
  material.alphaCutoff = gltfMaterial.alphaCutoff;
  material.doubleSided = gltfMaterial.doubleSided;

  return material;
}

// for EXT_mesh_features
function loadFeatureIdAttribute(featureIds, positionalLabel) {
  const featureIdAttribute = new FeatureIdAttribute();
  featureIdAttribute.featureCount = featureIds.featureCount;
  featureIdAttribute.nullFeatureId = featureIds.nullFeatureId;
  featureIdAttribute.propertyTableId = featureIds.propertyTable;
  featureIdAttribute.setIndex = featureIds.attribute;
  featureIdAttribute.label = featureIds.label;
  featureIdAttribute.positionalLabel = positionalLabel;
  return featureIdAttribute;
}

// for backwards compatibility with EXT_feature_metadata
function loadFeatureIdAttributeLegacy(
  gltfFeatureIdAttribute,
  featureTableId,
  featureCount,
  positionalLabel
) {
  const featureIdAttribute = new FeatureIdAttribute();
  const featureIds = gltfFeatureIdAttribute.featureIds;
  featureIdAttribute.featureCount = featureCount;
  featureIdAttribute.propertyTableId = featureTableId;
  featureIdAttribute.setIndex = getSetIndex(featureIds.attribute);
  featureIdAttribute.positionalLabel = positionalLabel;
  return featureIdAttribute;
}

// implicit ranges do not exist in EXT_mesh_features and EXT_instance_features,
// but both default to the vertex/instance ID which is like
// an implicit range of {offset: 0, repeat: 1}
function loadDefaultFeatureIds(featureIds, positionalLabel) {
  const featureIdRange = new FeatureIdImplicitRange();
  featureIdRange.propertyTableId = featureIds.propertyTable;
  featureIdRange.featureCount = featureIds.featureCount;
  featureIdRange.nullFeatureId = featureIds.nullFeatureId;
  featureIdRange.label = featureIds.label;
  featureIdRange.positionalLabel = positionalLabel;
  featureIdRange.offset = 0;
  featureIdRange.repeat = 1;
  return featureIdRange;
}

// for backwards compatibility with EXT_feature_metadata
function loadFeatureIdImplicitRangeLegacy(
  gltfFeatureIdAttribute,
  featureTableId,
  featureCount,
  positionalLabel
) {
  const featureIdRange = new FeatureIdImplicitRange();
  const featureIds = gltfFeatureIdAttribute.featureIds;
  featureIdRange.propertyTableId = featureTableId;
  featureIdRange.featureCount = featureCount;

  // constant/divisor was renamed to offset/repeat
  featureIdRange.offset = defaultValue(featureIds.constant, 0);
  // The default is now undefined
  const divisor = defaultValue(featureIds.divisor, 0);
  featureIdRange.repeat = divisor === 0 ? undefined : divisor;

  featureIdRange.positionalLabel = positionalLabel;
  return featureIdRange;
}

// for EXT_mesh_features
function loadFeatureIdTexture(
  loader,
  gltf,
  gltfFeatureIdTexture,
  supportedImageFormats,
  positionalLabel
) {
  const featureIdTexture = new FeatureIdTexture();

  featureIdTexture.featureCount = gltfFeatureIdTexture.featureCount;
  featureIdTexture.nullFeatureId = gltfFeatureIdTexture.nullFeatureId;
  featureIdTexture.propertyTableId = gltfFeatureIdTexture.propertyTable;
  featureIdTexture.label = gltfFeatureIdTexture.label;
  featureIdTexture.positionalLabel = positionalLabel;

  const textureInfo = gltfFeatureIdTexture.texture;
  featureIdTexture.textureReader = loadTexture(
    loader,
    gltf,
    textureInfo,
    supportedImageFormats,
    Sampler.NEAREST // Feature ID textures require nearest sampling
  );

  // Though the new channel index is more future-proof, this implementation
  // only supports RGBA textures. At least for now, the string representation
  // is more useful for generating shader code.
  const channelString = textureInfo.channels
    .map(function (channelIndex) {
      return "rgba".charAt(channelIndex);
    })
    .join("");
  featureIdTexture.textureReader.channels = channelString;

  return featureIdTexture;
}

// for backwards compatibility with EXT_feature_metadata
function loadFeatureIdTextureLegacy(
  loader,
  gltf,
  gltfFeatureIdTexture,
  featureTableId,
  supportedImageFormats,
  featureCount,
  positionalLabel
) {
  const featureIdTexture = new FeatureIdTexture();
  const featureIds = gltfFeatureIdTexture.featureIds;
  const textureInfo = featureIds.texture;
  featureIdTexture.featureCount = featureCount;
  featureIdTexture.propertyTableId = featureTableId;
  featureIdTexture.textureReader = loadTexture(
    loader,
    gltf,
    textureInfo,
    supportedImageFormats,
    Sampler.NEAREST // Feature ID textures require nearest sampling
  );

  featureIdTexture.textureReader.channels = featureIds.channels;
  featureIdTexture.positionalLabel = positionalLabel;

  return featureIdTexture;
}

function loadMorphTarget(loader, gltf, target) {
  const morphTarget = new MorphTarget();

  for (const semantic in target) {
    if (target.hasOwnProperty(semantic)) {
      const accessorId = target[semantic];
      morphTarget.attributes.push(
        // Don't pass in draco object since morph targets can't be draco compressed
        loadVertexAttribute(loader, gltf, accessorId, semantic, undefined)
      );
    }
  }

  return morphTarget;
}

function loadPrimitive(
  loader,
  gltf,
  gltfPrimitive,
  morphWeights,
  supportedImageFormats
) {
  const primitive = new Primitive();

  const materialId = gltfPrimitive.material;
  if (defined(materialId)) {
    primitive.material = loadMaterial(
      loader,
      gltf,
      gltf.materials[materialId],
      supportedImageFormats
    );
  }

  const extensions = defaultValue(
    gltfPrimitive.extensions,
    defaultValue.EMPTY_OBJECT
  );
  const draco = extensions.KHR_draco_mesh_compression;

  const attributes = gltfPrimitive.attributes;
  if (defined(attributes)) {
    for (const semantic in attributes) {
      if (attributes.hasOwnProperty(semantic)) {
        const accessorId = attributes[semantic];
        primitive.attributes.push(
          loadVertexAttribute(loader, gltf, accessorId, semantic, draco)
        );
      }
    }
  }

  const targets = gltfPrimitive.targets;
  if (defined(targets)) {
    const targetsLength = targets.length;
    for (let i = 0; i < targetsLength; ++i) {
      primitive.morphTargets.push(loadMorphTarget(loader, gltf, targets[i]));
    }
    primitive.morphWeights = defined(morphWeights)
      ? morphWeights.slice()
      : arrayFill(new Array(targetsLength), 0.0);
  }

  const indices = gltfPrimitive.indices;
  if (defined(indices)) {
    primitive.indices = loadIndices(loader, gltf, indices, draco);
  }

  // With the latest revision, feature IDs are defined in EXT_mesh_features
  // while EXT_structural_metadata is for defining property textures and
  // property mappings. In the legacy EXT_feature_metadata, these concepts
  // were all in one extension.
  const structuralMetadata = extensions.EXT_structural_metadata;
  const meshFeatures = extensions.EXT_mesh_features;
  const featureMetadataLegacy = extensions.EXT_feature_metadata;
  const hasFeatureMetadataLegacy = defined(featureMetadataLegacy);

  // Load feature Ids
  if (defined(meshFeatures)) {
    loadPrimitiveFeatures(
      loader,
      gltf,
      primitive,
      meshFeatures,
      supportedImageFormats
    );
  } else if (hasFeatureMetadataLegacy) {
    loadPrimitiveFeaturesLegacy(
      loader,
      gltf,
      primitive,
      featureMetadataLegacy,
      supportedImageFormats
    );
  }

  // Load structural metadata
  if (defined(structuralMetadata)) {
    loadPrimitiveMetadata(primitive, structuralMetadata);
  } else if (hasFeatureMetadataLegacy) {
    loadPrimitiveMetadataLegacy(loader, primitive, featureMetadataLegacy);
  }

  primitive.primitiveType = gltfPrimitive.mode;

  return primitive;
}

// For EXT_mesh_features
function loadPrimitiveFeatures(
  loader,
  gltf,
  primitive,
  meshFeaturesExtension,
  supportedImageFormats
) {
  let featureIdsArray;
  if (
    defined(meshFeaturesExtension) &&
    defined(meshFeaturesExtension.featureIds)
  ) {
    featureIdsArray = meshFeaturesExtension.featureIds;
  } else {
    featureIdsArray = [];
  }

  for (let i = 0; i < featureIdsArray.length; i++) {
    const featureIds = featureIdsArray[i];
    const label = `featureId_${i}`;

    let featureIdComponent;
    if (defined(featureIds.texture)) {
      featureIdComponent = loadFeatureIdTexture(
        loader,
        gltf,
        featureIds,
        supportedImageFormats,
        label
      );
    } else if (defined(featureIds.attribute)) {
      featureIdComponent = loadFeatureIdAttribute(featureIds, label);
    } else {
      // default to vertex ID, in other words an implicit range with
      // offset: 0, repeat: 1
      featureIdComponent = loadDefaultFeatureIds(featureIds, label);
    }

    primitive.featureIds.push(featureIdComponent);
  }
}

// For EXT_feature_metadata
function loadPrimitiveFeaturesLegacy(
  loader,
  gltf,
  primitive,
  metadataExtension,
  supportedImageFormats
) {
  // For looking up the featureCount for each set of feature IDs
  const featureTables = gltf.extensions.EXT_feature_metadata.featureTables;

  let nextFeatureIdIndex = 0;

  // Feature ID Attributes
  const featureIdAttributes = metadataExtension.featureIdAttributes;
  if (defined(featureIdAttributes)) {
    const featureIdAttributesLength = featureIdAttributes.length;
    for (let i = 0; i < featureIdAttributesLength; ++i) {
      const featureIdAttribute = featureIdAttributes[i];
      const featureTableId = featureIdAttribute.featureTable;
      const propertyTableId = loader._sortedPropertyTableIds.indexOf(
        featureTableId
      );
      const featureCount = featureTables[featureTableId].count;
      const label = `featureId_${nextFeatureIdIndex}`;
      nextFeatureIdIndex++;

      let featureIdComponent;
      if (defined(featureIdAttribute.featureIds.attribute)) {
        featureIdComponent = loadFeatureIdAttributeLegacy(
          featureIdAttribute,
          propertyTableId,
          featureCount,
          label
        );
      } else {
        featureIdComponent = loadFeatureIdImplicitRangeLegacy(
          featureIdAttribute,
          propertyTableId,
          featureCount,
          label
        );
      }
      primitive.featureIds.push(featureIdComponent);
    }
  }

  // Feature ID Textures
  const featureIdTextures = metadataExtension.featureIdTextures;
  if (defined(featureIdTextures)) {
    const featureIdTexturesLength = featureIdTextures.length;
    for (let i = 0; i < featureIdTexturesLength; ++i) {
      const featureIdTexture = featureIdTextures[i];
      const featureTableId = featureIdTexture.featureTable;
      const propertyTableId = loader._sortedPropertyTableIds.indexOf(
        featureTableId
      );
      const featureCount = featureTables[featureTableId].count;
      const featureIdLabel = `featureId_${nextFeatureIdIndex}`;
      nextFeatureIdIndex++;

      const featureIdComponent = loadFeatureIdTextureLegacy(
        loader,
        gltf,
        featureIdTexture,
        propertyTableId,
        supportedImageFormats,
        featureCount,
        featureIdLabel
      );
      // Feature ID textures are added after feature ID attributes in the list
      primitive.featureIds.push(featureIdComponent);
    }
  }
}

// For primitive-level EXT_structural_metadata
function loadPrimitiveMetadata(primitive, structuralMetadataExtension) {
  if (!defined(structuralMetadataExtension)) {
    return;
  }

  // Property Textures
  if (defined(structuralMetadataExtension.propertyTextures)) {
    primitive.propertyTextureIds = structuralMetadataExtension.propertyTextures;
  }

  // Property Attributes
  if (defined(structuralMetadataExtension.propertyAttributes)) {
    primitive.propertyAttributeIds =
      structuralMetadataExtension.propertyAttributes;
  }
}

// For EXT_feature_metadata
function loadPrimitiveMetadataLegacy(loader, primitive, metadataExtension) {
  // Feature Textures
  if (defined(metadataExtension.featureTextures)) {
    // feature textures are now identified by an integer index. To convert the
    // string IDs to integers, find their place in the sorted list of feature
    // table names
    primitive.propertyTextureIds = metadataExtension.featureTextures.map(
      function (id) {
        return loader._sortedFeatureTextureIds.indexOf(id);
      }
    );
  }
}

function loadInstances(loader, gltf, nodeExtensions, frameState) {
  const instancingExtension = nodeExtensions.EXT_mesh_gpu_instancing;

  const instances = new Instances();
  const attributes = instancingExtension.attributes;
  if (defined(attributes)) {
    const hasRotation = defined(attributes.ROTATION);
    const hasTranslationMinMax =
      defined(attributes.TRANSLATION) &&
      defined(gltf.accessors[attributes.TRANSLATION].min) &&
      defined(gltf.accessors[attributes.TRANSLATION].max);
    for (const semantic in attributes) {
      if (attributes.hasOwnProperty(semantic)) {
        // If the instances have rotations load the attributes as typed arrays
        // so that instance matrices are computed on the CPU. This avoids the
        // expensive quaternion -> rotation matrix conversion in the shader.
        // If the translation accessor does not have a min and max, load the
        // attributes as typed arrays, so the values can be used for computing
        // an accurate bounding volume. Feature ID attributes are also loaded as
        // typed arrays because we want to be able to add the instance's feature ID to
        // the pick object. Load as typed arrays if GPU instancing is not supported.
        const loadAsTypedArrayPacked =
          loader._loadAsTypedArray ||
          !frameState.context.instancedArrays ||
          ((hasRotation || !hasTranslationMinMax) &&
            (semantic === InstanceAttributeSemantic.TRANSLATION ||
              semantic === InstanceAttributeSemantic.ROTATION ||
              semantic === InstanceAttributeSemantic.SCALE)) ||
          semantic.indexOf(InstanceAttributeSemantic.FEATURE_ID) >= 0;

        const accessorId = attributes[semantic];
        instances.attributes.push(
          loadInstancedAttribute(
            loader,
            gltf,
            accessorId,
            semantic,
            loadAsTypedArrayPacked
          )
        );
      }
    }
  }

  const instancingExtExtensions = defaultValue(
    instancingExtension.extensions,
    defaultValue.EMPTY_OBJECT
  );
  const instanceFeatures = nodeExtensions.EXT_instance_features;
  const featureMetadataLegacy = instancingExtExtensions.EXT_feature_metadata;

  if (defined(instanceFeatures)) {
    loadInstanceFeatures(instances, instanceFeatures);
  } else if (defined(featureMetadataLegacy)) {
    loadInstanceFeaturesLegacy(
      gltf,
      instances,
      featureMetadataLegacy,
      loader._sortedPropertyTableIds
    );
  }

  return instances;
}

// For EXT_mesh_features
function loadInstanceFeatures(instances, instanceFeaturesExtension) {
  // feature IDs are required in EXT_instance_features
  const featureIdsArray = instanceFeaturesExtension.featureIds;

  for (let i = 0; i < featureIdsArray.length; i++) {
    const featureIds = featureIdsArray[i];
    const label = `instanceFeatureId_${i}`;

    let featureIdComponent;
    if (defined(featureIds.attribute)) {
      featureIdComponent = loadFeatureIdAttribute(featureIds, label);
    } else {
      // in EXT_instance_features, the default is to assign IDs by instance
      // ID. This can be expressed with offset: 0, repeat: 1
      featureIdComponent = loadDefaultFeatureIds(featureIds, label);
    }

    instances.featureIds.push(featureIdComponent);
  }
}

// For backwards-compatibility with EXT_feature_metadata
function loadInstanceFeaturesLegacy(
  gltf,
  instances,
  metadataExtension,
  sortedPropertyTableIds
) {
  // For looking up the featureCount for each set of feature IDs
  const featureTables = gltf.extensions.EXT_feature_metadata.featureTables;

  const featureIdAttributes = metadataExtension.featureIdAttributes;
  if (defined(featureIdAttributes)) {
    const featureIdAttributesLength = featureIdAttributes.length;
    for (let i = 0; i < featureIdAttributesLength; ++i) {
      const featureIdAttribute = featureIdAttributes[i];
      const featureTableId = featureIdAttribute.featureTable;
      const propertyTableId = sortedPropertyTableIds.indexOf(featureTableId);
      const featureCount = featureTables[featureTableId].count;
      const label = `instanceFeatureId_${i}`;

      let featureIdComponent;
      if (defined(featureIdAttribute.featureIds.attribute)) {
        featureIdComponent = loadFeatureIdAttributeLegacy(
          featureIdAttribute,
          propertyTableId,
          featureCount,
          label
        );
      } else {
        featureIdComponent = loadFeatureIdImplicitRangeLegacy(
          featureIdAttribute,
          propertyTableId,
          featureCount,
          label
        );
      }
      instances.featureIds.push(featureIdComponent);
    }
  }
}

<<<<<<< HEAD
function loadSkin(loader, gltf, gltfSkin, nodes) {
  const skin = new Skin();

  const jointIds = gltfSkin.joints;
  const jointsLength = jointIds.length;
  const joints = new Array(jointsLength);
  for (let i = 0; i < jointsLength; ++i) {
    joints[i] = nodes[jointIds[i]];
  }
  skin.joints = joints;

  const inverseBindMatricesAccessorId = gltfSkin.inverseBindMatrices;
  if (defined(inverseBindMatricesAccessorId)) {
    const accessor = gltf.accessors[inverseBindMatricesAccessorId];
    const bufferViewId = accessor.bufferView;
    if (defined(bufferViewId)) {
      const bufferViewLoader = loadBufferView(loader, gltf, bufferViewId);
      const promise = bufferViewLoader.promise.then(function (
        bufferViewLoader
      ) {
        if (loader.isDestroyed()) {
          return;
        }
        const bufferViewTypedArray = bufferViewLoader.typedArray;
        const packedTypedArray = getPackedTypedArray(
          gltf,
          accessor,
          bufferViewTypedArray
        );
        const inverseBindMatrices = new Array(jointsLength);
        for (let i = 0; i < jointsLength; ++i) {
          inverseBindMatrices[i] = Matrix4.unpack(packedTypedArray, i * 16);
        }
        skin.inverseBindMatrices = inverseBindMatrices;
      });

      loader._loaderPromises.push(promise);
    }
  } else {
    skin.inverseBindMatrices = arrayFill(
      new Array(jointsLength),
      Matrix4.IDENTITY
    );
  }

  return skin;
}

=======
>>>>>>> 4a37d34b
function loadNode(loader, gltf, gltfNode, supportedImageFormats, frameState) {
  const node = new Node();

  node.name = gltfNode.name;

  node.matrix = fromArray(Matrix4, gltfNode.matrix);
  node.translation = fromArray(Cartesian3, gltfNode.translation);
  node.rotation = fromArray(Quaternion, gltfNode.rotation);
  node.scale = fromArray(Cartesian3, gltfNode.scale);

  const meshId = gltfNode.mesh;
  if (defined(meshId)) {
    const mesh = gltf.meshes[meshId];
    const morphWeights = defaultValue(gltfNode.weights, mesh.weights);
    const primitives = mesh.primitives;
    const primitivesLength = primitives.length;
    for (let i = 0; i < primitivesLength; ++i) {
      node.primitives.push(
        loadPrimitive(
          loader,
          gltf,
          primitives[i],
          morphWeights,
          supportedImageFormats
        )
      );
    }
  }

  const nodeExtensions = defaultValue(
    gltfNode.extensions,
    defaultValue.EMPTY_OBJECT
  );
  const instancingExtension = nodeExtensions.EXT_mesh_gpu_instancing;

  if (defined(instancingExtension)) {
    node.instances = loadInstances(loader, gltf, nodeExtensions, frameState);
  }

  return node;
}

function loadNodes(loader, gltf, supportedImageFormats, frameState) {
  let i;
  let j;

  const nodesLength = gltf.nodes.length;
  const nodes = new Array(nodesLength);
  for (i = 0; i < nodesLength; ++i) {
    const node = loadNode(
      loader,
      gltf,
      gltf.nodes[i],
      supportedImageFormats,
      frameState
    );
    node.index = i;
    nodes[i] = node;
  }

  for (i = 0; i < nodesLength; ++i) {
    const childrenNodeIds = gltf.nodes[i].children;
    if (defined(childrenNodeIds)) {
      const childrenLength = childrenNodeIds.length;
      for (j = 0; j < childrenLength; ++j) {
        nodes[i].children.push(nodes[childrenNodeIds[j]]);
      }
    }
  }

  return nodes;
}

function loadSkin(loader, gltf, gltfSkin, nodes) {
  const skin = new Skin();

  const jointIds = gltfSkin.joints;
  const jointsLength = jointIds.length;
  const joints = new Array(jointsLength);
  for (let i = 0; i < jointsLength; ++i) {
    joints[i] = nodes[jointIds[i]];
  }
  skin.joints = joints;

  const inverseBindMatricesAccessorId = gltfSkin.inverseBindMatrices;
  if (defined(inverseBindMatricesAccessorId)) {
    skin.inverseBindMatrices = loadAccessor(
      loader,
      gltf,
      inverseBindMatricesAccessorId
    );
  } else {
    skin.inverseBindMatrices = arrayFill(
      new Array(jointsLength),
      Matrix4.IDENTITY
    );
  }

  return skin;
}

function loadSkins(loader, gltf, nodes) {
  let i;

  const gltfSkins = gltf.skins;
  if (!defined(gltfSkins)) {
    return [];
  }

  const skinsLength = gltf.skins.length;
  const skins = new Array(skinsLength);
  for (i = 0; i < skinsLength; ++i) {
    const skin = loadSkin(loader, gltf, gltf.skins[i], nodes);
    skin.index = i;
    skins[i] = skin;
  }

  const nodesLength = nodes.length;
  for (i = 0; i < nodesLength; ++i) {
    const skinId = gltf.nodes[i].skin;
    if (defined(skinId)) {
      nodes[i].skin = skins[skinId];
    }
  }

  return skins;
}

function loadStructuralMetadata(
  loader,
  gltf,
  extension,
  extensionLegacy,
  supportedImageFormats
) {
  const structuralMetadataLoader = new GltfStructuralMetadataLoader({
    gltf: gltf,
    extension: extension,
    extensionLegacy: extensionLegacy,
    gltfResource: loader._gltfResource,
    baseResource: loader._baseResource,
    supportedImageFormats: supportedImageFormats,
    asynchronous: loader._asynchronous,
  });
  structuralMetadataLoader.load();

  loader._structuralMetadataLoader = structuralMetadataLoader;

  return structuralMetadataLoader;
}

function loadAnimationSampler(loader, gltf, gltfSampler) {
  const animationSampler = new AnimationSampler();

  const inputAccessorId = gltfSampler.input;
  animationSampler.input = loadAccessor(loader, gltf, inputAccessorId);

  const gltfInterpolation = gltfSampler.interpolation;
  animationSampler.interpolation = defaultValue(
    InterpolationType[gltfInterpolation],
    InterpolationType.LINEAR
  );

  const outputAccessorId = gltfSampler.output;
  animationSampler.output = loadAccessor(loader, gltf, outputAccessorId, true);

  return animationSampler;
}

function loadAnimationTarget(gltfTarget, nodes) {
  const animationTarget = new AnimationTarget();

  const nodeIndex = gltfTarget.node;
  // If the node isn't defined, the animation channel should be ignored.
  // It's easiest to signal this by returning undefined.
  if (!defined(nodeIndex)) {
    return undefined;
  }

  animationTarget.node = nodes[nodeIndex];

  const path = gltfTarget.path.toUpperCase();
  animationTarget.path = AnimatedPropertyType[path];

  return animationTarget;
}

function loadAnimationChannel(gltfChannel, samplers, nodes) {
  const animationChannel = new AnimationChannel();

  const samplerIndex = gltfChannel.sampler;
  animationChannel.sampler = samplers[samplerIndex];
  animationChannel.target = loadAnimationTarget(gltfChannel.target, nodes);

  return animationChannel;
}

function loadAnimation(loader, gltf, gltfAnimation, nodes) {
  let i;

  const animation = new Animation();
  animation.name = gltfAnimation.name;

  const gltfSamplers = gltfAnimation.samplers;
  const samplersLength = gltfSamplers.length;

  const samplers = new Array(samplersLength);
  for (i = 0; i < samplersLength; i++) {
    samplers[i] = loadAnimationSampler(loader, gltf, gltfSamplers[i]);
  }

  const gltfChannels = gltfAnimation.channels;
  const channelsLength = gltfChannels.length;

  const channels = new Array(channelsLength);
  for (i = 0; i < channelsLength; i++) {
    channels[i] = loadAnimationChannel(gltfChannels[i], samplers, nodes);
  }

  animation.samplers = samplers;
  animation.channels = channels;

  return animation;
}

function loadAnimations(loader, gltf, nodes) {
  let i;

  const gltfAnimations = gltf.animations;
  if (!defined(gltfAnimations)) {
    return [];
  }

  const animationsLength = gltf.animations.length;
  const animations = new Array(animationsLength);
  for (i = 0; i < animationsLength; ++i) {
    animations[i] = loadAnimation(loader, gltf, gltf.animations[i], nodes);
  }

  return animations;
}

function getSceneNodeIds(gltf) {
  let nodesIds;
  if (defined(gltf.scenes) && defined(gltf.scene)) {
    nodesIds = gltf.scenes[gltf.scene].nodes;
  }
  nodesIds = defaultValue(nodesIds, gltf.nodes);
  nodesIds = defined(nodesIds) ? nodesIds : [];
  return nodesIds;
}

function loadScene(gltf, nodes) {
  const scene = new Scene();
  const sceneNodeIds = getSceneNodeIds(gltf);
  scene.nodes = sceneNodeIds.map(function (sceneNodeId) {
    return nodes[sceneNodeId];
  });
  return scene;
}

function parse(
  loader,
  gltf,
  supportedImageFormats,
  frameState,
  rejectPromise,
  rejectTexturesPromise
) {
  const extensions = defaultValue(gltf.extensions, defaultValue.EMPTY_OBJECT);
  const structuralMetadataExtension = extensions.EXT_structural_metadata;
  const featureMetadataExtensionLegacy = extensions.EXT_feature_metadata;

  if (defined(featureMetadataExtensionLegacy)) {
    // If the old EXT_feature_metadata extension is present, sort the IDs of the
    // feature tables and feature textures so we don't have to do this once
    // per primitive.
    //
    // This must run before loadNodes so these IDs are available when
    // attributes are processed.
    const featureTables = featureMetadataExtensionLegacy.featureTables;
    const featureTextures = featureMetadataExtensionLegacy.featureTextures;
    const allPropertyTableIds = defined(featureTables) ? featureTables : [];
    const allFeatureTextureIds = defined(featureTextures)
      ? featureTextures
      : [];
    loader._sortedPropertyTableIds = Object.keys(allPropertyTableIds).sort();
    loader._sortedFeatureTextureIds = Object.keys(allFeatureTextureIds).sort();
  }

  const nodes = loadNodes(loader, gltf, supportedImageFormats, frameState);
  const skins = loadSkins(loader, gltf, nodes);
  const animations = loadAnimations(loader, gltf, nodes);
  const scene = loadScene(gltf, nodes);

  const components = new Components();
  const asset = new Asset();
  const copyright = gltf.asset.copyright;
  if (defined(copyright)) {
    const credits = copyright.split(";").map(function (string) {
      return new Credit(string.trim());
    });
    asset.credits = credits;
  }

  components.asset = asset;
  components.scene = scene;
  components.nodes = nodes;
  components.skins = skins;
  components.animations = animations;
  components.upAxis = loader._upAxis;
  components.forwardAxis = loader._forwardAxis;

  loader._components = components;

  // Load structural metadata (property tables and property textures)
  if (
    defined(structuralMetadataExtension) ||
    defined(featureMetadataExtensionLegacy)
  ) {
    const structuralMetadataLoader = loadStructuralMetadata(
      loader,
      gltf,
      structuralMetadataExtension,
      featureMetadataExtensionLegacy,
      supportedImageFormats
    );
    const promise = structuralMetadataLoader.promise.then(function (
      structuralMetadataLoader
    ) {
      if (loader.isDestroyed()) {
        return;
      }
      components.structuralMetadata =
        structuralMetadataLoader.structuralMetadata;
    });
    loader._loaderPromises.push(promise);
  }

  // Gather promises and reject if any promises fail.
  const readyPromises = [];
  readyPromises.push.apply(readyPromises, loader._loaderPromises);

  if (!loader._incrementallyLoadTextures) {
    readyPromises.push.apply(readyPromises, loader._texturesPromises);
  }

  Promise.all(readyPromises)
    .then(function () {
      if (loader.isDestroyed()) {
        return;
      }
      loader._state = GltfLoaderState.PROCESSED;
    })
    .catch(rejectPromise);

  // Separate promise will resolve once textures are loaded.
  Promise.all(loader._texturesPromises)
    .then(function () {
      if (loader.isDestroyed()) {
        return;
      }
      loader._textureState = GltfLoaderState.PROCESSED;
    })
    .catch(rejectTexturesPromise);
}

function unloadTextures(loader) {
  const textureLoaders = loader._textureLoaders;
  const textureLoadersLength = textureLoaders.length;
  for (let i = 0; i < textureLoadersLength; ++i) {
    ResourceCache.unload(textureLoaders[i]);
  }
  loader._textureLoaders.length = 0;
}

function unloadBufferViews(loader) {
  const bufferViewLoaders = loader._bufferViewLoaders;
  const bufferViewLoadersLength = bufferViewLoaders.length;
  for (let i = 0; i < bufferViewLoadersLength; ++i) {
    ResourceCache.unload(bufferViewLoaders[i]);
  }
  loader._bufferViewLoaders.length = 0;
}

function unloadGeometry(loader) {
  const geometryLoaders = loader._geometryLoaders;
  const geometryLoadersLength = geometryLoaders.length;
  for (let i = 0; i < geometryLoadersLength; ++i) {
    ResourceCache.unload(geometryLoaders[i]);
  }
  loader._geometryLoaders.length = 0;
}

function unloadStructuralMetadata(loader) {
  if (defined(loader._structuralMetadataLoader)) {
    loader._structuralMetadataLoader.destroy();
    loader._structuralMetadataLoader = undefined;
  }
}

/**
 * Unloads the resource.
 * @private
 */
GltfLoader.prototype.unload = function () {
  if (defined(this._gltfJsonLoader)) {
    ResourceCache.unload(this._gltfJsonLoader);
  }
  this._gltfJsonLoader = undefined;

  unloadTextures(this);
  unloadBufferViews(this);
  unloadGeometry(this);
  unloadStructuralMetadata(this);

  this._components = undefined;
};<|MERGE_RESOLUTION|>--- conflicted
+++ resolved
@@ -1454,57 +1454,6 @@
   }
 }
 
-<<<<<<< HEAD
-function loadSkin(loader, gltf, gltfSkin, nodes) {
-  const skin = new Skin();
-
-  const jointIds = gltfSkin.joints;
-  const jointsLength = jointIds.length;
-  const joints = new Array(jointsLength);
-  for (let i = 0; i < jointsLength; ++i) {
-    joints[i] = nodes[jointIds[i]];
-  }
-  skin.joints = joints;
-
-  const inverseBindMatricesAccessorId = gltfSkin.inverseBindMatrices;
-  if (defined(inverseBindMatricesAccessorId)) {
-    const accessor = gltf.accessors[inverseBindMatricesAccessorId];
-    const bufferViewId = accessor.bufferView;
-    if (defined(bufferViewId)) {
-      const bufferViewLoader = loadBufferView(loader, gltf, bufferViewId);
-      const promise = bufferViewLoader.promise.then(function (
-        bufferViewLoader
-      ) {
-        if (loader.isDestroyed()) {
-          return;
-        }
-        const bufferViewTypedArray = bufferViewLoader.typedArray;
-        const packedTypedArray = getPackedTypedArray(
-          gltf,
-          accessor,
-          bufferViewTypedArray
-        );
-        const inverseBindMatrices = new Array(jointsLength);
-        for (let i = 0; i < jointsLength; ++i) {
-          inverseBindMatrices[i] = Matrix4.unpack(packedTypedArray, i * 16);
-        }
-        skin.inverseBindMatrices = inverseBindMatrices;
-      });
-
-      loader._loaderPromises.push(promise);
-    }
-  } else {
-    skin.inverseBindMatrices = arrayFill(
-      new Array(jointsLength),
-      Matrix4.IDENTITY
-    );
-  }
-
-  return skin;
-}
-
-=======
->>>>>>> 4a37d34b
 function loadNode(loader, gltf, gltfNode, supportedImageFormats, frameState) {
   const node = new Node();
 
