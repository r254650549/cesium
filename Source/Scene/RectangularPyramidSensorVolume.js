/*global define*/
define([
        '../Core/DeveloperError',
        '../Core/Color',
        '../Core/destroyObject',
        '../Core/Math',
        '../Core/Matrix4',
        '../Renderer/BufferUsage',
        './Material',
        './CustomSensorVolume'
    ], function(
        DeveloperError,
        Color,
        destroyObject,
        CesiumMath,
        Matrix4,
        BufferUsage,
        Material,
        CustomSensorVolume) {
    "use strict";

    /**
     * DOC_TBA
     *
     * @alias RectangularPyramidSensorVolume
     * @constructor
     *
     * @see SensorVolumeCollection#addRectangularPyramid
     */
    var RectangularPyramidSensorVolume = function(template) {
        var t = template || {};

        /**
         * <code>true</code> if this sensor will be shown; otherwise, <code>false</code>
         *
         * @type Boolean
         */
        this.show = (typeof t.show === 'undefined') ? true : t.show;

        /**
         * When <code>true</code>, a polyline is shown where the sensor outline intersections the central body.  The default is <code>true</code>.
         *
         * @type Boolean
         *
         * @see RectangularPyramidSensorVolume#intersectionColor
         */
        this.showIntersection = (typeof t.showIntersection === 'undefined') ? true : t.showIntersection;

        /**
         * <p>
         * Determines if a sensor intersecting the ellipsoid is drawn through the ellipsoid and potentially out
         * to the other side, or if the part of the sensor intersecting the ellipsoid stops at the ellipsoid.
         * </p>
         * <p>
         * The default is <code>false</code>, meaning the sensor will not go through the ellipsoid.
         * </p>
         *
         * @type Boolean
         */
        this.showThroughEllipsoid = (typeof t.showThroughEllipsoid === 'undefined') ? false : t.showThroughEllipsoid;

        /**
         * The 4x4 transformation matrix that transforms this sensor from model to world coordinates.  In it's model
         * coordinates, the sensor's principal direction is along the positive z-axis.  Half angles measured from the
         * principal direction and in the direction of the x-axis and y-axis define the extent of the rectangular
         * cross section.  This matrix is available to GLSL vertex and fragment shaders via
         * {@link czm_model} and derived uniforms.
         * <br /><br />
         * <div align='center'>
         * <img src='images/RectangularPyramidSensorVolume.setModelMatrix.png' /><br />
         * Model coordinate system for a sensor
         * </div>
         *
         * @type Matrix4
         *
         * @see czm_model
         *
         * @example
         * // The sensor's vertex is located on the surface at -75.59777 degrees longitude and 40.03883 degrees latitude.
         * // The sensor's opens upward, along the surface normal.
         * var center = ellipsoid.cartographicToCartesian(Cartographic.fromDegrees(-75.59777, 40.03883));
         * sensor.modelMatrix = Transforms.eastNorthUpToFixedFrame(center);
         */
        this.modelMatrix = t.modelMatrix || Matrix4.IDENTITY.clone();

        /**
         * DOC_TBA
         *
         * @type BufferUsage
         */
        this.bufferUsage = t.bufferUsage || BufferUsage.STATIC_DRAW;

        /**
         * DOC_TBA
         *
         * @type Number
         */
        this.radius = (typeof t.radius === 'undefined') ? Number.POSITIVE_INFINITY : t.radius;

        /**
         * DOC_TBA
         *
         * @type Number
         *
         * @see RectangularPyramidSensorVolume#yHalfAngle
         */
        this.xHalfAngle = (typeof t.xHalfAngle === 'undefined') ? CesiumMath.PI_OVER_TWO : t.xHalfAngle;
        this._xHalfAngle = undefined;

        /**
         * DOC_TBA
         *
         * @type Number
         *
         * @see RectangularPyramidSensorVolume#xHalfAngle
         */
        this.yHalfAngle = (typeof t.yHalfAngle === 'undefined') ? CesiumMath.PI_OVER_TWO : t.yHalfAngle;
        this._yHalfAngle = undefined;

        /**
         * The surface appearance of the sensor.  This can be one of several built-in {@link Material} objects or a custom material, scripted with
         * <a href='https://github.com/AnalyticalGraphicsInc/cesium/wiki/Fabric'>Fabric</a>.
         * <p>
         * The default material is <code>Material.ColorType</code>.
         * </p>
         *
         * @type Material
         *
         * @example
         * // 1. Change the color of the default material to yellow
         * sensor.material.uniforms.color = new Color(1.0, 1.0, 0.0, 1.0);
         *
         * // 2. Change material to horizontal stripes
         * sensor.material = Material.fromType(scene.getContext(), Material.StripeType);
         *
         * @see <a href='https://github.com/AnalyticalGraphicsInc/cesium/wiki/Fabric'>Fabric</a>
         */
        this.material = (typeof t.material !== 'undefined') ? t.material : Material.fromType(undefined, Material.ColorType);

        /**
         * The color of the polyline where the sensor outline intersects the central body.  The default is {@link Color.WHITE}.
         *
         * @type Color
         *
         * @see RectangularPyramidSensorVolume#showIntersection
         */
        this.intersectionColor = (typeof t.intersectionColor !== 'undefined') ? Color.clone(t.intersectionColor) : Color.clone(Color.WHITE);

        t._pickIdThis = t._pickIdThis || this;
        this._customSensor = new CustomSensorVolume(t);
    };

    /**
     * DOC_TBA
     *
     * @memberof RectangularPyramidSensorVolume
     *
     * @exception {DeveloperError} this.xHalfAngle and this.yHalfAngle must each be less than 90 degrees.
     * @exception {DeveloperError} this.radius must be greater than or equal to zero.
     */
    RectangularPyramidSensorVolume.prototype.update = function(context, frameState, commandList) {
        if ((this.xHalfAngle > CesiumMath.PI_OVER_TWO) || (this.yHalfAngle > CesiumMath.PI_OVER_TWO)) {
            throw new DeveloperError('this.xHalfAngle and this.yHalfAngle must each be less than or equal to 90 degrees.');
        }

        var s = this._customSensor;

        s.show = this.show;
        s.showIntersection = this.showIntersection;
        s.showThroughEllipsoid = this.showThroughEllipsoid;
        s.modelMatrix = this.modelMatrix;
        s.bufferUsage = this.bufferUsage;
        s.radius = this.radius;
        s.material = this.material;
        s.intersectionColor = this.intersectionColor;
<<<<<<< HEAD
        s.affectedByLighting = this.affectedByLighting;
=======
        s.erosion = this.erosion;
>>>>>>> 05ed04d7

        if ((this._xHalfAngle !== this.xHalfAngle) || (this._yHalfAngle !== this.yHalfAngle)) {

            this._xHalfAngle = this.xHalfAngle;
            this._yHalfAngle = this.yHalfAngle;

            // At 90 degrees the sensor is completely open, and tan() goes to infinity.
            var tanX = Math.tan(Math.min(this.xHalfAngle, CesiumMath.toRadians(89.0)));
            var tanY = Math.tan(Math.min(this.yHalfAngle, CesiumMath.toRadians(89.0)));
            var theta = Math.atan(tanX / tanY);
            var cone = Math.atan(Math.sqrt(tanX * tanX + tanY * tanY));

            s.setDirections([{
                clock : theta,
                cone : cone
            }, {
                clock : CesiumMath.toRadians(180.0) - theta,
                cone : cone
            }, {
                clock : CesiumMath.toRadians(180.0) + theta,
                cone : cone
            }, {
                clock : -theta,
                cone : cone
            }]);
        }

        s.update(context, frameState, commandList);
    };

    /**
     * DOC_TBA
     * @memberof RectangularPyramidSensorVolume
     */
    RectangularPyramidSensorVolume.prototype.isDestroyed = function() {
        return false;
    };

    /**
     * DOC_TBA
     * @memberof RectangularPyramidSensorVolume
     */
    RectangularPyramidSensorVolume.prototype.destroy = function() {
        this._customSensor = this._customSensor && this._customSensor.destroy();
        return destroyObject(this);
    };

    return RectangularPyramidSensorVolume;
});<|MERGE_RESOLUTION|>--- conflicted
+++ resolved
@@ -173,11 +173,7 @@
         s.radius = this.radius;
         s.material = this.material;
         s.intersectionColor = this.intersectionColor;
-<<<<<<< HEAD
         s.affectedByLighting = this.affectedByLighting;
-=======
-        s.erosion = this.erosion;
->>>>>>> 05ed04d7
 
         if ((this._xHalfAngle !== this.xHalfAngle) || (this._yHalfAngle !== this.yHalfAngle)) {
 
