import ApproximateTerrainHeights from "../Core/ApproximateTerrainHeights.js";
import Cartesian2 from "../Core/Cartesian2.js";
import Cartesian3 from "../Core/Cartesian3.js";
import Cartographic from "../Core/Cartographic.js";
import Check from "../Core/Check.js";
import combine from "../Core/combine.js";
import Credit from "../Core/Credit.js";
import defaultValue from "../Core/defaultValue.js";
import defined from "../Core/defined.js";
import deprecationWarning from "../Core/deprecationWarning.js";
import destroyObject from "../Core/destroyObject.js";
import DeveloperError from "../Core/DeveloperError.js";
import Ellipsoid from "../Core/Ellipsoid.js";
import Event from "../Core/Event.js";
import JulianDate from "../Core/JulianDate.js";
import ManagedArray from "../Core/ManagedArray.js";
import CesiumMath from "../Core/Math.js";
import Matrix4 from "../Core/Matrix4.js";
import Resource from "../Core/Resource.js";
import RuntimeError from "../Core/RuntimeError.js";
import Transforms from "../Core/Transforms.js";
import ClearCommand from "../Renderer/ClearCommand.js";
import Pass from "../Renderer/Pass.js";
import RenderState from "../Renderer/RenderState.js";
import when from "../ThirdParty/when.js";
import Axis from "./Axis.js";
import Cesium3DTile from "./Cesium3DTile.js";
import Cesium3DTileColorBlendMode from "./Cesium3DTileColorBlendMode.js";
import Cesium3DTileContentState from "./Cesium3DTileContentState.js";
import Cesium3DTileOptimizations from "./Cesium3DTileOptimizations.js";
import Cesium3DTilePass from "./Cesium3DTilePass.js";
import Cesium3DTileRefine from "./Cesium3DTileRefine.js";
import Cesium3DTilesetCache from "./Cesium3DTilesetCache.js";
import Cesium3DTilesetHeatmap from "./Cesium3DTilesetHeatmap.js";
import Cesium3DTilesetStatistics from "./Cesium3DTilesetStatistics.js";
import Cesium3DTileStyleEngine from "./Cesium3DTileStyleEngine.js";
import ClippingPlaneCollection from "./ClippingPlaneCollection.js";
import has3DTilesExtension from "./has3DTilesExtension.js";
import ImplicitTileset from "./ImplicitTileset.js";
import ImplicitTileCoordinates from "./ImplicitTileCoordinates.js";
import LabelCollection from "./LabelCollection.js";
import Metadata3DTilesExtension from "./Metadata3DTilesExtension.js";
import PointCloudEyeDomeLighting from "./PointCloudEyeDomeLighting.js";
import PointCloudShading from "./PointCloudShading.js";
import ResourceCache from "./ResourceCache.js";
import SceneMode from "./SceneMode.js";
import ShadowMode from "./ShadowMode.js";
import StencilConstants from "./StencilConstants.js";
import TileBoundingRegion from "./TileBoundingRegion.js";
import TileBoundingSphere from "./TileBoundingSphere.js";
import TileOrientedBoundingBox from "./TileOrientedBoundingBox.js";

/**
 * A {@link https://github.com/CesiumGS/3d-tiles/tree/master/specification|3D Tiles tileset},
 * used for streaming massive heterogeneous 3D geospatial datasets.
 *
 * @alias Cesium3DTileset
 * @constructor
 *
 * @param {Object} options Object with the following properties:
 * @param {Resource|String|Promise<Resource>|Promise<String>} options.url The url to a tileset JSON file.
 * @param {Boolean} [options.show=true] Determines if the tileset will be shown.
 * @param {Matrix4} [options.modelMatrix=Matrix4.IDENTITY] A 4x4 transformation matrix that transforms the tileset's root tile.
 * @param {ShadowMode} [options.shadows=ShadowMode.ENABLED] Determines whether the tileset casts or receives shadows from light sources.
 * @param {Number} [options.maximumScreenSpaceError=16] The maximum screen space error used to drive level of detail refinement.
 * @param {Number} [options.maximumMemoryUsage=512] The maximum amount of memory in MB that can be used by the tileset.
 * @param {Boolean} [options.cullWithChildrenBounds=true] Optimization option. Whether to cull tiles using the union of their children bounding volumes.
 * @param {Boolean} [options.cullRequestsWhileMoving=true] Optimization option. Don't request tiles that will likely be unused when they come back because of the camera's movement. This optimization only applies to stationary tilesets.
 * @param {Number} [options.cullRequestsWhileMovingMultiplier=60.0] Optimization option. Multiplier used in culling requests while moving. Larger is more aggressive culling, smaller less aggressive culling.
 * @param {Boolean} [options.preloadWhenHidden=false] Preload tiles when <code>tileset.show</code> is <code>false</code>. Loads tiles as if the tileset is visible but does not render them.
 * @param {Boolean} [options.preloadFlightDestinations=true] Optimization option. Preload tiles at the camera's flight destination while the camera is in flight.
 * @param {Boolean} [options.preferLeaves=false] Optimization option. Prefer loading of leaves first.
 * @param {Boolean} [options.dynamicScreenSpaceError=false] Optimization option. Reduce the screen space error for tiles that are further away from the camera.
 * @param {Number} [options.dynamicScreenSpaceErrorDensity=0.00278] Density used to adjust the dynamic screen space error, similar to fog density.
 * @param {Number} [options.dynamicScreenSpaceErrorFactor=4.0] A factor used to increase the computed dynamic screen space error.
 * @param {Number} [options.dynamicScreenSpaceErrorHeightFalloff=0.25] A ratio of the tileset's height at which the density starts to falloff.
 * @param {Number} [options.progressiveResolutionHeightFraction=0.3] Optimization option. If between (0.0, 0.5], tiles at or above the screen space error for the reduced screen resolution of <code>progressiveResolutionHeightFraction*screenHeight</code> will be prioritized first. This can help get a quick layer of tiles down while full resolution tiles continue to load.
 * @param {Boolean} [options.foveatedScreenSpaceError=true] Optimization option. Prioritize loading tiles in the center of the screen by temporarily raising the screen space error for tiles around the edge of the screen. Screen space error returns to normal once all the tiles in the center of the screen as determined by the {@link Cesium3DTileset#foveatedConeSize} are loaded.
 * @param {Number} [options.foveatedConeSize=0.1] Optimization option. Used when {@link Cesium3DTileset#foveatedScreenSpaceError} is true to control the cone size that determines which tiles are deferred. Tiles that are inside this cone are loaded immediately. Tiles outside the cone are potentially deferred based on how far outside the cone they are and their screen space error. This is controlled by {@link Cesium3DTileset#foveatedInterpolationCallback} and {@link Cesium3DTileset#foveatedMinimumScreenSpaceErrorRelaxation}. Setting this to 0.0 means the cone will be the line formed by the camera position and its view direction. Setting this to 1.0 means the cone encompasses the entire field of view of the camera, disabling the effect.
 * @param {Number} [options.foveatedMinimumScreenSpaceErrorRelaxation=0.0] Optimization option. Used when {@link Cesium3DTileset#foveatedScreenSpaceError} is true to control the starting screen space error relaxation for tiles outside the foveated cone. The screen space error will be raised starting with tileset value up to {@link Cesium3DTileset#maximumScreenSpaceError} based on the provided {@link Cesium3DTileset#foveatedInterpolationCallback}.
 * @param {Cesium3DTileset.foveatedInterpolationCallback} [options.foveatedInterpolationCallback=Math.lerp] Optimization option. Used when {@link Cesium3DTileset#foveatedScreenSpaceError} is true to control how much to raise the screen space error for tiles outside the foveated cone, interpolating between {@link Cesium3DTileset#foveatedMinimumScreenSpaceErrorRelaxation} and {@link Cesium3DTileset#maximumScreenSpaceError}
 * @param {Number} [options.foveatedTimeDelay=0.2] Optimization option. Used when {@link Cesium3DTileset#foveatedScreenSpaceError} is true to control how long in seconds to wait after the camera stops moving before deferred tiles start loading in. This time delay prevents requesting tiles around the edges of the screen when the camera is moving. Setting this to 0.0 will immediately request all tiles in any given view.
 * @param {Boolean} [options.skipLevelOfDetail=false] Optimization option. Determines if level of detail skipping should be applied during the traversal.
 * @param {Number} [options.baseScreenSpaceError=1024] When <code>skipLevelOfDetail</code> is <code>true</code>, the screen space error that must be reached before skipping levels of detail.
 * @param {Number} [options.skipScreenSpaceErrorFactor=16] When <code>skipLevelOfDetail</code> is <code>true</code>, a multiplier defining the minimum screen space error to skip. Used in conjunction with <code>skipLevels</code> to determine which tiles to load.
 * @param {Number} [options.skipLevels=1] When <code>skipLevelOfDetail</code> is <code>true</code>, a constant defining the minimum number of levels to skip when loading tiles. When it is 0, no levels are skipped. Used in conjunction with <code>skipScreenSpaceErrorFactor</code> to determine which tiles to load.
 * @param {Boolean} [options.immediatelyLoadDesiredLevelOfDetail=false] When <code>skipLevelOfDetail</code> is <code>true</code>, only tiles that meet the maximum screen space error will ever be downloaded. Skipping factors are ignored and just the desired tiles are loaded.
 * @param {Boolean} [options.loadSiblings=false] When <code>skipLevelOfDetail</code> is <code>true</code>, determines whether siblings of visible tiles are always downloaded during traversal.
 * @param {ClippingPlaneCollection} [options.clippingPlanes] The {@link ClippingPlaneCollection} used to selectively disable rendering the tileset.
 * @param {ClassificationType} [options.classificationType] Determines whether terrain, 3D Tiles or both will be classified by this tileset. See {@link Cesium3DTileset#classificationType} for details about restrictions and limitations.
 * @param {Ellipsoid} [options.ellipsoid=Ellipsoid.WGS84] The ellipsoid determining the size and shape of the globe.
 * @param {Object} [options.pointCloudShading] Options for constructing a {@link PointCloudShading} object to control point attenuation based on geometric error and lighting.
 * @param {Cartesian2} [options.imageBasedLightingFactor=new Cartesian2(1.0, 1.0)] Scales the diffuse and specular image-based lighting from the earth, sky, atmosphere and star skybox.
 * @param {Cartesian3} [options.lightColor] The light color when shading models. When <code>undefined</code> the scene's light color is used instead.
 * @param {Number} [options.luminanceAtZenith=0.2] The sun's luminance at the zenith in kilo candela per meter squared to use for this model's procedural environment map.
 * @param {Cartesian3[]} [options.sphericalHarmonicCoefficients] The third order spherical harmonic coefficients used for the diffuse color of image-based lighting.
 * @param {String} [options.specularEnvironmentMaps] A URL to a KTX file that contains a cube map of the specular lighting and the convoluted specular mipmaps.
 * @param {Boolean} [options.backFaceCulling=true] Whether to cull back-facing geometry. When true, back face culling is determined by the glTF material's doubleSided property; when false, back face culling is disabled.
 * @param {Boolean} [options.vectorClassificationOnly=false] Indicates that only the tileset's vector tiles should be used for classification.
 * @param {String} [options.debugHeatmapTilePropertyName] The tile variable to colorize as a heatmap. All rendered tiles will be colorized relative to each other's specified variable value.
 * @param {Boolean} [options.debugFreezeFrame=false] For debugging only. Determines if only the tiles from last frame should be used for rendering.
 * @param {Boolean} [options.debugColorizeTiles=false] For debugging only. When true, assigns a random color to each tile.
 * @param {Boolean} [options.debugWireframe=false] For debugging only. When true, render's each tile's content as a wireframe.
 * @param {Boolean} [options.debugShowBoundingVolume=false] For debugging only. When true, renders the bounding volume for each tile.
 * @param {Boolean} [options.debugShowContentBoundingVolume=false] For debugging only. When true, renders the bounding volume for each tile's content.
 * @param {Boolean} [options.debugShowViewerRequestVolume=false] For debugging only. When true, renders the viewer request volume for each tile.
 * @param {Boolean} [options.debugShowGeometricError=false] For debugging only. When true, draws labels to indicate the geometric error of each tile.
 * @param {Boolean} [options.debugShowRenderingStatistics=false] For debugging only. When true, draws labels to indicate the number of commands, points, triangles and features for each tile.
 * @param {Boolean} [options.debugShowMemoryUsage=false] For debugging only. When true, draws labels to indicate the texture and geometry memory in megabytes used by each tile.
 * @param {Boolean} [options.debugShowUrl=false] For debugging only. When true, draws labels to indicate the url of each tile.
 *
 * @exception {DeveloperError} The tileset must be 3D Tiles version 0.0 or 1.0.
 *
 * @example
 * var tileset = scene.primitives.add(new Cesium.Cesium3DTileset({
 *      url : 'http://localhost:8002/tilesets/Seattle/tileset.json'
 * }));
 *
 * @example
 * // Common setting for the skipLevelOfDetail optimization
 * var tileset = scene.primitives.add(new Cesium.Cesium3DTileset({
 *      url : 'http://localhost:8002/tilesets/Seattle/tileset.json',
 *      skipLevelOfDetail : true,
 *      baseScreenSpaceError : 1024,
 *      skipScreenSpaceErrorFactor : 16,
 *      skipLevels : 1,
 *      immediatelyLoadDesiredLevelOfDetail : false,
 *      loadSiblings : false,
 *      cullWithChildrenBounds : true
 * }));
 *
 * @example
 * // Common settings for the dynamicScreenSpaceError optimization
 * var tileset = scene.primitives.add(new Cesium.Cesium3DTileset({
 *      url : 'http://localhost:8002/tilesets/Seattle/tileset.json',
 *      dynamicScreenSpaceError : true,
 *      dynamicScreenSpaceErrorDensity : 0.00278,
 *      dynamicScreenSpaceErrorFactor : 4.0,
 *      dynamicScreenSpaceErrorHeightFalloff : 0.25
 * }));
 *
 * @see {@link https://github.com/CesiumGS/3d-tiles/tree/master/specification|3D Tiles specification}
 */
function Cesium3DTileset(options) {
  options = defaultValue(options, defaultValue.EMPTY_OBJECT);

  //>>includeStart('debug', pragmas.debug);
  Check.defined("options.url", options.url);
  //>>includeEnd('debug');

  this._url = undefined;
  this._basePath = undefined;
  this._root = undefined;
  this._resource = undefined;
  this._asset = undefined; // Metadata for the entire tileset
  this._properties = undefined; // Metadata for per-model/point/etc properties
  this._geometricError = undefined; // Geometric error when the tree is not rendered at all
  this._extensionsUsed = undefined;
  this._extensions = undefined;
  this._gltfUpAxis = undefined;
  this._cache = new Cesium3DTilesetCache();
  this._processingQueue = [];
  this._selectedTiles = [];
  this._emptyTiles = [];
  this._requestedTiles = [];
  this._selectedTilesToStyle = [];
  this._loadTimestamp = undefined;
  this._timeSinceLoad = 0.0;
  this._updatedVisibilityFrame = 0;
  this._updatedModelMatrixFrame = 0;
  this._modelMatrixChanged = false;
  this._previousModelMatrix = undefined;
  this._extras = undefined;
  this._credits = undefined;

  this._cullWithChildrenBounds = defaultValue(
    options.cullWithChildrenBounds,
    true
  );
  this._allTilesAdditive = true;

  this._hasMixedContent = false;

  this._stencilClearCommand = undefined;
  this._backfaceCommands = new ManagedArray();

  this._maximumScreenSpaceError = defaultValue(
    options.maximumScreenSpaceError,
    16
  );
  this._maximumMemoryUsage = defaultValue(options.maximumMemoryUsage, 512);

  this._styleEngine = new Cesium3DTileStyleEngine();

  this._modelMatrix = defined(options.modelMatrix)
    ? Matrix4.clone(options.modelMatrix)
    : Matrix4.clone(Matrix4.IDENTITY);

  this._statistics = new Cesium3DTilesetStatistics();
  this._statisticsLast = new Cesium3DTilesetStatistics();
  this._statisticsPerPass = new Array(Cesium3DTilePass.NUMBER_OF_PASSES);

  for (var i = 0; i < Cesium3DTilePass.NUMBER_OF_PASSES; ++i) {
    this._statisticsPerPass[i] = new Cesium3DTilesetStatistics();
  }

  this._requestedTilesInFlight = [];

  this._maximumPriority = {
    foveatedFactor: -Number.MAX_VALUE,
    depth: -Number.MAX_VALUE,
    distance: -Number.MAX_VALUE,
    reverseScreenSpaceError: -Number.MAX_VALUE,
  };
  this._minimumPriority = {
    foveatedFactor: Number.MAX_VALUE,
    depth: Number.MAX_VALUE,
    distance: Number.MAX_VALUE,
    reverseScreenSpaceError: Number.MAX_VALUE,
  };
  this._heatmap = new Cesium3DTilesetHeatmap(
    options.debugHeatmapTilePropertyName
  );

  /**
   * Optimization option. Don't request tiles that will likely be unused when they come back because of the camera's movement. This optimization only applies to stationary tilesets.
   *
   * @type {Boolean}
   * @default true
   */
  this.cullRequestsWhileMoving = defaultValue(
    options.cullRequestsWhileMoving,
    true
  );
  this._cullRequestsWhileMoving = false;

  /**
   * Optimization option. Multiplier used in culling requests while moving. Larger is more aggressive culling, smaller less aggressive culling.
   *
   * @type {Number}
   * @default 60.0
   */
  this.cullRequestsWhileMovingMultiplier = defaultValue(
    options.cullRequestsWhileMovingMultiplier,
    60.0
  );

  /**
   * Optimization option. If between (0.0, 0.5], tiles at or above the screen space error for the reduced screen resolution of <code>progressiveResolutionHeightFraction*screenHeight</code> will be prioritized first. This can help get a quick layer of tiles down while full resolution tiles continue to load.
   *
   * @type {Number}
   * @default 0.3
   */
  this.progressiveResolutionHeightFraction = CesiumMath.clamp(
    defaultValue(options.progressiveResolutionHeightFraction, 0.3),
    0.0,
    0.5
  );

  /**
   * Optimization option. Prefer loading of leaves first.
   *
   * @type {Boolean}
   * @default false
   */
  this.preferLeaves = defaultValue(options.preferLeaves, false);

  this._tilesLoaded = false;
  this._initialTilesLoaded = false;

  this._tileDebugLabels = undefined;

  this._readyPromise = when.defer();

  this._classificationType = options.classificationType;

  this._ellipsoid = defaultValue(options.ellipsoid, Ellipsoid.WGS84);

  this._initialClippingPlanesOriginMatrix = Matrix4.IDENTITY; // Computed from the tileset JSON.
  this._clippingPlanesOriginMatrix = undefined; // Combines the above with any run-time transforms.
  this._clippingPlanesOriginMatrixDirty = true;

  this._vectorClassificationOnly = defaultValue(
    options.vectorClassificationOnly,
    false
  );

  /**
   * Preload tiles when <code>tileset.show</code> is <code>false</code>. Loads tiles as if the tileset is visible but does not render them.
   *
   * @type {Boolean}
   * @default false
   */
  this.preloadWhenHidden = defaultValue(options.preloadWhenHidden, false);

  /**
   * Optimization option. Fetch tiles at the camera's flight destination while the camera is in flight.
   *
   * @type {Boolean}
   * @default true
   */
  this.preloadFlightDestinations = defaultValue(
    options.preloadFlightDestinations,
    true
  );
  this._pass = undefined; // Cesium3DTilePass

  /**
   * Optimization option. Whether the tileset should refine based on a dynamic screen space error. Tiles that are further
   * away will be rendered with lower detail than closer tiles. This improves performance by rendering fewer
   * tiles and making less requests, but may result in a slight drop in visual quality for tiles in the distance.
   * The algorithm is biased towards "street views" where the camera is close to the ground plane of the tileset and looking
   * at the horizon. In addition results are more accurate for tightly fitting bounding volumes like box and region.
   *
   * @type {Boolean}
   * @default false
   */
  this.dynamicScreenSpaceError = defaultValue(
    options.dynamicScreenSpaceError,
    false
  );

  /**
   * Optimization option. Prioritize loading tiles in the center of the screen by temporarily raising the
   * screen space error for tiles around the edge of the screen. Screen space error returns to normal once all
   * the tiles in the center of the screen as determined by the {@link Cesium3DTileset#foveatedConeSize} are loaded.
   *
   * @type {Boolean}
   * @default true
   */
  this.foveatedScreenSpaceError = defaultValue(
    options.foveatedScreenSpaceError,
    true
  );
  this._foveatedConeSize = defaultValue(options.foveatedConeSize, 0.1);
  this._foveatedMinimumScreenSpaceErrorRelaxation = defaultValue(
    options.foveatedMinimumScreenSpaceErrorRelaxation,
    0.0
  );

  /**
   * Gets or sets a callback to control how much to raise the screen space error for tiles outside the foveated cone,
   * interpolating between {@link Cesium3DTileset#foveatedMinimumScreenSpaceErrorRelaxation} and {@link Cesium3DTileset#maximumScreenSpaceError}.
   *
   * @type {Cesium3DTileset.foveatedInterpolationCallback}
   */
  this.foveatedInterpolationCallback = defaultValue(
    options.foveatedInterpolationCallback,
    CesiumMath.lerp
  );

  /**
   * Optimization option. Used when {@link Cesium3DTileset#foveatedScreenSpaceError} is true to control
   * how long in seconds to wait after the camera stops moving before deferred tiles start loading in.
   * This time delay prevents requesting tiles around the edges of the screen when the camera is moving.
   * Setting this to 0.0 will immediately request all tiles in any given view.
   *
   * @type {Number}
   * @default 0.2
   */
  this.foveatedTimeDelay = defaultValue(options.foveatedTimeDelay, 0.2);

  /**
   * A scalar that determines the density used to adjust the dynamic screen space error, similar to {@link Fog}. Increasing this
   * value has the effect of increasing the maximum screen space error for all tiles, but in a non-linear fashion.
   * The error starts at 0.0 and increases exponentially until a midpoint is reached, and then approaches 1.0 asymptotically.
   * This has the effect of keeping high detail in the closer tiles and lower detail in the further tiles, with all tiles
   * beyond a certain distance all roughly having an error of 1.0.
   * <p>
   * The dynamic error is in the range [0.0, 1.0) and is multiplied by <code>dynamicScreenSpaceErrorFactor</code> to produce the
   * final dynamic error. This dynamic error is then subtracted from the tile's actual screen space error.
   * </p>
   * <p>
   * Increasing <code>dynamicScreenSpaceErrorDensity</code> has the effect of moving the error midpoint closer to the camera.
   * It is analogous to moving fog closer to the camera.
   * </p>
   *
   * @type {Number}
   * @default 0.00278
   */
  this.dynamicScreenSpaceErrorDensity = 0.00278;

  /**
   * A factor used to increase the screen space error of tiles for dynamic screen space error. As this value increases less tiles
   * are requested for rendering and tiles in the distance will have lower detail. If set to zero, the feature will be disabled.
   *
   * @type {Number}
   * @default 4.0
   */
  this.dynamicScreenSpaceErrorFactor = 4.0;

  /**
   * A ratio of the tileset's height at which the density starts to falloff. If the camera is below this height the
   * full computed density is applied, otherwise the density falls off. This has the effect of higher density at
   * street level views.
   * <p>
   * Valid values are between 0.0 and 1.0.
   * </p>
   *
   * @type {Number}
   * @default 0.25
   */
  this.dynamicScreenSpaceErrorHeightFalloff = 0.25;

  this._dynamicScreenSpaceErrorComputedDensity = 0.0; // Updated based on the camera position and direction

  /**
   * Determines whether the tileset casts or receives shadows from light sources.
   * <p>
   * Enabling shadows has a performance impact. A tileset that casts shadows must be rendered twice, once from the camera and again from the light's point of view.
   * </p>
   * <p>
   * Shadows are rendered only when {@link Viewer#shadows} is <code>true</code>.
   * </p>
   *
   * @type {ShadowMode}
   * @default ShadowMode.ENABLED
   */
  this.shadows = defaultValue(options.shadows, ShadowMode.ENABLED);

  /**
   * Determines if the tileset will be shown.
   *
   * @type {Boolean}
   * @default true
   */
  this.show = defaultValue(options.show, true);

  /**
   * Defines how per-feature colors set from the Cesium API or declarative styling blend with the source colors from
   * the original feature, e.g. glTF material or per-point color in the tile.
   *
   * @type {Cesium3DTileColorBlendMode}
   * @default Cesium3DTileColorBlendMode.HIGHLIGHT
   */
  this.colorBlendMode = Cesium3DTileColorBlendMode.HIGHLIGHT;

  /**
   * Defines the value used to linearly interpolate between the source color and feature color when the {@link Cesium3DTileset#colorBlendMode} is <code>MIX</code>.
   * A value of 0.0 results in the source color while a value of 1.0 results in the feature color, with any value in-between
   * resulting in a mix of the source color and feature color.
   *
   * @type {Number}
   * @default 0.5
   */
  this.colorBlendAmount = 0.5;

  /**
   * Options for controlling point size based on geometric error and eye dome lighting.
   * @type {PointCloudShading}
   */
  this.pointCloudShading = new PointCloudShading(options.pointCloudShading);

  this._pointCloudEyeDomeLighting = new PointCloudEyeDomeLighting();

  /**
   * The event fired to indicate progress of loading new tiles.  This event is fired when a new tile
   * is requested, when a requested tile is finished downloading, and when a downloaded tile has been
   * processed and is ready to render.
   * <p>
   * The number of pending tile requests, <code>numberOfPendingRequests</code>, and number of tiles
   * processing, <code>numberOfTilesProcessing</code> are passed to the event listener.
   * </p>
   * <p>
   * This event is fired at the end of the frame after the scene is rendered.
   * </p>
   *
   * @type {Event}
   * @default new Event()
   *
   * @example
   * tileset.loadProgress.addEventListener(function(numberOfPendingRequests, numberOfTilesProcessing) {
   *     if ((numberOfPendingRequests === 0) && (numberOfTilesProcessing === 0)) {
   *         console.log('Stopped loading');
   *         return;
   *     }
   *
   *     console.log('Loading: requests: ' + numberOfPendingRequests + ', processing: ' + numberOfTilesProcessing);
   * });
   */
  this.loadProgress = new Event();

  /**
   * The event fired to indicate that all tiles that meet the screen space error this frame are loaded. The tileset
   * is completely loaded for this view.
   * <p>
   * This event is fired at the end of the frame after the scene is rendered.
   * </p>
   *
   * @type {Event}
   * @default new Event()
   *
   * @example
   * tileset.allTilesLoaded.addEventListener(function() {
   *     console.log('All tiles are loaded');
   * });
   *
   * @see Cesium3DTileset#tilesLoaded
   */
  this.allTilesLoaded = new Event();

  /**
   * The event fired to indicate that all tiles that meet the screen space error this frame are loaded. This event
   * is fired once when all tiles in the initial view are loaded.
   * <p>
   * This event is fired at the end of the frame after the scene is rendered.
   * </p>
   *
   * @type {Event}
   * @default new Event()
   *
   * @example
   * tileset.initialTilesLoaded.addEventListener(function() {
   *     console.log('Initial tiles are loaded');
   * });
   *
   * @see Cesium3DTileset#allTilesLoaded
   */
  this.initialTilesLoaded = new Event();

  /**
   * The event fired to indicate that a tile's content was loaded.
   * <p>
   * The loaded {@link Cesium3DTile} is passed to the event listener.
   * </p>
   * <p>
   * This event is fired during the tileset traversal while the frame is being rendered
   * so that updates to the tile take effect in the same frame.  Do not create or modify
   * Cesium entities or primitives during the event listener.
   * </p>
   *
   * @type {Event}
   * @default new Event()
   *
   * @example
   * tileset.tileLoad.addEventListener(function(tile) {
   *     console.log('A tile was loaded.');
   * });
   */
  this.tileLoad = new Event();

  /**
   * The event fired to indicate that a tile's content was unloaded.
   * <p>
   * The unloaded {@link Cesium3DTile} is passed to the event listener.
   * </p>
   * <p>
   * This event is fired immediately before the tile's content is unloaded while the frame is being
   * rendered so that the event listener has access to the tile's content.  Do not create
   * or modify Cesium entities or primitives during the event listener.
   * </p>
   *
   * @type {Event}
   * @default new Event()
   *
   * @example
   * tileset.tileUnload.addEventListener(function(tile) {
   *     console.log('A tile was unloaded from the cache.');
   * });
   *
   * @see Cesium3DTileset#maximumMemoryUsage
   * @see Cesium3DTileset#trimLoadedTiles
   */
  this.tileUnload = new Event();

  /**
   * The event fired to indicate that a tile's content failed to load.
   * <p>
   * If there are no event listeners, error messages will be logged to the console.
   * </p>
   * <p>
   * The error object passed to the listener contains two properties:
   * <ul>
   * <li><code>url</code>: the url of the failed tile.</li>
   * <li><code>message</code>: the error message.</li>
   * </ul>
   * <p>
   * If the <code>3DTILES_multiple_contents</code> extension is used, this event is raised once per inner content with errors.
   * </p>
   *
   * @type {Event}
   * @default new Event()
   *
   * @example
   * tileset.tileFailed.addEventListener(function(error) {
   *     console.log('An error occurred loading tile: ' + error.url);
   *     console.log('Error: ' + error.message);
   * });
   */
  this.tileFailed = new Event();

  /**
   * This event fires once for each visible tile in a frame.  This can be used to manually
   * style a tileset.
   * <p>
   * The visible {@link Cesium3DTile} is passed to the event listener.
   * </p>
   * <p>
   * This event is fired during the tileset traversal while the frame is being rendered
   * so that updates to the tile take effect in the same frame.  Do not create or modify
   * Cesium entities or primitives during the event listener.
   * </p>
   *
   * @type {Event}
   * @default new Event()
   *
   * @example
   * tileset.tileVisible.addEventListener(function(tile) {
   *     if (tile.content instanceof Cesium.Batched3DModel3DTileContent) {
   *         console.log('A Batched 3D Model tile is visible.');
   *     }
   * });
   *
   * @example
   * // Apply a red style and then manually set random colors for every other feature when the tile becomes visible.
   * tileset.style = new Cesium.Cesium3DTileStyle({
   *     color : 'color("red")'
   * });
   * tileset.tileVisible.addEventListener(function(tile) {
   *     var content = tile.content;
   *     var featuresLength = content.featuresLength;
   *     for (var i = 0; i < featuresLength; i+=2) {
   *         content.getFeature(i).color = Cesium.Color.fromRandom();
   *     }
   * });
   */
  this.tileVisible = new Event();

  /**
   * Optimization option. Determines if level of detail skipping should be applied during the traversal.
   * <p>
   * The common strategy for replacement-refinement traversal is to store all levels of the tree in memory and require
   * all children to be loaded before the parent can refine. With this optimization levels of the tree can be skipped
   * entirely and children can be rendered alongside their parents. The tileset requires significantly less memory when
   * using this optimization.
   * </p>
   *
   * @type {Boolean}
   * @default false
   */
  this.skipLevelOfDetail = defaultValue(options.skipLevelOfDetail, false);
  this._skipLevelOfDetail = this.skipLevelOfDetail;
  this._disableSkipLevelOfDetail = false;

  /**
   * The screen space error that must be reached before skipping levels of detail.
   * <p>
   * Only used when {@link Cesium3DTileset#skipLevelOfDetail} is <code>true</code>.
   * </p>
   *
   * @type {Number}
   * @default 1024
   */
  this.baseScreenSpaceError = defaultValue(options.baseScreenSpaceError, 1024);

  /**
   * Multiplier defining the minimum screen space error to skip.
   * For example, if a tile has screen space error of 100, no tiles will be loaded unless they
   * are leaves or have a screen space error <code><= 100 / skipScreenSpaceErrorFactor</code>.
   * <p>
   * Only used when {@link Cesium3DTileset#skipLevelOfDetail} is <code>true</code>.
   * </p>
   *
   * @type {Number}
   * @default 16
   */
  this.skipScreenSpaceErrorFactor = defaultValue(
    options.skipScreenSpaceErrorFactor,
    16
  );

  /**
   * Constant defining the minimum number of levels to skip when loading tiles. When it is 0, no levels are skipped.
   * For example, if a tile is level 1, no tiles will be loaded unless they are at level greater than 2.
   * <p>
   * Only used when {@link Cesium3DTileset#skipLevelOfDetail} is <code>true</code>.
   * </p>
   *
   * @type {Number}
   * @default 1
   */
  this.skipLevels = defaultValue(options.skipLevels, 1);

  /**
   * When true, only tiles that meet the maximum screen space error will ever be downloaded.
   * Skipping factors are ignored and just the desired tiles are loaded.
   * <p>
   * Only used when {@link Cesium3DTileset#skipLevelOfDetail} is <code>true</code>.
   * </p>
   *
   * @type {Boolean}
   * @default false
   */
  this.immediatelyLoadDesiredLevelOfDetail = defaultValue(
    options.immediatelyLoadDesiredLevelOfDetail,
    false
  );

  /**
   * Determines whether siblings of visible tiles are always downloaded during traversal.
   * This may be useful for ensuring that tiles are already available when the viewer turns left/right.
   * <p>
   * Only used when {@link Cesium3DTileset#skipLevelOfDetail} is <code>true</code>.
   * </p>
   *
   * @type {Boolean}
   * @default false
   */
  this.loadSiblings = defaultValue(options.loadSiblings, false);

  this._clippingPlanes = undefined;
  this.clippingPlanes = options.clippingPlanes;

  this._imageBasedLightingFactor = new Cartesian2(1.0, 1.0);
  Cartesian2.clone(
    options.imageBasedLightingFactor,
    this._imageBasedLightingFactor
  );

  /**
   * The light color when shading models. When <code>undefined</code> the scene's light color is used instead.
   * <p>
   * For example, disabling additional light sources by setting <code>model.imageBasedLightingFactor = new Cartesian2(0.0, 0.0)</code> will make the
   * model much darker. Here, increasing the intensity of the light source will make the model brighter.
   * </p>
   *
   * @type {Cartesian3}
   * @default undefined
   */
  this.lightColor = options.lightColor;

  /**
   * The sun's luminance at the zenith in kilo candela per meter squared to use for this model's procedural environment map.
   * This is used when {@link Cesium3DTileset#specularEnvironmentMaps} and {@link Cesium3DTileset#sphericalHarmonicCoefficients} are not defined.
   *
   * @type Number
   *
   * @default 0.2
   *
   */
  this.luminanceAtZenith = defaultValue(options.luminanceAtZenith, 0.2);

  /**
   * The third order spherical harmonic coefficients used for the diffuse color of image-based lighting. When <code>undefined</code>, a diffuse irradiance
   * computed from the atmosphere color is used.
   * <p>
   * There are nine <code>Cartesian3</code> coefficients.
   * The order of the coefficients is: L<sub>00</sub>, L<sub>1-1</sub>, L<sub>10</sub>, L<sub>11</sub>, L<sub>2-2</sub>, L<sub>2-1</sub>, L<sub>20</sub>, L<sub>21</sub>, L<sub>22</sub>
   * </p>
   *
   * These values can be obtained by preprocessing the environment map using the <code>cmgen</code> tool of
   * {@link https://github.com/google/filament/releases|Google's Filament project}. This will also generate a KTX file that can be
   * supplied to {@link Cesium3DTileset#specularEnvironmentMaps}.
   *
   * @type {Cartesian3[]}
   * @demo {@link https://sandcastle.cesium.com/index.html?src=Image-Based Lighting.html|Sandcastle Image Based Lighting Demo}
   * @see {@link https://graphics.stanford.edu/papers/envmap/envmap.pdf|An Efficient Representation for Irradiance Environment Maps}
   */
  this.sphericalHarmonicCoefficients = options.sphericalHarmonicCoefficients;

  /**
   * A URL to a KTX file that contains a cube map of the specular lighting and the convoluted specular mipmaps.
   *
   * @demo {@link https://sandcastle.cesium.com/index.html?src=Image-Based Lighting.html|Sandcastle Image Based Lighting Demo}
   * @type {String}
   * @see Cesium3DTileset#sphericalHarmonicCoefficients
   */
  this.specularEnvironmentMaps = options.specularEnvironmentMaps;

  /**
   * Whether to cull back-facing geometry. When true, back face culling is determined
   * by the glTF material's doubleSided property; when false, back face culling is disabled.
   *
   * @type {Boolean}
   * @default true
   */
  this.backFaceCulling = defaultValue(options.backFaceCulling, true);

  /**
   * This property is for debugging only; it is not optimized for production use.
   * <p>
   * Determines if only the tiles from last frame should be used for rendering.  This
   * effectively "freezes" the tileset to the previous frame so it is possible to zoom
   * out and see what was rendered.
   * </p>
   *
   * @type {Boolean}
   * @default false
   */
  this.debugFreezeFrame = defaultValue(options.debugFreezeFrame, false);

  /**
   * This property is for debugging only; it is not optimized for production use.
   * <p>
   * When true, assigns a random color to each tile.  This is useful for visualizing
   * what features belong to what tiles, especially with additive refinement where features
   * from parent tiles may be interleaved with features from child tiles.
   * </p>
   *
   * @type {Boolean}
   * @default false
   */
  this.debugColorizeTiles = defaultValue(options.debugColorizeTiles, false);

  /**
   * This property is for debugging only; it is not optimized for production use.
   * <p>
   * When true, renders each tile's content as a wireframe.
   * </p>
   *
   * @type {Boolean}
   * @default false
   */
  this.debugWireframe = defaultValue(options.debugWireframe, false);

  /**
   * This property is for debugging only; it is not optimized for production use.
   * <p>
   * When true, renders the bounding volume for each visible tile.  The bounding volume is
   * white if the tile has a content bounding volume or is empty; otherwise, it is red.  Tiles that don't meet the
   * screen space error and are still refining to their descendants are yellow.
   * </p>
   *
   * @type {Boolean}
   * @default false
   */
  this.debugShowBoundingVolume = defaultValue(
    options.debugShowBoundingVolume,
    false
  );

  /**
   * This property is for debugging only; it is not optimized for production use.
   * <p>
   * When true, renders the bounding volume for each visible tile's content. The bounding volume is
   * blue if the tile has a content bounding volume; otherwise it is red.
   * </p>
   *
   * @type {Boolean}
   * @default false
   */
  this.debugShowContentBoundingVolume = defaultValue(
    options.debugShowContentBoundingVolume,
    false
  );

  /**
   * This property is for debugging only; it is not optimized for production use.
   * <p>
   * When true, renders the viewer request volume for each tile.
   * </p>
   *
   * @type {Boolean}
   * @default false
   */
  this.debugShowViewerRequestVolume = defaultValue(
    options.debugShowViewerRequestVolume,
    false
  );

  this._tileDebugLabels = undefined;
  this.debugPickedTileLabelOnly = false;
  this.debugPickedTile = undefined;
  this.debugPickPosition = undefined;

  /**
   * This property is for debugging only; it is not optimized for production use.
   * <p>
   * When true, draws labels to indicate the geometric error of each tile.
   * </p>
   *
   * @type {Boolean}
   * @default false
   */
  this.debugShowGeometricError = defaultValue(
    options.debugShowGeometricError,
    false
  );

  /**
   * This property is for debugging only; it is not optimized for production use.
   * <p>
   * When true, draws labels to indicate the number of commands, points, triangles and features of each tile.
   * </p>
   *
   * @type {Boolean}
   * @default false
   */
  this.debugShowRenderingStatistics = defaultValue(
    options.debugShowRenderingStatistics,
    false
  );

  /**
   * This property is for debugging only; it is not optimized for production use.
   * <p>
   * When true, draws labels to indicate the geometry and texture memory usage of each tile.
   * </p>
   *
   * @type {Boolean}
   * @default false
   */
  this.debugShowMemoryUsage = defaultValue(options.debugShowMemoryUsage, false);

  /**
   * This property is for debugging only; it is not optimized for production use.
   * <p>
   * When true, draws labels to indicate the url of each tile.
   * </p>
   *
   * @type {Boolean}
   * @default false
   */
  this.debugShowUrl = defaultValue(options.debugShowUrl, false);

  /**
   * Function for examining vector lines as they are being streamed.
   *
   * @experimental This feature is using part of the 3D Tiles spec that is not final and is subject to change without Cesium's standard deprecation policy.
   *
   * @type {Function}
   */
  this.examineVectorLinesFunction = undefined;

  /**
   * If the 3DTILES_metadata extension is used, this stores
   * a {@link Metadata3DTilesExtension} object to access metadata.
   *
   * @type {Metadata3DTilesExtension}
   * @private
   */
  this._metadataExtension = undefined;

  this._schemaLoader = undefined;

  var that = this;
  var resource;
  when(options.url)
    .then(function (url) {
      var basePath;
      resource = Resource.createIfNeeded(url);
      that._resource = resource;

      // ion resources have a credits property we can use for additional attribution.
      that._credits = resource.credits;

      if (resource.extension === "json") {
        basePath = resource.getBaseUri(true);
      } else if (resource.isDataUri) {
        basePath = "";
      }

      that._url = resource.url;
      that._basePath = basePath;

      return Cesium3DTileset.loadJson(resource);
    })
    .then(function (tilesetJson) {
      that._root = that.loadTileset(resource, tilesetJson);
      var gltfUpAxis = defined(tilesetJson.asset.gltfUpAxis)
        ? Axis.fromName(tilesetJson.asset.gltfUpAxis)
        : Axis.Y;
      var asset = tilesetJson.asset;
      that._asset = asset;
      that._properties = tilesetJson.properties;
      that._geometricError = tilesetJson.geometricError;
      that._extensionsUsed = tilesetJson.extensionsUsed;
      that._extensions = tilesetJson.extensions;
      that._gltfUpAxis = gltfUpAxis;
      that._extras = tilesetJson.extras;

      var extras = asset.extras;
      if (
        defined(extras) &&
        defined(extras.cesium) &&
        defined(extras.cesium.credits)
      ) {
        var extraCredits = extras.cesium.credits;
        var credits = that._credits;
        if (!defined(credits)) {
          credits = [];
          that._credits = credits;
        }
        for (var i = 0; i < extraCredits.length; ++i) {
          var credit = extraCredits[i];
          credits.push(new Credit(credit.html, credit.showOnScreen));
        }
      }

      // Save the original, untransformed bounding volume position so we can apply
      // the tile transform and model matrix at run time
      var boundingVolume = that._root.createBoundingVolume(
        tilesetJson.root.boundingVolume,
        Matrix4.IDENTITY
      );
      var clippingPlanesOrigin = boundingVolume.boundingSphere.center;
      // If this origin is above the surface of the earth
      // we want to apply an ENU orientation as our best guess of orientation.
      // Otherwise, we assume it gets its position/orientation completely from the
      // root tile transform and the tileset's model matrix
      var originCartographic = that._ellipsoid.cartesianToCartographic(
        clippingPlanesOrigin
      );
      if (
        defined(originCartographic) &&
        originCartographic.height >
          ApproximateTerrainHeights._defaultMinTerrainHeight
      ) {
        that._initialClippingPlanesOriginMatrix = Transforms.eastNorthUpToFixedFrame(
          clippingPlanesOrigin
        );
      }
      that._clippingPlanesOriginMatrix = Matrix4.clone(
        that._initialClippingPlanesOriginMatrix
      );

      return processMetadataExtension(that, tilesetJson).then(function () {
        that._readyPromise.resolve(that);
      });
    })
    .otherwise(function (error) {
      that._readyPromise.reject(error);
    });
}

Object.defineProperties(Cesium3DTileset.prototype, {
  /**
   * NOTE: This getter exists so that `Picking.js` can differentiate between
   *       PrimitiveCollection and Cesium3DTileset objects without inflating
   *       the size of the module via `instanceof Cesium3DTileset`
   * @private
   */
  isCesium3DTileset: {
    get: function () {
      return true;
    },
  },

  /**
   * Gets the tileset's asset object property, which contains metadata about the tileset.
   * <p>
   * See the {@link https://github.com/CesiumGS/3d-tiles/tree/master/specification#reference-asset|asset schema reference}
   * in the 3D Tiles spec for the full set of properties.
   * </p>
   *
   * @memberof Cesium3DTileset.prototype
   *
   * @type {Object}
   * @readonly
   *
   * @exception {DeveloperError} The tileset is not loaded.  Use Cesium3DTileset.readyPromise or wait for Cesium3DTileset.ready to be true.
   */
  asset: {
    get: function () {
      //>>includeStart('debug', pragmas.debug);
      if (!this.ready) {
        throw new DeveloperError(
          "The tileset is not loaded.  Use Cesium3DTileset.readyPromise or wait for Cesium3DTileset.ready to be true."
        );
      }
      //>>includeEnd('debug');

      return this._asset;
    },
  },

  /**
   * Gets the tileset's extensions object property.
   *
   * @memberof Cesium3DTileset.prototype
   *
   * @type {Object}
   * @readonly
   *
   * @exception {DeveloperError} The tileset is not loaded.  Use Cesium3DTileset.readyPromise or wait for Cesium3DTileset.ready to be true.
   */
  extensions: {
    get: function () {
      //>>includeStart('debug', pragmas.debug);
      if (!this.ready) {
        throw new DeveloperError(
          "The tileset is not loaded.  Use Cesium3DTileset.readyPromise or wait for Cesium3DTileset.ready to be true."
        );
      }
      //>>includeEnd('debug');

      return this._extensions;
    },
  },

  /**
   * The {@link ClippingPlaneCollection} used to selectively disable rendering the tileset.
   *
   * @memberof Cesium3DTileset.prototype
   *
   * @type {ClippingPlaneCollection}
   */
  clippingPlanes: {
    get: function () {
      return this._clippingPlanes;
    },
    set: function (value) {
      ClippingPlaneCollection.setOwner(value, this, "_clippingPlanes");
    },
  },

  /**
   * Gets the tileset's properties dictionary object, which contains metadata about per-feature properties.
   * <p>
   * See the {@link https://github.com/CesiumGS/3d-tiles/tree/master/specification#reference-properties|properties schema reference}
   * in the 3D Tiles spec for the full set of properties.
   * </p>
   *
   * @memberof Cesium3DTileset.prototype
   *
   * @type {Object}
   * @readonly
   *
   * @exception {DeveloperError} The tileset is not loaded.  Use Cesium3DTileset.readyPromise or wait for Cesium3DTileset.ready to be true.
   *
   * @example
   * console.log('Maximum building height: ' + tileset.properties.height.maximum);
   * console.log('Minimum building height: ' + tileset.properties.height.minimum);
   *
   * @see Cesium3DTileFeature#getProperty
   * @see Cesium3DTileFeature#setProperty
   */
  properties: {
    get: function () {
      //>>includeStart('debug', pragmas.debug);
      if (!this.ready) {
        throw new DeveloperError(
          "The tileset is not loaded.  Use Cesium3DTileset.readyPromise or wait for Cesium3DTileset.ready to be true."
        );
      }
      //>>includeEnd('debug');

      return this._properties;
    },
  },

  /**
   * When <code>true</code>, the tileset's root tile is loaded and the tileset is ready to render.
   * This is set to <code>true</code> right before {@link Cesium3DTileset#readyPromise} is resolved.
   *
   * @memberof Cesium3DTileset.prototype
   *
   * @type {Boolean}
   * @readonly
   *
   * @default false
   */
  ready: {
    get: function () {
      return defined(this._root);
    },
  },

  /**
   * Gets the promise that will be resolved when the tileset's root tile is loaded and the tileset is ready to render.
   * <p>
   * This promise is resolved at the end of the frame before the first frame the tileset is rendered in.
   * </p>
   *
   * @memberof Cesium3DTileset.prototype
   *
   * @type {Promise.<Cesium3DTileset>}
   * @readonly
   *
   * @example
   * tileset.readyPromise.then(function(tileset) {
   *     // tile.properties is not defined until readyPromise resolves.
   *     var properties = tileset.properties;
   *     if (Cesium.defined(properties)) {
   *         for (var name in properties) {
   *             console.log(properties[name]);
   *         }
   *     }
   * });
   */
  readyPromise: {
    get: function () {
      return this._readyPromise.promise;
    },
  },

  /**
   * When <code>true</code>, all tiles that meet the screen space error this frame are loaded. The tileset is
   * completely loaded for this view.
   *
   * @memberof Cesium3DTileset.prototype
   *
   * @type {Boolean}
   * @readonly
   *
   * @default false
   *
   * @see Cesium3DTileset#allTilesLoaded
   */
  tilesLoaded: {
    get: function () {
      return this._tilesLoaded;
    },
  },

  /**
   * The resource used to fetch the tileset JSON file
   *
   * @memberof Cesium3DTileset.prototype
   *
   * @type {Resource}
   * @readonly
   */
  resource: {
    get: function () {
      return this._resource;
    },
  },

  /**
   * The base path that non-absolute paths in tileset JSON file are relative to.
   *
   * @memberof Cesium3DTileset.prototype
   *
   * @type {String}
   * @readonly
   * @deprecated
   */
  basePath: {
    get: function () {
      deprecationWarning(
        "Cesium3DTileset.basePath",
        "Cesium3DTileset.basePath has been deprecated. All tiles are relative to the url of the tileset JSON file that contains them. Use the url property instead."
      );
      return this._basePath;
    },
  },

  /**
   * The style, defined using the
   * {@link https://github.com/CesiumGS/3d-tiles/tree/master/specification/Styling|3D Tiles Styling language},
   * applied to each feature in the tileset.
   * <p>
   * Assign <code>undefined</code> to remove the style, which will restore the visual
   * appearance of the tileset to its default when no style was applied.
   * </p>
   * <p>
   * The style is applied to a tile before the {@link Cesium3DTileset#tileVisible}
   * event is raised, so code in <code>tileVisible</code> can manually set a feature's
   * properties (e.g. color and show) after the style is applied. When
   * a new style is assigned any manually set properties are overwritten.
   * </p>
   *
   * @memberof Cesium3DTileset.prototype
   *
   * @type {Cesium3DTileStyle|undefined}
   *
   * @default undefined
   *
   * @example
   * tileset.style = new Cesium.Cesium3DTileStyle({
   *    color : {
   *        conditions : [
   *            ['${Height} >= 100', 'color("purple", 0.5)'],
   *            ['${Height} >= 50', 'color("red")'],
   *            ['true', 'color("blue")']
   *        ]
   *    },
   *    show : '${Height} > 0',
   *    meta : {
   *        description : '"Building id ${id} has height ${Height}."'
   *    }
   * });
   *
   * @see {@link https://github.com/CesiumGS/3d-tiles/tree/master/specification/Styling|3D Tiles Styling language}
   */
  style: {
    get: function () {
      return this._styleEngine.style;
    },
    set: function (value) {
      this._styleEngine.style = value;
    },
  },

  /**
   * The maximum screen space error used to drive level of detail refinement.  This value helps determine when a tile
   * refines to its descendants, and therefore plays a major role in balancing performance with visual quality.
   * <p>
   * A tile's screen space error is roughly equivalent to the number of pixels wide that would be drawn if a sphere with a
   * radius equal to the tile's <b>geometric error</b> were rendered at the tile's position. If this value exceeds
   * <code>maximumScreenSpaceError</code> the tile refines to its descendants.
   * </p>
   * <p>
   * Depending on the tileset, <code>maximumScreenSpaceError</code> may need to be tweaked to achieve the right balance.
   * Higher values provide better performance but lower visual quality.
   * </p>
   *
   * @memberof Cesium3DTileset.prototype
   *
   * @type {Number}
   * @default 16
   *
   * @exception {DeveloperError} <code>maximumScreenSpaceError</code> must be greater than or equal to zero.
   */
  maximumScreenSpaceError: {
    get: function () {
      return this._maximumScreenSpaceError;
    },
    set: function (value) {
      //>>includeStart('debug', pragmas.debug);
      Check.typeOf.number.greaterThanOrEquals(
        "maximumScreenSpaceError",
        value,
        0
      );
      //>>includeEnd('debug');

      this._maximumScreenSpaceError = value;
    },
  },

  /**
   * The maximum amount of GPU memory (in MB) that may be used to cache tiles. This value is estimated from
   * geometry, textures, and batch table textures of loaded tiles. For point clouds, this value also
   * includes per-point metadata.
   * <p>
   * Tiles not in view are unloaded to enforce this.
   * </p>
   * <p>
   * If decreasing this value results in unloading tiles, the tiles are unloaded the next frame.
   * </p>
   * <p>
   * If tiles sized more than <code>maximumMemoryUsage</code> are needed
   * to meet the desired screen space error, determined by {@link Cesium3DTileset#maximumScreenSpaceError},
   * for the current view, then the memory usage of the tiles loaded will exceed
   * <code>maximumMemoryUsage</code>.  For example, if the maximum is 256 MB, but
   * 300 MB of tiles are needed to meet the screen space error, then 300 MB of tiles may be loaded.  When
   * these tiles go out of view, they will be unloaded.
   * </p>
   *
   * @memberof Cesium3DTileset.prototype
   *
   * @type {Number}
   * @default 512
   *
   * @exception {DeveloperError} <code>maximumMemoryUsage</code> must be greater than or equal to zero.
   * @see Cesium3DTileset#totalMemoryUsageInBytes
   */
  maximumMemoryUsage: {
    get: function () {
      return this._maximumMemoryUsage;
    },
    set: function (value) {
      //>>includeStart('debug', pragmas.debug);
      Check.typeOf.number.greaterThanOrEquals("value", value, 0);
      //>>includeEnd('debug');

      this._maximumMemoryUsage = value;
    },
  },

  /**
   * The root tile.
   *
   * @memberOf Cesium3DTileset.prototype
   *
   * @type {Cesium3DTile}
   * @readonly
   *
   * @exception {DeveloperError} The tileset is not loaded.  Use Cesium3DTileset.readyPromise or wait for Cesium3DTileset.ready to be true.
   */
  root: {
    get: function () {
      //>>includeStart('debug', pragmas.debug);
      if (!this.ready) {
        throw new DeveloperError(
          "The tileset is not loaded.  Use Cesium3DTileset.readyPromise or wait for Cesium3DTileset.ready to be true."
        );
      }
      //>>includeEnd('debug');

      return this._root;
    },
  },

  /**
   * The tileset's bounding sphere.
   *
   * @memberof Cesium3DTileset.prototype
   *
   * @type {BoundingSphere}
   * @readonly
   *
   * @exception {DeveloperError} The tileset is not loaded.  Use Cesium3DTileset.readyPromise or wait for Cesium3DTileset.ready to be true.
   *
   * @example
   * var tileset = viewer.scene.primitives.add(new Cesium.Cesium3DTileset({
   *     url : 'http://localhost:8002/tilesets/Seattle/tileset.json'
   * }));
   *
   * tileset.readyPromise.then(function(tileset) {
   *     // Set the camera to view the newly added tileset
   *     viewer.camera.viewBoundingSphere(tileset.boundingSphere, new Cesium.HeadingPitchRange(0, -0.5, 0));
   * });
   */
  boundingSphere: {
    get: function () {
      //>>includeStart('debug', pragmas.debug);
      if (!this.ready) {
        throw new DeveloperError(
          "The tileset is not loaded.  Use Cesium3DTileset.readyPromise or wait for Cesium3DTileset.ready to be true."
        );
      }
      //>>includeEnd('debug');

      this._root.updateTransform(this._modelMatrix);
      return this._root.boundingSphere;
    },
  },

  /**
   * A 4x4 transformation matrix that transforms the entire tileset.
   *
   * @memberof Cesium3DTileset.prototype
   *
   * @type {Matrix4}
   * @default Matrix4.IDENTITY
   *
   * @example
   * // Adjust a tileset's height from the globe's surface.
   * var heightOffset = 20.0;
   * var boundingSphere = tileset.boundingSphere;
   * var cartographic = Cesium.Cartographic.fromCartesian(boundingSphere.center);
   * var surface = Cesium.Cartesian3.fromRadians(cartographic.longitude, cartographic.latitude, 0.0);
   * var offset = Cesium.Cartesian3.fromRadians(cartographic.longitude, cartographic.latitude, heightOffset);
   * var translation = Cesium.Cartesian3.subtract(offset, surface, new Cesium.Cartesian3());
   * tileset.modelMatrix = Cesium.Matrix4.fromTranslation(translation);
   */
  modelMatrix: {
    get: function () {
      return this._modelMatrix;
    },
    set: function (value) {
      this._modelMatrix = Matrix4.clone(value, this._modelMatrix);
    },
  },

  /**
   * Returns the time, in milliseconds, since the tileset was loaded and first updated.
   *
   * @memberof Cesium3DTileset.prototype
   *
   * @type {Number}
   * @readonly
   */
  timeSinceLoad: {
    get: function () {
      return this._timeSinceLoad;
    },
  },

  /**
   * The total amount of GPU memory in bytes used by the tileset. This value is estimated from
   * geometry, texture, and batch table textures of loaded tiles. For point clouds, this value also
   * includes per-point metadata.
   *
   * @memberof Cesium3DTileset.prototype
   *
   * @type {Number}
   * @readonly
   *
   * @see Cesium3DTileset#maximumMemoryUsage
   */
  totalMemoryUsageInBytes: {
    get: function () {
      var statistics = this._statistics;
      return (
        statistics.texturesByteLength +
        statistics.geometryByteLength +
        statistics.batchTableByteLength
      );
    },
  },

  /**
   * @private
   */
  clippingPlanesOriginMatrix: {
    get: function () {
      if (!defined(this._clippingPlanesOriginMatrix)) {
        return Matrix4.IDENTITY;
      }

      if (this._clippingPlanesOriginMatrixDirty) {
        Matrix4.multiply(
          this.root.computedTransform,
          this._initialClippingPlanesOriginMatrix,
          this._clippingPlanesOriginMatrix
        );
        this._clippingPlanesOriginMatrixDirty = false;
      }

      return this._clippingPlanesOriginMatrix;
    },
  },

  /**
   * @private
   */
  styleEngine: {
    get: function () {
      return this._styleEngine;
    },
  },

  /**
   * @private
   */
  statistics: {
    get: function () {
      return this._statistics;
    },
  },

  /**
   * Determines whether terrain, 3D Tiles or both will be classified by this tileset.
   * <p>
   * This option is only applied to tilesets containing batched 3D models, geometry data, or vector data. Even when undefined, vector data and geometry data
   * must render as classifications and will default to rendering on both terrain and other 3D Tiles tilesets.
   * </p>
   * <p>
   * When enabled for batched 3D model tilesets, there are a few requirements/limitations on the glTF:
   * <ul>
   *     <li>POSITION and _BATCHID semantics are required.</li>
   *     <li>All indices with the same batch id must occupy contiguous sections of the index buffer.</li>
   *     <li>All shaders and techniques are ignored. The generated shader simply multiplies the position by the model-view-projection matrix.</li>
   *     <li>The only supported extensions are CESIUM_RTC and WEB3D_quantized_attributes.</li>
   *     <li>Only one node is supported.</li>
   *     <li>Only one mesh per node is supported.</li>
   *     <li>Only one primitive per mesh is supported.</li>
   * </ul>
   * </p>
   *
   * @memberof Cesium3DTileset.prototype
   *
   * @type {ClassificationType}
   * @default undefined
   *
   * @experimental This feature is using part of the 3D Tiles spec that is not final and is subject to change without Cesium's standard deprecation policy.
   * @readonly
   */
  classificationType: {
    get: function () {
      return this._classificationType;
    },
  },

  /**
   * Gets an ellipsoid describing the shape of the globe.
   *
   * @memberof Cesium3DTileset.prototype
   *
   * @type {Ellipsoid}
   * @readonly
   */
  ellipsoid: {
    get: function () {
      return this._ellipsoid;
    },
  },

  /**
   * Optimization option. Used when {@link Cesium3DTileset#foveatedScreenSpaceError} is true to control the cone size that determines which tiles are deferred.
   * Tiles that are inside this cone are loaded immediately. Tiles outside the cone are potentially deferred based on how far outside the cone they are and {@link Cesium3DTileset#foveatedInterpolationCallback} and {@link Cesium3DTileset#foveatedMinimumScreenSpaceErrorRelaxation}.
   * Setting this to 0.0 means the cone will be the line formed by the camera position and its view direction. Setting this to 1.0 means the cone encompasses the entire field of view of the camera, essentially disabling the effect.
   *
   * @memberof Cesium3DTileset.prototype
   *
   * @type {Number}
   * @default 0.3
   */
  foveatedConeSize: {
    get: function () {
      return this._foveatedConeSize;
    },
    set: function (value) {
      //>>includeStart('debug', pragmas.debug);
      Check.typeOf.number.greaterThanOrEquals("foveatedConeSize", value, 0.0);
      Check.typeOf.number.lessThanOrEquals("foveatedConeSize", value, 1.0);
      //>>includeEnd('debug');

      this._foveatedConeSize = value;
    },
  },

  /**
   * Optimization option. Used when {@link Cesium3DTileset#foveatedScreenSpaceError} is true to control the starting screen space error relaxation for tiles outside the foveated cone.
   * The screen space error will be raised starting with this value up to {@link Cesium3DTileset#maximumScreenSpaceError} based on the provided {@link Cesium3DTileset#foveatedInterpolationCallback}.
   *
   * @memberof Cesium3DTileset.prototype
   *
   * @type {Number}
   * @default 0.0
   */
  foveatedMinimumScreenSpaceErrorRelaxation: {
    get: function () {
      return this._foveatedMinimumScreenSpaceErrorRelaxation;
    },
    set: function (value) {
      //>>includeStart('debug', pragmas.debug);
      Check.typeOf.number.greaterThanOrEquals(
        "foveatedMinimumScreenSpaceErrorRelaxation",
        value,
        0.0
      );
      Check.typeOf.number.lessThanOrEquals(
        "foveatedMinimumScreenSpaceErrorRelaxation",
        value,
        this.maximumScreenSpaceError
      );
      //>>includeEnd('debug');

      this._foveatedMinimumScreenSpaceErrorRelaxation = value;
    },
  },

  /**
   * Returns the <code>extras</code> property at the top-level of the tileset JSON, which contains application specific metadata.
   * Returns <code>undefined</code> if <code>extras</code> does not exist.
   *
   * @memberof Cesium3DTileset.prototype
   *
   * @exception {DeveloperError} The tileset is not loaded.  Use Cesium3DTileset.readyPromise or wait for Cesium3DTileset.ready to be true.
   *
   * @type {*}
   * @readonly
   *
   * @see {@link https://github.com/CesiumGS/3d-tiles/tree/master/specification#specifying-extensions-and-application-specific-extras|Extras in the 3D Tiles specification.}
   */
  extras: {
    get: function () {
      //>>includeStart('debug', pragmas.debug);
      if (!this.ready) {
        throw new DeveloperError(
          "The tileset is not loaded.  Use Cesium3DTileset.readyPromise or wait for Cesium3DTileset.ready to be true."
        );
      }
      //>>includeEnd('debug');

      return this._extras;
    },
  },

  /**
   * Cesium adds lighting from the earth, sky, atmosphere, and star skybox. This cartesian is used to scale the final
   * diffuse and specular lighting contribution from those sources to the final color. A value of 0.0 will disable those light sources.
   *
   * @memberof Cesium3DTileset.prototype
   *
   * @type {Cartesian2}
   * @default Cartesian2(1.0, 1.0)
   */
  imageBasedLightingFactor: {
    get: function () {
      return this._imageBasedLightingFactor;
    },
    set: function (value) {
      //>>includeStart('debug', pragmas.debug);
      Check.typeOf.object("imageBasedLightingFactor", value);
      Check.typeOf.number.greaterThanOrEquals(
        "imageBasedLightingFactor.x",
        value.x,
        0.0
      );
      Check.typeOf.number.lessThanOrEquals(
        "imageBasedLightingFactor.x",
        value.x,
        1.0
      );
      Check.typeOf.number.greaterThanOrEquals(
        "imageBasedLightingFactor.y",
        value.y,
        0.0
      );
      Check.typeOf.number.lessThanOrEquals(
        "imageBasedLightingFactor.y",
        value.y,
        1.0
      );
      //>>includeEnd('debug');
      Cartesian2.clone(value, this._imageBasedLightingFactor);
    },
  },

  /**
   * Indicates that only the tileset's vector tiles should be used for classification.
   *
   * @memberof Cesium3DTileset.prototype
   *
   * @experimental This feature is using part of the 3D Tiles spec that is not final and is subject to change without Cesium's standard deprecation policy.
   *
   * @type {Boolean}
   * @default false
   */
  vectorClassificationOnly: {
    get: function () {
      return this._vectorClassificationOnly;
    },
  },
});

/**
 * Provides a hook to override the method used to request the tileset json
 * useful when fetching tilesets from remote servers
 * @param {Resource|String} tilesetUrl The url of the json file to be fetched
 * @returns {Promise.<Object>} A promise that resolves with the fetched json data
 */
Cesium3DTileset.loadJson = function (tilesetUrl) {
  var resource = Resource.createIfNeeded(tilesetUrl);
  return resource.fetchJson();
};

/**
 * Marks the tileset's {@link Cesium3DTileset#style} as dirty, which forces all
 * features to re-evaluate the style in the next frame each is visible.
 */
Cesium3DTileset.prototype.makeStyleDirty = function () {
  this._styleEngine.makeDirty();
};

/**
 * Loads the main tileset JSON file or a tileset JSON file referenced from a tile.
 *
 * @private
 */
Cesium3DTileset.prototype.loadTileset = function (
  resource,
  tilesetJson,
  parentTile
) {
  var asset = tilesetJson.asset;
  if (!defined(asset)) {
    throw new RuntimeError("Tileset must have an asset property.");
  }
  if (asset.version !== "0.0" && asset.version !== "1.0") {
    throw new RuntimeError("The tileset must be 3D Tiles version 0.0 or 1.0.");
  }

  var statistics = this._statistics;

  var tilesetVersion = asset.tilesetVersion;
  if (defined(tilesetVersion)) {
    // Append the tileset version to the resource
    this._basePath += "?v=" + tilesetVersion;
    resource = resource.clone();
    resource.setQueryParameters({ v: tilesetVersion });
  }

  // A tileset JSON file referenced from a tile may exist in a different directory than the root tileset.
  // Get the basePath relative to the external tileset.
  var rootTile = makeTile(this, resource, tilesetJson.root, parentTile);

  // If there is a parentTile, add the root of the currently loading tileset
  // to parentTile's children, and update its _depth.
  if (defined(parentTile)) {
    parentTile.children.push(rootTile);
    rootTile._depth = parentTile._depth + 1;
  }

  var stack = [];
  stack.push(rootTile);

  while (stack.length > 0) {
    var tile = stack.pop();
    ++statistics.numberOfTilesTotal;
    this._allTilesAdditive =
      this._allTilesAdditive && tile.refine === Cesium3DTileRefine.ADD;
    var children = tile._header.children;
    if (defined(children)) {
      var length = children.length;
      for (var i = 0; i < length; ++i) {
        var childHeader = children[i];
        var childTile = makeTile(this, resource, childHeader, tile);
        tile.children.push(childTile);
        childTile._depth = tile._depth + 1;
        stack.push(childTile);
      }
    }

    if (this._cullWithChildrenBounds) {
      Cesium3DTileOptimizations.checkChildrenWithinParent(tile);
    }
  }

  return rootTile;
};

/**
 * Make a {@link Cesium3DTile} for a specific tile. If the tile has the
 * 3DTILES_implicit_tiling extension, it creates a placeholder tile instead
 * for lazy evaluation of the implicit tileset.
 *
 * @param {Cesium3DTileset} tileset The tileset
 * @param {Resource} baseResource The base resource for the tileset
 * @param {Object} tileHeader The JSON header for the tile
 * @param {Cesium3DTile} [parentTile] The parent tile of the new tile
 * @returns {Cesium3DTile} The newly created tile
 *
 * @private
 */
function makeTile(tileset, baseResource, tileHeader, parentTile) {
  if (has3DTilesExtension(tileHeader, "3DTILES_implicit_tiling")) {
    var implicitTileset = new ImplicitTileset(baseResource, tileHeader);
    var rootCoordinates = new ImplicitTileCoordinates({
      subdivisionScheme: implicitTileset.subdivisionScheme,
      level: 0,
      x: 0,
      y: 0,
      // The constructor will only use this for octrees.
      z: 0,
    });

    // Create a placeholder Cesium3DTile that has an ImplicitTileset
    // object and whose content will resolve to an Implicit3DTileContent
    var contentUri = implicitTileset.subtreeUriTemplate.getDerivedResource({
      templateValues: rootCoordinates.getTemplateValues(),
    }).url;
    var contentJson = {
      content: {
        uri: contentUri,
      },
    };

    var deepCopy = true;
    var tileJson = combine(contentJson, tileHeader, deepCopy);

    // The placeholder tile does not have any extensions. If there are any
    // extensions beyond 3DTILES_implicit_tiling, Implicit3DTileContent will
    // copy them to the transcoded tiles.
    delete tileJson.extensions;

    var tile = new Cesium3DTile(tileset, baseResource, tileJson, parentTile);
    tile.implicitTileset = implicitTileset;
    tile.implicitCoordinates = rootCoordinates;
    return tile;
  }

  return new Cesium3DTile(tileset, baseResource, tileHeader, parentTile);
}

function processMetadataExtension(tileset, tilesetJson) {
  if (!has3DTilesExtension(tilesetJson, "3DTILES_metadata")) {
    return when.resolve();
  }

  var extension = tilesetJson.extensions["3DTILES_metadata"];

  var schemaLoader;
  if (defined(extension.schemaUri)) {
    var resource = tileset._resource.getDerivedResource({
      url: extension.schemaUri,
      preserveQueryParameters: true,
    });
    schemaLoader = ResourceCache.loadSchema({
      resource: resource,
    });
  } else {
    schemaLoader = ResourceCache.loadSchema({
      schema: extension.schema,
    });
  }

<<<<<<< HEAD
  return cacheResource.promise.then(function (cacheResource) {
    tileset._metadataExtension = new Metadata3DTilesExtension({
      schema: cacheResource.schema,
=======
  tileset._schemaLoader = schemaLoader;

  return schemaLoader.promise.then(function (schemaLoader) {
    tileset.metadata = new Metadata3DTilesExtension({
      schema: schemaLoader.schema,
>>>>>>> 898aef76
      extension: extension,
    });
  });
}

var scratchPositionNormal = new Cartesian3();
var scratchCartographic = new Cartographic();
var scratchMatrix = new Matrix4();
var scratchCenter = new Cartesian3();
var scratchPosition = new Cartesian3();
var scratchDirection = new Cartesian3();

function updateDynamicScreenSpaceError(tileset, frameState) {
  var up;
  var direction;
  var height;
  var minimumHeight;
  var maximumHeight;

  var camera = frameState.camera;
  var root = tileset._root;
  var tileBoundingVolume = root.contentBoundingVolume;

  if (tileBoundingVolume instanceof TileBoundingRegion) {
    up = Cartesian3.normalize(camera.positionWC, scratchPositionNormal);
    direction = camera.directionWC;
    height = camera.positionCartographic.height;
    minimumHeight = tileBoundingVolume.minimumHeight;
    maximumHeight = tileBoundingVolume.maximumHeight;
  } else {
    // Transform camera position and direction into the local coordinate system of the tileset
    var transformLocal = Matrix4.inverseTransformation(
      root.computedTransform,
      scratchMatrix
    );
    var ellipsoid = frameState.mapProjection.ellipsoid;
    var boundingVolume = tileBoundingVolume.boundingVolume;
    var centerLocal = Matrix4.multiplyByPoint(
      transformLocal,
      boundingVolume.center,
      scratchCenter
    );
    if (Cartesian3.magnitude(centerLocal) > ellipsoid.minimumRadius) {
      // The tileset is defined in WGS84. Approximate the minimum and maximum height.
      var centerCartographic = Cartographic.fromCartesian(
        centerLocal,
        ellipsoid,
        scratchCartographic
      );
      up = Cartesian3.normalize(camera.positionWC, scratchPositionNormal);
      direction = camera.directionWC;
      height = camera.positionCartographic.height;
      minimumHeight = 0.0;
      maximumHeight = centerCartographic.height * 2.0;
    } else {
      // The tileset is defined in local coordinates (z-up)
      var positionLocal = Matrix4.multiplyByPoint(
        transformLocal,
        camera.positionWC,
        scratchPosition
      );
      up = Cartesian3.UNIT_Z;
      direction = Matrix4.multiplyByPointAsVector(
        transformLocal,
        camera.directionWC,
        scratchDirection
      );
      direction = Cartesian3.normalize(direction, direction);
      height = positionLocal.z;
      if (tileBoundingVolume instanceof TileOrientedBoundingBox) {
        // Assuming z-up, the last component stores the half-height of the box
        var boxHeight = root._header.boundingVolume.box[11];
        minimumHeight = centerLocal.z - boxHeight;
        maximumHeight = centerLocal.z + boxHeight;
      } else if (tileBoundingVolume instanceof TileBoundingSphere) {
        var radius = boundingVolume.radius;
        minimumHeight = centerLocal.z - radius;
        maximumHeight = centerLocal.z + radius;
      }
    }
  }

  // The range where the density starts to lessen. Start at the quarter height of the tileset.
  var heightFalloff = tileset.dynamicScreenSpaceErrorHeightFalloff;
  var heightClose =
    minimumHeight + (maximumHeight - minimumHeight) * heightFalloff;
  var heightFar = maximumHeight;

  var t = CesiumMath.clamp(
    (height - heightClose) / (heightFar - heightClose),
    0.0,
    1.0
  );

  // Increase density as the camera tilts towards the horizon
  var dot = Math.abs(Cartesian3.dot(direction, up));
  var horizonFactor = 1.0 - dot;

  // Weaken the horizon factor as the camera height increases, implying the camera is further away from the tileset.
  // The goal is to increase density for the "street view", not when viewing the tileset from a distance.
  horizonFactor = horizonFactor * (1.0 - t);

  var density = tileset.dynamicScreenSpaceErrorDensity;
  density *= horizonFactor;

  tileset._dynamicScreenSpaceErrorComputedDensity = density;
}

///////////////////////////////////////////////////////////////////////////

function requestContent(tileset, tile) {
  if (tile.hasEmptyContent) {
    return;
  }

  var statistics = tileset._statistics;
  var expired = tile.contentExpired;
  var attemptedRequests = tile.requestContent();

  if (attemptedRequests > 0) {
    statistics.numberOfAttemptedRequests += attemptedRequests;
    return;
  }

  if (expired) {
    if (tile.hasTilesetContent || tile.hasImplicitContent) {
      destroySubtree(tileset, tile);
    } else {
      statistics.decrementLoadCounts(tile.content);
      --statistics.numberOfTilesWithContentReady;
    }
  }

  tileset._requestedTilesInFlight.push(tile);

  tile.contentReadyToProcessPromise.then(addToProcessingQueue(tileset, tile));
  tile.contentReadyPromise
    .then(handleTileSuccess(tileset, tile))
    .otherwise(handleTileFailure(tileset, tile));
}

function sortRequestByPriority(a, b) {
  return a._priority - b._priority;
}

/**
 * Perform any pass invariant tasks here. Called after the render pass.
 * @private
 */
Cesium3DTileset.prototype.postPassesUpdate = function (frameState) {
  if (!this.ready) {
    return;
  }

  cancelOutOfViewRequests(this, frameState);
  raiseLoadProgressEvent(this, frameState);
  this._cache.unloadTiles(this, unloadTile);
  this._styleEngine.resetDirty();
};

/**
 * Perform any pass invariant tasks here. Called before any passes are executed.
 * @private
 */
Cesium3DTileset.prototype.prePassesUpdate = function (frameState) {
  if (!this.ready) {
    return;
  }

  processTiles(this, frameState);

  // Update clipping planes
  var clippingPlanes = this._clippingPlanes;
  this._clippingPlanesOriginMatrixDirty = true;
  if (defined(clippingPlanes) && clippingPlanes.enabled) {
    clippingPlanes.update(frameState);
  }

  if (!defined(this._loadTimestamp)) {
    this._loadTimestamp = JulianDate.clone(frameState.time);
  }
  this._timeSinceLoad = Math.max(
    JulianDate.secondsDifference(frameState.time, this._loadTimestamp) * 1000,
    0.0
  );

  this._skipLevelOfDetail =
    this.skipLevelOfDetail &&
    !defined(this._classificationType) &&
    !this._disableSkipLevelOfDetail &&
    !this._allTilesAdditive;

  if (this.dynamicScreenSpaceError) {
    updateDynamicScreenSpaceError(this, frameState);
  }

  if (frameState.newFrame) {
    this._cache.reset();
  }
};

function cancelOutOfViewRequests(tileset, frameState) {
  var requestedTilesInFlight = tileset._requestedTilesInFlight;
  var removeCount = 0;
  var length = requestedTilesInFlight.length;
  for (var i = 0; i < length; ++i) {
    var tile = requestedTilesInFlight[i];

    // NOTE: This is framerate dependant so make sure the threshold check is small
    var outOfView = frameState.frameNumber - tile._touchedFrame >= 1;
    if (tile._contentState !== Cesium3DTileContentState.LOADING) {
      // No longer fetching from host, don't need to track it anymore. Gets marked as LOADING in Cesium3DTile::requestContent().
      ++removeCount;
      continue;
    } else if (outOfView) {
      // RequestScheduler will take care of cancelling it
      tile.cancelRequests();
      ++removeCount;
      continue;
    }

    if (removeCount > 0) {
      requestedTilesInFlight[i - removeCount] = tile;
    }
  }

  requestedTilesInFlight.length -= removeCount;
}

function requestTiles(tileset, isAsync) {
  // Sort requests by priority before making any requests.
  // This makes it less likely that requests will be cancelled after being issued.
  var requestedTiles = tileset._requestedTiles;
  var length = requestedTiles.length;
  requestedTiles.sort(sortRequestByPriority);
  for (var i = 0; i < length; ++i) {
    requestContent(tileset, requestedTiles[i]);
  }
}

function addToProcessingQueue(tileset, tile) {
  return function () {
    tileset._processingQueue.push(tile);

    ++tileset._statistics.numberOfTilesProcessing;
  };
}

function handleTileFailure(tileset, tile) {
  return function (error) {
    var url = tile._contentResource.url;
    var message = defined(error.message) ? error.message : error.toString();
    if (tileset.tileFailed.numberOfListeners > 0) {
      tileset.tileFailed.raiseEvent({
        url: url,
        message: message,
      });
    } else {
      console.log("A 3D tile failed to load: " + url);
      console.log("Error: " + message);
    }
  };
}

function handleTileSuccess(tileset, tile) {
  return function () {
    --tileset._statistics.numberOfTilesProcessing;

    if (!tile.hasTilesetContent && !tile.hasImplicitContent) {
      // RESEARCH_IDEA: ability to unload tiles (without content) for an
      // external tileset when all the tiles are unloaded.
      tileset._statistics.incrementLoadCounts(tile.content);
      ++tileset._statistics.numberOfTilesWithContentReady;
      ++tileset._statistics.numberOfLoadedTilesTotal;

      // Add to the tile cache. Previously expired tiles are already in the cache and won't get re-added.
      tileset._cache.add(tile);
    }

    tileset.tileLoad.raiseEvent(tile);
  };
}

function filterProcessingQueue(tileset) {
  var tiles = tileset._processingQueue;
  var length = tiles.length;

  var removeCount = 0;
  for (var i = 0; i < length; ++i) {
    var tile = tiles[i];
    if (tile._contentState !== Cesium3DTileContentState.PROCESSING) {
      ++removeCount;
      continue;
    }
    if (removeCount > 0) {
      tiles[i - removeCount] = tile;
    }
  }
  tiles.length -= removeCount;
}

function processTiles(tileset, frameState) {
  filterProcessingQueue(tileset);
  var tiles = tileset._processingQueue;
  var length = tiles.length;
  // Process tiles in the PROCESSING state so they will eventually move to the READY state.
  for (var i = 0; i < length; ++i) {
    tiles[i].process(tileset, frameState);
  }
}

///////////////////////////////////////////////////////////////////////////

var scratchCartesian = new Cartesian3();

var stringOptions = {
  maximumFractionDigits: 3,
};

function formatMemoryString(memorySizeInBytes) {
  var memoryInMegabytes = memorySizeInBytes / 1048576;
  if (memoryInMegabytes < 1.0) {
    return memoryInMegabytes.toLocaleString(undefined, stringOptions);
  }
  return Math.round(memoryInMegabytes).toLocaleString();
}

function computeTileLabelPosition(tile) {
  var boundingVolume = tile.boundingVolume.boundingVolume;
  var halfAxes = boundingVolume.halfAxes;
  var radius = boundingVolume.radius;

  var position = Cartesian3.clone(boundingVolume.center, scratchCartesian);
  if (defined(halfAxes)) {
    position.x += 0.75 * (halfAxes[0] + halfAxes[3] + halfAxes[6]);
    position.y += 0.75 * (halfAxes[1] + halfAxes[4] + halfAxes[7]);
    position.z += 0.75 * (halfAxes[2] + halfAxes[5] + halfAxes[8]);
  } else if (defined(radius)) {
    var normal = Cartesian3.normalize(boundingVolume.center, scratchCartesian);
    normal = Cartesian3.multiplyByScalar(
      normal,
      0.75 * radius,
      scratchCartesian
    );
    position = Cartesian3.add(normal, boundingVolume.center, scratchCartesian);
  }
  return position;
}

function addTileDebugLabel(tile, tileset, position) {
  var labelString = "";
  var attributes = 0;

  if (tileset.debugShowGeometricError) {
    labelString += "\nGeometric error: " + tile.geometricError;
    attributes++;
  }

  if (tileset.debugShowRenderingStatistics) {
    labelString += "\nCommands: " + tile.commandsLength;
    attributes++;

    // Don't display number of points or triangles if 0.
    var numberOfPoints = tile.content.pointsLength;
    if (numberOfPoints > 0) {
      labelString += "\nPoints: " + tile.content.pointsLength;
      attributes++;
    }

    var numberOfTriangles = tile.content.trianglesLength;
    if (numberOfTriangles > 0) {
      labelString += "\nTriangles: " + tile.content.trianglesLength;
      attributes++;
    }

    labelString += "\nFeatures: " + tile.content.featuresLength;
    attributes++;
  }

  if (tileset.debugShowMemoryUsage) {
    labelString +=
      "\nTexture Memory: " +
      formatMemoryString(tile.content.texturesByteLength);
    labelString +=
      "\nGeometry Memory: " +
      formatMemoryString(tile.content.geometryByteLength);
    attributes += 2;
  }

  if (tileset.debugShowUrl) {
    if (tile.hasMultipleContents) {
      labelString += "\nUrls:";
      var urls = tile.content.innerContentUrls;
      for (var i = 0; i < urls.length; i++) {
        labelString += "\n- " + urls[i];
      }
      attributes += urls.length;
    } else {
      labelString += "\nUrl: " + tile._header.content.uri;
      attributes++;
    }
  }

  var newLabel = {
    text: labelString.substring(1),
    position: position,
    font: 19 - attributes + "px sans-serif",
    showBackground: true,
    disableDepthTestDistance: Number.POSITIVE_INFINITY,
  };

  return tileset._tileDebugLabels.add(newLabel);
}

function updateTileDebugLabels(tileset, frameState) {
  var i;
  var tile;
  var selectedTiles = tileset._selectedTiles;
  var selectedLength = selectedTiles.length;
  var emptyTiles = tileset._emptyTiles;
  var emptyLength = emptyTiles.length;
  tileset._tileDebugLabels.removeAll();

  if (tileset.debugPickedTileLabelOnly) {
    if (defined(tileset.debugPickedTile)) {
      var position = defined(tileset.debugPickPosition)
        ? tileset.debugPickPosition
        : computeTileLabelPosition(tileset.debugPickedTile);
      var label = addTileDebugLabel(tileset.debugPickedTile, tileset, position);
      label.pixelOffset = new Cartesian2(15, -15); // Offset to avoid picking the label.
    }
  } else {
    for (i = 0; i < selectedLength; ++i) {
      tile = selectedTiles[i];
      addTileDebugLabel(tile, tileset, computeTileLabelPosition(tile));
    }
    for (i = 0; i < emptyLength; ++i) {
      tile = emptyTiles[i];
      if (tile.hasTilesetContent || tile.hasImplicitContent) {
        addTileDebugLabel(tile, tileset, computeTileLabelPosition(tile));
      }
    }
  }
  tileset._tileDebugLabels.update(frameState);
}

function updateTiles(tileset, frameState, passOptions) {
  tileset._styleEngine.applyStyle(tileset);

  var isRender = passOptions.isRender;
  var statistics = tileset._statistics;
  var commandList = frameState.commandList;
  var numberOfInitialCommands = commandList.length;
  var selectedTiles = tileset._selectedTiles;
  var selectedLength = selectedTiles.length;
  var emptyTiles = tileset._emptyTiles;
  var emptyLength = emptyTiles.length;
  var tileVisible = tileset.tileVisible;
  var i;
  var tile;

  var bivariateVisibilityTest =
    tileset._skipLevelOfDetail &&
    tileset._hasMixedContent &&
    frameState.context.stencilBuffer &&
    selectedLength > 0;

  tileset._backfaceCommands.length = 0;

  if (bivariateVisibilityTest) {
    if (!defined(tileset._stencilClearCommand)) {
      tileset._stencilClearCommand = new ClearCommand({
        stencil: 0,
        pass: Pass.CESIUM_3D_TILE,
        renderState: RenderState.fromCache({
          stencilMask: StencilConstants.SKIP_LOD_MASK,
        }),
      });
    }
    commandList.push(tileset._stencilClearCommand);
  }

  var lengthBeforeUpdate = commandList.length;
  for (i = 0; i < selectedLength; ++i) {
    tile = selectedTiles[i];
    // Raise the tileVisible event before update in case the tileVisible event
    // handler makes changes that update needs to apply to WebGL resources
    if (isRender) {
      tileVisible.raiseEvent(tile);
    }
    tile.update(tileset, frameState, passOptions);
    statistics.incrementSelectionCounts(tile.content);
    ++statistics.selected;
  }
  for (i = 0; i < emptyLength; ++i) {
    tile = emptyTiles[i];
    tile.update(tileset, frameState, passOptions);
  }

  var addedCommandsLength = commandList.length - lengthBeforeUpdate;

  tileset._backfaceCommands.trim();

  if (bivariateVisibilityTest) {
    /*
     * Consider 'effective leaf' tiles as selected tiles that have no selected descendants. They may have children,
     * but they are currently our effective leaves because they do not have selected descendants. These tiles
     * are those where with tile._finalResolution === true.
     * Let 'unresolved' tiles be those with tile._finalResolution === false.
     *
     * 1. Render just the backfaces of unresolved tiles in order to lay down z
     * 2. Render all frontfaces wherever tile._selectionDepth > stencilBuffer.
     *    Replace stencilBuffer with tile._selectionDepth, when passing the z test.
     *    Because children are always drawn before ancestors {@link Cesium3DTilesetTraversal#traverseAndSelect},
     *    this effectively draws children first and does not draw ancestors if a descendant has already
     *    been drawn at that pixel.
     *    Step 1 prevents child tiles from appearing on top when they are truly behind ancestor content.
     *    If they are behind the backfaces of the ancestor, then they will not be drawn.
     *
     * NOTE: Step 2 sometimes causes visual artifacts when backfacing child content has some faces that
     * partially face the camera and are inside of the ancestor content. Because they are inside, they will
     * not be culled by the depth writes in Step 1, and because they partially face the camera, the stencil tests
     * will draw them on top of the ancestor content.
     *
     * NOTE: Because we always render backfaces of unresolved tiles, if the camera is looking at the backfaces
     * of an object, they will always be drawn while loading, even if backface culling is enabled.
     */

    var backfaceCommands = tileset._backfaceCommands.values;
    var backfaceCommandsLength = backfaceCommands.length;

    commandList.length += backfaceCommandsLength;

    // copy commands to the back of the commandList
    for (i = addedCommandsLength - 1; i >= 0; --i) {
      commandList[lengthBeforeUpdate + backfaceCommandsLength + i] =
        commandList[lengthBeforeUpdate + i];
    }

    // move backface commands to the front of the commandList
    for (i = 0; i < backfaceCommandsLength; ++i) {
      commandList[lengthBeforeUpdate + i] = backfaceCommands[i];
    }
  }

  // Number of commands added by each update above
  addedCommandsLength = commandList.length - numberOfInitialCommands;
  statistics.numberOfCommands = addedCommandsLength;

  // Only run EDL if simple attenuation is on
  if (
    isRender &&
    tileset.pointCloudShading.attenuation &&
    tileset.pointCloudShading.eyeDomeLighting &&
    addedCommandsLength > 0
  ) {
    tileset._pointCloudEyeDomeLighting.update(
      frameState,
      numberOfInitialCommands,
      tileset.pointCloudShading,
      tileset.boundingSphere
    );
  }

  if (isRender) {
    if (
      tileset.debugShowGeometricError ||
      tileset.debugShowRenderingStatistics ||
      tileset.debugShowMemoryUsage ||
      tileset.debugShowUrl
    ) {
      if (!defined(tileset._tileDebugLabels)) {
        tileset._tileDebugLabels = new LabelCollection();
      }
      updateTileDebugLabels(tileset, frameState);
    } else {
      tileset._tileDebugLabels =
        tileset._tileDebugLabels && tileset._tileDebugLabels.destroy();
    }
  }
}

var scratchStack = [];

function destroySubtree(tileset, tile) {
  var root = tile;
  var stack = scratchStack;
  stack.push(tile);
  while (stack.length > 0) {
    tile = stack.pop();
    var children = tile.children;
    var length = children.length;
    for (var i = 0; i < length; ++i) {
      stack.push(children[i]);
    }
    if (tile !== root) {
      destroyTile(tileset, tile);
      --tileset._statistics.numberOfTilesTotal;
    }
  }
  root.children = [];
}

function unloadTile(tileset, tile) {
  tileset.tileUnload.raiseEvent(tile);
  tileset._statistics.decrementLoadCounts(tile.content);
  --tileset._statistics.numberOfTilesWithContentReady;
  tile.unloadContent();
}

function destroyTile(tileset, tile) {
  tileset._cache.unloadTile(tileset, tile, unloadTile);
  tile.destroy();
}

/**
 * Unloads all tiles that weren't selected the previous frame.  This can be used to
 * explicitly manage the tile cache and reduce the total number of tiles loaded below
 * {@link Cesium3DTileset#maximumMemoryUsage}.
 * <p>
 * Tile unloads occur at the next frame to keep all the WebGL delete calls
 * within the render loop.
 * </p>
 */
Cesium3DTileset.prototype.trimLoadedTiles = function () {
  this._cache.trim();
};

///////////////////////////////////////////////////////////////////////////

function raiseLoadProgressEvent(tileset, frameState) {
  var statistics = tileset._statistics;
  var statisticsLast = tileset._statisticsLast;

  var numberOfPendingRequests = statistics.numberOfPendingRequests;
  var numberOfTilesProcessing = statistics.numberOfTilesProcessing;
  var lastNumberOfPendingRequest = statisticsLast.numberOfPendingRequests;
  var lastNumberOfTilesProcessing = statisticsLast.numberOfTilesProcessing;

  Cesium3DTilesetStatistics.clone(statistics, statisticsLast);

  var progressChanged =
    numberOfPendingRequests !== lastNumberOfPendingRequest ||
    numberOfTilesProcessing !== lastNumberOfTilesProcessing;

  if (progressChanged) {
    frameState.afterRender.push(function () {
      tileset.loadProgress.raiseEvent(
        numberOfPendingRequests,
        numberOfTilesProcessing
      );
    });
  }

  tileset._tilesLoaded =
    statistics.numberOfPendingRequests === 0 &&
    statistics.numberOfTilesProcessing === 0 &&
    statistics.numberOfAttemptedRequests === 0;

  // Events are raised (added to the afterRender queue) here since promises
  // may resolve outside of the update loop that then raise events, e.g.,
  // model's readyPromise.
  if (progressChanged && tileset._tilesLoaded) {
    frameState.afterRender.push(function () {
      tileset.allTilesLoaded.raiseEvent();
    });
    if (!tileset._initialTilesLoaded) {
      tileset._initialTilesLoaded = true;
      frameState.afterRender.push(function () {
        tileset.initialTilesLoaded.raiseEvent();
      });
    }
  }
}

function resetMinimumMaximum(tileset) {
  tileset._heatmap.resetMinimumMaximum();
  tileset._minimumPriority.depth = Number.MAX_VALUE;
  tileset._maximumPriority.depth = -Number.MAX_VALUE;
  tileset._minimumPriority.foveatedFactor = Number.MAX_VALUE;
  tileset._maximumPriority.foveatedFactor = -Number.MAX_VALUE;
  tileset._minimumPriority.distance = Number.MAX_VALUE;
  tileset._maximumPriority.distance = -Number.MAX_VALUE;
  tileset._minimumPriority.reverseScreenSpaceError = Number.MAX_VALUE;
  tileset._maximumPriority.reverseScreenSpaceError = -Number.MAX_VALUE;
}

function detectModelMatrixChanged(tileset, frameState) {
  if (
    frameState.frameNumber !== tileset._updatedModelMatrixFrame ||
    !defined(tileset._previousModelMatrix)
  ) {
    tileset._updatedModelMatrixFrame = frameState.frameNumber;
    tileset._modelMatrixChanged = !Matrix4.equals(
      tileset.modelMatrix,
      tileset._previousModelMatrix
    );
    if (tileset._modelMatrixChanged) {
      tileset._previousModelMatrix = Matrix4.clone(
        tileset.modelMatrix,
        tileset._previousModelMatrix
      );
    }
  }
}

///////////////////////////////////////////////////////////////////////////

function update(tileset, frameState, passStatistics, passOptions) {
  if (frameState.mode === SceneMode.MORPHING) {
    return false;
  }

  if (!tileset.ready) {
    return false;
  }

  var statistics = tileset._statistics;
  statistics.clear();

  var isRender = passOptions.isRender;

  // Resets the visibility check for each pass
  ++tileset._updatedVisibilityFrame;

  // Update any tracked min max values
  resetMinimumMaximum(tileset);

  detectModelMatrixChanged(tileset, frameState);
  tileset._cullRequestsWhileMoving =
    tileset.cullRequestsWhileMoving && !tileset._modelMatrixChanged;

  var ready = passOptions.traversal.selectTiles(tileset, frameState);

  if (passOptions.requestTiles) {
    requestTiles(tileset);
  }

  updateTiles(tileset, frameState, passOptions);

  // Update pass statistics
  Cesium3DTilesetStatistics.clone(statistics, passStatistics);

  if (isRender) {
    var credits = tileset._credits;
    if (defined(credits) && statistics.selected !== 0) {
      var length = credits.length;
      for (var i = 0; i < length; ++i) {
        frameState.creditDisplay.addCredit(credits[i]);
      }
    }
  }

  return ready;
}

/**
 * @private
 */
Cesium3DTileset.prototype.update = function (frameState) {
  this.updateForPass(frameState, frameState.tilesetPassState);
};

/**
 * @private
 */
Cesium3DTileset.prototype.updateForPass = function (
  frameState,
  tilesetPassState
) {
  //>>includeStart('debug', pragmas.debug);
  Check.typeOf.object("frameState", frameState);
  Check.typeOf.object("tilesetPassState", tilesetPassState);
  //>>includeEnd('debug');

  var pass = tilesetPassState.pass;
  if (
    (pass === Cesium3DTilePass.PRELOAD &&
      (!this.preloadWhenHidden || this.show)) ||
    (pass === Cesium3DTilePass.PRELOAD_FLIGHT &&
      (!this.preloadFlightDestinations ||
        (!this.show && !this.preloadWhenHidden))) ||
    (pass === Cesium3DTilePass.REQUEST_RENDER_MODE_DEFER_CHECK &&
      ((!this._cullRequestsWhileMoving && this.foveatedTimeDelay <= 0) ||
        !this.show))
  ) {
    return;
  }

  var originalCommandList = frameState.commandList;
  var originalCamera = frameState.camera;
  var originalCullingVolume = frameState.cullingVolume;

  tilesetPassState.ready = false;

  var passOptions = Cesium3DTilePass.getPassOptions(pass);
  var ignoreCommands = passOptions.ignoreCommands;

  var commandList = defaultValue(
    tilesetPassState.commandList,
    originalCommandList
  );
  var commandStart = commandList.length;

  frameState.commandList = commandList;
  frameState.camera = defaultValue(tilesetPassState.camera, originalCamera);
  frameState.cullingVolume = defaultValue(
    tilesetPassState.cullingVolume,
    originalCullingVolume
  );

  var passStatistics = this._statisticsPerPass[pass];

  if (this.show || ignoreCommands) {
    this._pass = pass;
    tilesetPassState.ready = update(
      this,
      frameState,
      passStatistics,
      passOptions
    );
  }

  if (ignoreCommands) {
    commandList.length = commandStart;
  }

  frameState.commandList = originalCommandList;
  frameState.camera = originalCamera;
  frameState.cullingVolume = originalCullingVolume;
};

/**
 * <code>true</code> if the tileset JSON file lists the extension in extensionsUsed; otherwise, <code>false</code>.
 * @param {String} extensionName The name of the extension to check.
 *
 * @returns {Boolean} <code>true</code> if the tileset JSON file lists the extension in extensionsUsed; otherwise, <code>false</code>.
 */
Cesium3DTileset.prototype.hasExtension = function (extensionName) {
  if (!defined(this._extensionsUsed)) {
    return false;
  }

  return this._extensionsUsed.indexOf(extensionName) > -1;
};

/**
 * Check if a property in the <code>3DTILES_metadata.tileset</code> exists.
 *
 * @param {String} propertyId The case-sensitive ID of the property.
 * @returns {Boolean} Whether this property exists.
 */
Cesium3DTileset.prototype.hasProperty = function (propertyId) {
  var metadata = this._metadataExtension;
  if (!defined(metadata)) {
    return false;
  }

  var tilesetMetadata = metadata.tileset;
  if (!defined(metadata)) {
    return false;
  }

  return tilesetMetadata.hasProperty(propertyId);
};

/**
 * Get a list of property IDs from the <code>3DTILES_metadata.tileset</code>
 * object. Returns an array of property IDs.
 *
 * @param {String[]} [results] An array into which to store the results.
 * @returns {String[]} The property IDs.
 */
Cesium3DTileset.prototype.getPropertyIds = function () {
  var metadata = this._metadataExtension;
  if (!defined(metadata)) {
    return undefined;
  }

  var tilesetMetadata = metadata.tileset;
  if (!defined(metadata)) {
    return undefined;
  }

  return tilesetMetadata.getPropertyIds();
};

/**
 * Get a property from the <code>3DTILES_metadata.tileset</code> object.
 * Returns a copy of the value of the property with the given ID.
 * <p>
 * If the property is normalized the normalized value is returned.
 * </p>
 *
 * @param {String} propertyId The case-sensitive ID of the property.
 * @returns {*} The value of the property or <code>undefined</code> if the property does not exist.
 */
Cesium3DTileset.prototype.getProperty = function (propertyId) {
  var metadata = this._metadataExtension;
  if (!defined(metadata)) {
    return undefined;
  }

  var tilesetMetadata = metadata.tileset;
  if (!defined(metadata)) {
    return undefined;
  }

  return tilesetMetadata.getProperty(propertyId);
};

/**
 * Get a property from the <code>3DTILES_metadata.tileset</code> object.
 * Returns a copy of the value of the property with the given semantic.
 *
 * @param {String} semantic The case-sensitive semantic of the property.
 * @returns {*} The value of the property or <code>undefined</code> if the property does not exist.
 */
Cesium3DTileset.prototype.getPropertyBySemantic = function (semantic) {
  var metadata = this._metadataExtension;
  if (!defined(metadata)) {
    return undefined;
  }

  var tilesetMetadata = metadata.tileset;
  if (!defined(metadata)) {
    return undefined;
  }

  return tilesetMetadata.getPropertyBySemantic(semantic);
};

/**
 * Get the metadata schema from the <code>3DTILES_metadata</code> extension
 * if present.
 *
 * @return {MetadataSchema} The metadata schema if it exists, otherwise <code>undefined</code>
 */
Cesium3DTileset.prototype.getSchema = function () {
  var metadata = this._metadataExtension;
  if (!defined(metadata)) {
    return undefined;
  }
  return metadata.schema;
};

/**
 * Returns true if this object was destroyed; otherwise, false.
 * <br /><br />
 * If this object was destroyed, it should not be used; calling any function other than
 * <code>isDestroyed</code> will result in a {@link DeveloperError} exception.
 *
 * @returns {Boolean} <code>true</code> if this object was destroyed; otherwise, <code>false</code>.
 *
 * @see Cesium3DTileset#destroy
 */
Cesium3DTileset.prototype.isDestroyed = function () {
  return false;
};

/**
 * Destroys the WebGL resources held by this object.  Destroying an object allows for deterministic
 * release of WebGL resources, instead of relying on the garbage collector to destroy this object.
 * <br /><br />
 * Once an object is destroyed, it should not be used; calling any function other than
 * <code>isDestroyed</code> will result in a {@link DeveloperError} exception.  Therefore,
 * assign the return value (<code>undefined</code>) to the object as done in the example.
 *
 * @exception {DeveloperError} This object was destroyed, i.e., destroy() was called.
 *
 * @example
 * tileset = tileset && tileset.destroy();
 *
 * @see Cesium3DTileset#isDestroyed
 */
Cesium3DTileset.prototype.destroy = function () {
  this._tileDebugLabels =
    this._tileDebugLabels && this._tileDebugLabels.destroy();
  this._clippingPlanes = this._clippingPlanes && this._clippingPlanes.destroy();

  if (defined(this._schemaLoader)) {
    ResourceCache.unload(this._schemaLoader);
  }

  // Traverse the tree and destroy all tiles
  if (defined(this._root)) {
    var stack = scratchStack;
    stack.push(this._root);

    while (stack.length > 0) {
      var tile = stack.pop();
      tile.destroy();

      var children = tile.children;
      var length = children.length;
      for (var i = 0; i < length; ++i) {
        stack.push(children[i]);
      }
    }
  }

  this._root = undefined;
  return destroyObject(this);
};

/**
 * Optimization option. Used as a callback when {@link Cesium3DTileset#foveatedScreenSpaceError} is true to control how much to raise the screen space error for tiles outside the foveated cone,
 * interpolating between {@link Cesium3DTileset#foveatedMinimumScreenSpaceErrorRelaxation} and {@link Cesium3DTileset#maximumScreenSpaceError}.
 *
 * @callback Cesium3DTileset.foveatedInterpolationCallback
 * @default Math.lerp
 *
 * @param {Number} p The start value to interpolate.
 * @param {Number} q The end value to interpolate.
 * @param {Number} time The time of interpolation generally in the range <code>[0.0, 1.0]</code>.
 * @returns {Number} The interpolated value.
 */
export default Cesium3DTileset;<|MERGE_RESOLUTION|>--- conflicted
+++ resolved
@@ -1870,18 +1870,11 @@
       schema: extension.schema,
     });
   }
-
-<<<<<<< HEAD
-  return cacheResource.promise.then(function (cacheResource) {
+  tileset._schemaLoader = schemaLoader;
+
+  return schemaLoader.promise.then(function (schemaLoader) {
     tileset._metadataExtension = new Metadata3DTilesExtension({
-      schema: cacheResource.schema,
-=======
-  tileset._schemaLoader = schemaLoader;
-
-  return schemaLoader.promise.then(function (schemaLoader) {
-    tileset.metadata = new Metadata3DTilesExtension({
       schema: schemaLoader.schema,
->>>>>>> 898aef76
       extension: extension,
     });
   });
