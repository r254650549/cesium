<<<<<<< HEAD
import defined from "../../Core/defined.js";
import InstancingPiplineStage from "./InstancingPipelineStage.js";

export default function ModelSceneNode(options) {
=======
import Check from "../../Core/Check.js";
import defaultValue from "../../Core/defaultValue.js";

/**
 * An in-memory representation of a scene node as part of
 * the {@link ModelExperimentalSceneGraph}
 *
 * @constructor
 *
 * @param {Object} options An object containing the following options:
 * @param {ModelComponents.Node} options.node The corresponding node components from the 3D model
 * @param {Matrix4} options.modelMatrix The model matrix associated with this node.
 *
 * @private
 */
export default function ModelExperimentalSceneNode(options) {
  options = defaultValue(options, defaultValue.EMPTY_OBJECT);
  //>>includeStart('debug', pragmas.debug);
  Check.typeOf.object("options.node", options.node);
  Check.typeOf.object("options.modelMatrix", options.modelMatrix);
  //>>includeEnd('debug');

>>>>>>> 06a0274d
  /**
   * The model components node associated with this scene graph node.
   *
   * @type {ModelComponents.Node}
   * @readonly
   *
   * @private
   */
  this.node = options.node;

  /**
   * The model matrix associated with this node.
   *
   * @type {Matrix4}
   * @readonly
   *
   * @private
   */
  this.modelMatrix = options.modelMatrix;

  /**
   * Pipeline stages to apply across all the mesh primitives of this node. This
   * is an array of classes, each with a static method called
   * <code>process()</code>
   *
   * @type {Object[]}
   * @readonly
   *
   * @private
   */
  this.pipelineStages = [];

  /**
   * The mesh primitives that belong to this node
   *
   * @type {ModelExperimentalSceneMeshPrimitive}
   * @readonly
   *
   * @private
   */
  this.sceneMeshPrimitives = [];

  initialize(this);
}

function initialize(sceneNode) {
<<<<<<< HEAD
  var node = sceneNode._node;
  var pipelineStages = sceneNode._pipelineStages;

  if (defined(node.instances)) {
    pipelineStages.push(InstancingPiplineStage);
  }

=======
  // pipeline stages will be configured here.
>>>>>>> 06a0274d
  return;
}<|MERGE_RESOLUTION|>--- conflicted
+++ resolved
@@ -1,12 +1,7 @@
-<<<<<<< HEAD
+import Check from "../../Core/Check.js";
+import defaultValue from "../../Core/defaultValue.js";
 import defined from "../../Core/defined.js";
 import InstancingPiplineStage from "./InstancingPipelineStage.js";
-
-export default function ModelSceneNode(options) {
-=======
-import Check from "../../Core/Check.js";
-import defaultValue from "../../Core/defaultValue.js";
-
 /**
  * An in-memory representation of a scene node as part of
  * the {@link ModelExperimentalSceneGraph}
@@ -26,7 +21,6 @@
   Check.typeOf.object("options.modelMatrix", options.modelMatrix);
   //>>includeEnd('debug');
 
->>>>>>> 06a0274d
   /**
    * The model components node associated with this scene graph node.
    *
@@ -73,7 +67,6 @@
 }
 
 function initialize(sceneNode) {
-<<<<<<< HEAD
   var node = sceneNode._node;
   var pipelineStages = sceneNode._pipelineStages;
 
@@ -81,8 +74,5 @@
     pipelineStages.push(InstancingPiplineStage);
   }
 
-=======
-  // pipeline stages will be configured here.
->>>>>>> 06a0274d
   return;
 }