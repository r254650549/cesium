--- conflicted
+++ resolved
@@ -1,13 +1,7 @@
-<<<<<<< HEAD
-import defined from "../../Core/defined.js";
-import DeveloperError from "../../Core/DeveloperError.js";
-import ComponentDatatype from "../../Core/ComponentDatatype.js";
-import PrimitiveType from "../../Core/PrimitiveType.js";
-=======
->>>>>>> b525bb85
 import AttributeType from "../AttributeType.js";
 import ComponentDatatype from "../../Core/ComponentDatatype.js";
 import defined from "../../Core/defined.js";
+import DeveloperError from "../../Core/DeveloperError.js";
 import GeometryStageFS from "../../Shaders/ModelExperimental/GeometryStageFS.js";
 import GeometryStageVS from "../../Shaders/ModelExperimental/GeometryStageVS.js";
 import ModelExperimentalUtility from "./ModelExperimentalUtility.js";
@@ -140,18 +134,14 @@
     );
   }
 
-<<<<<<< HEAD
-  const length = primitive.attributes.length;
-  for (let i = 0; i < length; i++) {
-=======
   // The attributes, structs, and functions will need to be modified for 2D / CV.
   const use2D =
     frameState.mode !== SceneMode.SCENE3D &&
     !frameState.scene3DOnly &&
     model._projectTo2D;
 
-  for (let i = 0; i < primitive.attributes.length; i++) {
->>>>>>> b525bb85
+  const length = primitive.attributes.length;
+  for (let i = 0; i < length; i++) {
     const attribute = primitive.attributes[i];
     const attributeLocationCount = AttributeType.getAttributeLocationCount(
       attribute.type
