--- conflicted
+++ resolved
@@ -71,14 +71,10 @@
 });
 
 function initialize(modelFeatureTable) {
-<<<<<<< HEAD
   var content = modelFeatureTable._model.content;
   var hasContent = defined(content);
 
   var featuresLength = modelFeatureTable._featureTable.count;
-=======
-  var featuresLength = modelFeatureTable._propertyTable.count;
->>>>>>> 48d78827
   if (featuresLength === 0) {
     return;
   }
@@ -159,13 +155,6 @@
   return this._propertyTable.getProperty(featureId, name);
 };
 
-<<<<<<< HEAD
-=======
-ModelFeatureTable.prototype.getPropertyInherited = function (featureId, name) {
-  return this._propertyTable.getProperty(featureId, name);
-};
-
->>>>>>> 48d78827
 ModelFeatureTable.prototype.getPropertyNames = function (results) {
   return this._propertyTable.getPropertyIds(results);
 };
