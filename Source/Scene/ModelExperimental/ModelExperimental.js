--- conflicted
+++ resolved
@@ -21,11 +21,8 @@
  * @param {Object} options Object with the following properties:
  * @param {String|Resource|ArrayBuffer|Uint8Array} [options.gltf] A Resource/URL to a glTF/glb file or a binary glTF buffer.
  * @param {Resource|String} [options.basePath=''] The base path that paths in the glTF JSON are relative to.
-<<<<<<< HEAD
+ * @param {Matrix4} [options.modelMatrix=Matrix4.IDENTITY]  The 4x4 transformation matrix that transforms the model from model to world coordinates.
  * @param {CustomShader} [options.customShader] A custom shader. This will modify the vertex and fragment shaders with user-defined code.
-=======
- * @param {Matrix4} [options.modelMatrix=Matrix4.IDENTITY]  The 4x4 transformation matrix that transforms the model from model to world coordinates.
->>>>>>> 19fabd01
  *
  * @private
  * @experimental This feature is using part of the 3D Tiles spec that is not final and is subject to change without Cesium's standard deprecation policy.
