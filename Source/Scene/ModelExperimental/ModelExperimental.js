--- conflicted
+++ resolved
@@ -474,11 +474,7 @@
   const loaderPromise = loader.promise.then(function (loader) {
     // If the model is destroyed before the promise resolves, then
     // the loader will have been destroyed as well. Return early.
-<<<<<<< HEAD
-    if (!defined(loader) || !defined(loader.components)) {
-=======
     if (!defined(loader)) {
->>>>>>> a50d344c
       return;
     }
 
