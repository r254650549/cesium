--- conflicted
+++ resolved
@@ -697,11 +697,7 @@
         var viewport = labelCollection._billboardCollection._viewport;
         var actualPosition = Billboard._computeActualPosition(this._position, frameState, labelCollection.morphTime, modelMatrix);
 
-<<<<<<< HEAD
         return Billboard._computeScreenSpacePosition(modelMatrix, actualPosition, this._eyeOffset, this._pixelOffset, labelCollection.clampToPixel, uniformState, frameState, viewport);
-=======
-        return Billboard._computeScreenSpacePosition(modelMatrix, actualPosition, this._eyeOffset, this._pixelOffset, uniformState);
->>>>>>> 7f4752aa
     };
 
     /**
