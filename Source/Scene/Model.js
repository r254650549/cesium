/*global define*/
define([
        '../Core/BoundingSphere',
        '../Core/Cartesian2',
        '../Core/Cartesian3',
        '../Core/Cartesian4',
        '../Core/clone',
        '../Core/combine',
        '../Core/defaultValue',
        '../Core/defined',
        '../Core/defineProperties',
        '../Core/destroyObject',
        '../Core/DeveloperError',
        '../Core/Event',
        '../Core/getBasePath',
        '../Core/getStringFromTypedArray',
        '../Core/IndexDatatype',
        '../Core/loadArrayBuffer',
        '../Core/loadImage',
        '../Core/loadImageFromTypedArray',
        '../Core/loadText',
        '../Core/Math',
        '../Core/Matrix2',
        '../Core/Matrix3',
        '../Core/Matrix4',
        '../Core/PrimitiveType',
        '../Core/Quaternion',
        '../Core/Queue',
        '../Core/RuntimeError',
        '../Renderer/BufferUsage',
        '../Renderer/DrawCommand',
        '../Renderer/ShaderSource',
        '../Renderer/TextureMinificationFilter',
        '../Renderer/TextureWrap',
        '../ThirdParty/gltfDefaults',
        '../ThirdParty/Uri',
        '../ThirdParty/when',
        './getModelAccessor',
        './ModelAnimationCache',
        './ModelAnimationCollection',
        './ModelMaterial',
        './ModelMesh',
        './ModelNode',
        './Pass',
        './SceneMode'
    ], function(
        BoundingSphere,
        Cartesian2,
        Cartesian3,
        Cartesian4,
        clone,
        combine,
        defaultValue,
        defined,
        defineProperties,
        destroyObject,
        DeveloperError,
        Event,
        getBasePath,
        getStringFromTypedArray,
        IndexDatatype,
        loadArrayBuffer,
        loadImage,
        loadImageFromTypedArray,
        loadText,
        CesiumMath,
        Matrix2,
        Matrix3,
        Matrix4,
        PrimitiveType,
        Quaternion,
        Queue,
        RuntimeError,
        BufferUsage,
        DrawCommand,
        ShaderSource,
        TextureMinificationFilter,
        TextureWrap,
        gltfDefaults,
        Uri,
        when,
        getModelAccessor,
        ModelAnimationCache,
        ModelAnimationCollection,
        ModelMaterial,
        ModelMesh,
        ModelNode,
        Pass,
        SceneMode) {
    "use strict";
    /*global WebGLRenderingContext*/

    var yUpToZUp = Matrix4.fromRotationTranslation(Matrix3.fromRotationX(CesiumMath.PI_OVER_TWO));
    var boundingSphereCartesian3Scratch = new Cartesian3();

    var ModelState = {
        NEEDS_LOAD : 0,
        LOADING : 1,
        LOADED : 2,
        FAILED : 3
    };

    var defaultModelAccept = 'model/vnd.gltf.binary,model/vnd.gltf+json;q=0.8,application/json;q=0.2,*/*;q=0.01';

    function LoadResources() {
        this.buffersToCreate = new Queue();
        this.buffers = {};
        this.pendingBufferLoads = 0;

        this.programsToCreate = new Queue();
        this.shaders = {};
        this.pendingShaderLoads = 0;

        this.texturesToCreate = new Queue();
        this.pendingTextureLoads = 0;

        this.texturesToCreateFromBufferView = new Queue();
        this.pendingBufferViewToImage = 0;

        this.createSamplers = true;
        this.createSkins = true;
        this.createRuntimeAnimations = true;
        this.createVertexArrays = true;
        this.createRenderStates = true;
        this.createUniformMaps = true;
        this.createRuntimeNodes = true;

        this.skinnedNodesNames = [];
    }

    LoadResources.prototype.getBuffer = function(bufferView) {
        return getSubarray(this.buffers[bufferView.buffer], bufferView.byteOffset, bufferView.byteLength);
    };

    LoadResources.prototype.finishedPendingLoads = function() {
        return ((this.pendingBufferLoads === 0) &&
                (this.pendingShaderLoads === 0) &&
                (this.pendingTextureLoads === 0));
    };

    LoadResources.prototype.finishedResourceCreation = function() {
        return ((this.buffersToCreate.length === 0) &&
                (this.programsToCreate.length === 0) &&
                (this.texturesToCreate.length === 0) &&
                (this.texturesToCreateFromBufferView.length === 0) &&
                (this.pendingBufferViewToImage === 0));
    };

    LoadResources.prototype.finishedBuffersCreation = function() {
        return ((this.pendingBufferLoads === 0) && (this.buffersToCreate.length === 0));
    };

    LoadResources.prototype.finishedProgramCreation = function() {
        return ((this.pendingShaderLoads === 0) && (this.programsToCreate.length === 0));
    };

    LoadResources.prototype.finishedTextureCreation = function() {
        return ((this.pendingTextureLoads === 0) &&
                (this.texturesToCreate.length === 0) &&
                (this.texturesToCreateFromBufferView.length === 0) &&
                (this.pendingBufferViewToImage === 0));
    };

    ///////////////////////////////////////////////////////////////////////////

    function setCachedGltf(model, cachedGltf) {
        model._cachedGltf = cachedGltf;
        model._animationIds = getAnimationIds(cachedGltf);
    }

    // glTF JSON can be big given embedded geometry, textures, and animations, so we
    // cache it across all models using the same url/cache-key.  This also reduces the
    // slight overhead in assigning defaults to missing values.
    //
    // Note that this is a global cache, compared to renderer resources, which
    // are cached per context.
    var CachedGltf = function(options) {
        this._gltf = gltfDefaults(options.gltf);
        this._bgltf = options.bgltf;
        this.ready = options.ready;
        this.modelsToLoad = [];
        this.count = 0;
    };

    defineProperties(CachedGltf.prototype, {
        gltf : {
            set : function(value) {
                this._gltf = gltfDefaults(value);
            },

            get : function() {
                return this._gltf;
            }
        },

        bgltf : {
            get : function() {
                return this._bgltf;
            }
        }
    });

    CachedGltf.prototype.makeReady = function(gltfJson, bgltf) {
        this.gltf = gltfJson;
        this._bgltf = bgltf;

        var models = this.modelsToLoad;
        var length = models.length;
        for (var i = 0; i < length; ++i) {
            var m = models[i];
            if (!m.isDestroyed()) {
                setCachedGltf(m, this);
            }
        }
        this.modelsToLoad = undefined;
        this.ready = true;
    };

    function getAnimationIds(cachedGltf) {
        var animationIds = [];
        if (defined(cachedGltf) && defined(cachedGltf.gltf)) {
            var animations = cachedGltf.gltf.animations;
            for (var name in animations) {
                if (animations.hasOwnProperty(name)) {
                    animationIds.push(name);
                }
            }
        }

        return animationIds;
    }

    var gltfCache = {};

    ///////////////////////////////////////////////////////////////////////////

    /**
     * A 3D model based on glTF, the runtime asset format for WebGL, OpenGL ES, and OpenGL.
     * <p>
     * Cesium includes support for geometry and materials, glTF animations, and glTF skinning.
     * In addition, individual glTF nodes are pickable with {@link Scene#pick} and animatable
     * with {@link Model#getNode}.  glTF cameras and lights are not currently supported.
     * </p>
     * <p>
     * An external glTF asset is created with {@link Model.fromGltf}.  glTF JSON can also be
     * created at runtime and passed to this constructor function.  In either case, the
     * {@link Model#readyPromise} is resolved when the model is ready to render, i.e.,
     * when the external binary, image, and shader files are downloaded and the WebGL
     * resources are created.
     * </p>
     * <p>
     * For high-precision rendering, Cesium supports the CESIUM_RTC extension, which introduces the
     * CESIUM_RTC_MODELVIEW parameter semantic that says the node is in WGS84 coordinates translated
     * relative to a local origin.
     * </p>
     *
     * @alias Model
     * @constructor
     *
     * @param {Object} [options] Object with the following properties:
     * @param {Object|ArrayBuffer|Uint8Array} [options.gltf] The object for the glTF JSON or an arraybuffer of Binary glTF defined by the CESIUM_binary_glTF extension.
     * @param {String} [options.basePath=''] The base path that paths in the glTF JSON are relative to.
     * @param {Boolean} [options.show=true] Determines if the model primitive will be shown.
     * @param {DisplayCondition} [options.displayCondition] DOC_TBA
     * @param {Boolean} [options.loadOnlyIfDisplayCondition] DOC_TBA
     * @param {Matrix4} [options.modelMatrix=Matrix4.IDENTITY] The 4x4 transformation matrix that transforms the model from model to world coordinates.
     * @param {Number} [options.scale=1.0] A uniform scale applied to this model.
     * @param {Number} [options.minimumPixelSize=0.0] The approximate minimum pixel size of the model regardless of zoom.
     * @param {Object} [options.id] A user-defined object to return when the model is picked with {@link Scene#pick}.
     * @param {DOC_TBA} [options.vertexShaderLoaded] DOC_TBA.
     * @param {DOC_TBA} [options.fragmentShaderLoaded] DOC_TBA.
     * @param {DOC_TBA} [options.uniformMapLoaded] DOC_TBA.
     * @param {DOC_TBA} [options.pickVertexShaderLoaded] DOC_TBA.
     * @param {DOC_TBA} [options.pickFragmentShaderLoaded] DOC_TBA.
     * @param {DOC_TBA} [options.pickUniformMapLoaded] DOC_TBA.
     * @param {Boolean} [options.allowPicking=true] When <code>true</code>, each glTF mesh and primitive is pickable with {@link Scene#pick}.
     * @param {Boolean} [options.asynchronous=true] Determines if model WebGL resource creation will be spread out over several frames or block until completion once all glTF files are loaded.
     * @param {Boolean} [options.debugShowBoundingVolume=false] For debugging only. Draws the bounding sphere for each draw command in the model.
     * @param {Boolean} [options.debugWireframe=false] For debugging only. Draws the model in wireframe.
     *
     * @exception {DeveloperError} bgltf is not a valid Binary glTF file.
     * @exception {DeveloperError} Only glTF Binary version 1 is supported.
     *
     * @see Model.fromGltf
     *
     * @demo {@link http://cesiumjs.org/Cesium/Apps/Sandcastle/index.html?src=3D%20Models.html|Cesium Sandcastle Models Demo}
     */
    var Model = function(options) {
        options = defaultValue(options, defaultValue.EMPTY_OBJECT);

        var cacheKey = options.cacheKey;
        this._cacheKey = cacheKey;
        this._cachedGltf = undefined;
        this._releaseGltfJson = defaultValue(options.releaseGltfJson, false);
        this._animationIds = undefined;

        var cachedGltf;
        if (defined(cacheKey) && defined(gltfCache[cacheKey]) && gltfCache[cacheKey].ready) {
            // glTF JSON is in cache and ready
            cachedGltf = gltfCache[cacheKey];
            ++cachedGltf.count;
        } else {
            // glTF was explicitly provided, e.g., when a user uses the Model constructor directly
            var gltf = options.gltf;

            if (defined(gltf)) {
                if (gltf instanceof ArrayBuffer) {
                    gltf = new Uint8Array(gltf);
                }

                if (gltf instanceof Uint8Array) {
                    // Binary glTF
                    cachedGltf = new CachedGltf({
                        gltf : parseBinaryGltfHeader(gltf),
                        bgltf : gltf,
                        ready : true
                    });
                } else {
                    // Normal glTF (JSON)
                    cachedGltf = new CachedGltf({
                        gltf : options.gltf,
                        ready : true
                    });
                }

                cachedGltf.count = 1;

                if (defined(cacheKey)) {
                    gltfCache[cacheKey] = cachedGltf;
                }
            }
        }
        setCachedGltf(this, cachedGltf);

        this._basePath = defaultValue(options.basePath, '');

        var docUri = new Uri(document.location.href);
        var modelUri = new Uri(this._basePath);
        this._baseUri = modelUri.resolve(docUri);

        /**
         * Determines if the model primitive will be shown.
         *
         * @type {Boolean}
         *
         * @default true
         */
        this.show = defaultValue(options.show, true);

        /**
         * DOC_TBA
         */
        this.displayCondition = options.displayCondition;

        /**
         * DOC_TBA
         */
        this.loadOnlyIfDisplayCondition = defaultValue(options.loadOnlyIfDisplayCondition, false);

        /**
         * The 4x4 transformation matrix that transforms the model from model to world coordinates.
         * When this is the identity matrix, the model is drawn in world coordinates, i.e., Earth's WGS84 coordinates.
         * Local reference frames can be used by providing a different transformation matrix, like that returned
         * by {@link Transforms.eastNorthUpToFixedFrame}.
         *
         * @type {Matrix4}
         *
         * @default {@link Matrix4.IDENTITY}
         *
         * @example
         * var origin = Cesium.Cartesian3.fromDegrees(-95.0, 40.0, 200000.0);
         * m.modelMatrix = Cesium.Transforms.eastNorthUpToFixedFrame(origin);
         */
        this.modelMatrix = Matrix4.clone(defaultValue(options.modelMatrix, Matrix4.IDENTITY));
        this._modelMatrix = Matrix4.clone(this.modelMatrix);

        /**
         * A uniform scale applied to this model before the {@link Model#modelMatrix}.
         * Values greater than <code>1.0</code> increase the size of the model; values
         * less than <code>1.0</code> decrease.
         *
         * @type {Number}
         *
         * @default 1.0
         */
        this.scale = defaultValue(options.scale, 1.0);
        this._scale = this.scale;

        /**
         * The approximate minimum pixel size of the model regardless of zoom.
         * This can be used to ensure that a model is visible even when the viewer
         * zooms out.  When <code>0.0</code>, no minimum size is enforced.
         *
         * @type {Number}
         *
         * @default 0.0
         */
        this.minimumPixelSize = defaultValue(options.minimumPixelSize, 0.0);
        this._minimumPixelSize = this.minimumPixelSize;

        /**
         * User-defined object returned when the model is picked.
         *
         * @type Object
         *
         * @default undefined
         *
         * @see Scene#pick
         */
        this.id = options.id;
        this._id = options.id;

        /**
         * DOC_TBA
         */
        this.vertexShaderLoaded = options.vertexShaderLoaded;

        /**
         * DOC_TBA
         */
        this.fragmentShaderLoaded = options.fragmentShaderLoaded;

        /**
         * DOC_TBA
         */
// TODO: what all do we pass to this?
        this.uniformMapLoaded = options.uniformMapLoaded;

        /**
         * DOC_TBA
         */
        this.pickVertexShaderLoaded = options.pickVertexShaderLoaded;

        /**
         * DOC_TBA
         */
        this.pickFragmentShaderLoaded = options.pickFragmentShaderLoaded;

        /**
         * DOC_TBA
         */
// TODO: what all do we pass to this?
        this.pickUniformMapLoaded = options.pickUniformMapLoaded;

        /**
         * Used for picking primitives that wrap a model.
         *
         * @private
         */
        this.pickPrimitive = options.pickPrimitive;

        this._allowPicking = defaultValue(options.allowPicking, true);

        this._ready = false;
        this._readyPromise = when.defer();

        /**
         * The currently playing glTF animations.
         *
         * @type {ModelAnimationCollection}
         */
        this.activeAnimations = new ModelAnimationCollection(this);

        this._asynchronous = defaultValue(options.asynchronous, true);

        /**
         * This property is for debugging only; it is not for production use nor is it optimized.
         * <p>
         * Draws the bounding sphere for each draw command in the model.  A glTF primitive corresponds
         * to one draw command.  A glTF mesh has an array of primitives, often of length one.
         * </p>
         *
         * @type {Boolean}
         *
         * @default false
         */
        this.debugShowBoundingVolume = defaultValue(options.debugShowBoundingVolume, false);
        this._debugShowBoudingVolume = false;

        /**
         * This property is for debugging only; it is not for production use nor is it optimized.
         * <p>
         * Draws the model in wireframe.
         * </p>
         *
         * @type {Boolean}
         *
         * @default false
         */
        this.debugWireframe = defaultValue(options.debugWireframe, false);
        this._debugWireframe = false;

        /**
         * @private
         * @readonly
         */
        this.cull = defaultValue(options.cull, true);

        this._computedModelMatrix = new Matrix4(); // Derived from modelMatrix and scale
        this._initialRadius = undefined;           // Radius without model's scale property, model-matrix scale, animations, or skins
        this._boundingSphere = undefined;
        this._scaledBoundingSphere = new BoundingSphere();
        this._state = ModelState.NEEDS_LOAD;
        this._loadError = undefined;
        this._loadResources = undefined;

        this._perNodeShowDirty = false;             // true when the Cesium API was used to change a node's show property
        this._cesiumAnimationsDirty = false;       // true when the Cesium API, not a glTF animation, changed a node transform
        this._maxDirtyNumber = 0;                  // Used in place of a dirty boolean flag to avoid an extra graph traversal

        this._runtime = {
            animations : undefined,
            rootNodes : undefined,
            nodes : undefined,            // Indexed with the node property's name, i.e., glTF id
            nodesByName : undefined,      // Indexed with name property in the node
            skinnedNodes : undefined,
            meshesByName : undefined,     // Indexed with the name property in the mesh
            materialsByName : undefined,  // Indexed with the name property in the material
            materialsById : undefined     // Indexed with the material's property name
        };

        this._uniformMaps = {};       // Not cached since it can be targeted by glTF animation
        this._rendererResources = {   // Cached between models with the same url/cache-key
            buffers : {},
            vertexArrays : {},
            programs : {},
            pickPrograms : {},
            textures : {},

            samplers : {},
            renderStates : {}
        };
        this._cachedRendererResources = undefined;
        this._loadRendererResourcesFromCache = false;

        this._nodeCommands = [];
        this._pickIds = [];

        // CESIUM_RTC extension
        this._rtcCenter = undefined;    // in world coordinates
        this._rtcCenterEye = undefined; // in eye coordinates
    };

    defineProperties(Model.prototype, {
        /**
         * The object for the glTF JSON, including properties with default values omitted
         * from the JSON provided to this model.
         *
         * @memberof Model.prototype
         *
         * @type {Object}
         * @readonly
         *
         * @default undefined
         */
        gltf : {
            get : function() {
                return defined(this._cachedGltf) ? this._cachedGltf.gltf : undefined;
            }
        },

        /**
         * When <code>true</code>, the glTF JSON is not stored with the model once the model is
         * loaded (when {@link Model#ready} is <code>true</code>).  This saves memory when
         * geometry, textures, and animations are embedded in the .gltf file, which is the
         * default for the {@link http://cesiumjs.org/convertmodel.html|Cesium model converter}.
         * This is especially useful for cases like 3D buildings, where each .gltf model is unique
         * and caching the glTF JSON is not effective.
         *
         * @memberof Model.prototype
         *
         * @type {Boolean}
         * @readonly
         *
         * @default false
         *
         * @private
         */
        releaseGltfJson : {
            get : function() {
                return this._releaseGltfJson;
            }
        },

        /**
         * The key identifying this model in the model cache for glTF JSON, renderer resources, and animations.
         * Caching saves memory and improves loading speed when several models with the same url are created.
         * <p>
         * This key is automatically generated when the model is created with {@link Model.fromGltf}.  If the model
         * is created directly from glTF JSON using the {@link Model} constructor, this key can be manually
         * provided; otherwise, the model will not be changed.
         * </p>
         *
         * @memberof Model.prototype
         *
         * @type {String}
         * @readonly
         *
         * @private
         */
        cacheKey : {
            get : function() {
                return this._cacheKey;
            }
        },

        /**
         * The base path that paths in the glTF JSON are relative to.  The base
         * path is the same path as the path containing the .gltf file
         * minus the .gltf file, when binary, image, and shader files are
         * in the same directory as the .gltf.  When this is <code>''</code>,
         * the app's base path is used.
         *
         * @memberof Model.prototype
         *
         * @type {String}
         * @readonly
         *
         * @default ''
         */
        basePath : {
            get : function() {
                return this._basePath;
            }
        },

        /**
         * The model's bounding sphere in its local coordinate system.  This does not take into
         * account glTF animations and skins.
         *
         * @memberof Model.prototype
         *
         * @type {BoundingSphere}
         * @readonly
         *
         * @default undefined
         *
         * @exception {DeveloperError} The model is not loaded.  Use Model.readyPromise or wait for Model.ready to be true.
         *
         * @example
         * // Center in WGS84 coordinates
         * var center = Cesium.Matrix4.multiplyByPoint(model.modelMatrix, model.boundingSphere.center, new Cesium.Cartesian3());
         */
        boundingSphere : {
            get : function() {
                //>>includeStart('debug', pragmas.debug);
                if (this._state !== ModelState.LOADED) {
                    throw new DeveloperError('The model is not loaded.  Use Model.readyPromise or wait for Model.ready to be true.');
                }
                //>>includeEnd('debug');

                var nonUniformScale = Matrix4.getScale(this.modelMatrix, boundingSphereCartesian3Scratch);
                Cartesian3.multiplyByScalar(nonUniformScale, this.scale, nonUniformScale);

                var scaledBoundingSphere = this._scaledBoundingSphere;
                scaledBoundingSphere.center = Cartesian3.multiplyComponents(this._boundingSphere.center, nonUniformScale, scaledBoundingSphere.center);
                scaledBoundingSphere.radius = Cartesian3.maximumComponent(nonUniformScale) * this._initialRadius;

                if (defined(this._rtcCenter)) {
                    Cartesian3.add(this._rtcCenter, scaledBoundingSphere.center, scaledBoundingSphere.center);
                }

                return scaledBoundingSphere;
            }
        },

        /**
         * When <code>true</code>, this model is ready to render, i.e., the external binary, image,
         * and shader files were downloaded and the WebGL resources were created.  This is set to
         * <code>true</code> right before {@link Model#readyPromise} is resolved.
         *
         * @memberof Model.prototype
         *
         * @type {Boolean}
         * @readonly
         *
         * @default false
         */
        ready : {
            get : function() {
                return this._ready;
            }
        },

        /**
         * Gets the promise that will be resolved when this model is ready to render, i.e., when the external binary, image,
         * and shader files were downloaded and the WebGL resources were created.
         * <p>
         * This promise is resolved at the end of the frame before the first frame the model is rendered in.
         * </p>
         *
         * @memberof Model.prototype
         * @type {Promise}
         * @readonly
         *
         * @example
         * // Play all animations at half-speed when the model is ready to render
         * Cesium.when(model.readyPromise).then(function(model) {
         *   model.activeAnimations.addAll({
         *     speedup : 0.5
         *   });
         * }).otherwise(function(error){
         *   window.alert(error);
         * });
         *
         * @see Model#ready
         */
        readyPromise : {
            get : function() {
                return this._readyPromise;
            }
        },

        /**
         * Determines if model WebGL resource creation will be spread out over several frames or
         * block until completion once all glTF files are loaded.
         *
         * @memberof Model.prototype
         *
         * @type {Boolean}
         * @readonly
         *
         * @default true
         */
        asynchronous : {
            get : function() {
                return this._asynchronous;
            }
        },

        /**
         * When <code>true</code>, each glTF mesh and primitive is pickable with {@link Scene#pick}.  When <code>false</code>, GPU memory is saved.
         *
         * @memberof Model.prototype
         *
         * @type {Boolean}
         * @readonly
         *
         * @default true
         */
        allowPicking : {
            get : function() {
                return this._allowPicking;
            }
        }
    });

    function getAbsoluteURL(url) {
        var docUri = new Uri(document.location.href);
        var modelUri = new Uri(url);
        return modelUri.resolve(docUri).toString();
    }

    var sizeOfUint32 = Uint32Array.BYTES_PER_ELEMENT;

    /**
     * This function differs from the normal subarray function
     * because it takes offset and length, rather than begin and end.
     */
    function getSubarray(array, offset, length) {
        return array.subarray(offset, offset + length);
    }

    function containsGltfMagic(uint8Array) {
        if (uint8Array.byteLength < 4) {
            return false;
        }
        return getStringFromTypedArray(uint8Array.subarray(0, 4)) === 'glTF';
    }

    function parseBinaryGltfHeader(uint8Array) {
        if (!containsGltfMagic(uint8Array)) {
            throw new DeveloperError('bgltf is not a valid Binary glTF file.');
        }

        var view = new DataView(uint8Array.buffer, uint8Array.byteOffset, uint8Array.byteLength);
        var byteOffset = 0;

        byteOffset += sizeOfUint32; // Skip magic number

        //>>includeStart('debug', pragmas.debug);
        var version = view.getUint32(byteOffset, true);
        if (version !== 1) {
            throw new DeveloperError('Only Binary glTF version 1 is supported.  Version ' + version + ' is not.');
        }
        //>>includeEnd('debug');
        byteOffset += sizeOfUint32;

        byteOffset += sizeOfUint32; // Skip length

        var jsonOffset = view.getUint32(byteOffset, true);
        byteOffset += sizeOfUint32;

        var jsonLength = view.getUint32(byteOffset, true);
        byteOffset += sizeOfUint32;

        var json = getStringFromTypedArray(getSubarray(uint8Array, jsonOffset, jsonLength));
        return JSON.parse(json);
    }

    /**
     * <p>
     * Creates a model from a glTF asset.  When the model is ready to render, i.e., when the external binary, image,
     * and shader files are downloaded and the WebGL resources are created, the {@link Model#readyPromise} is resolved.
     * </p>
     * <p>
     * The model can be a traditional glTF asset with a .gltf extension or a Binary glTF using the
     * CESIUM_binary_glTF extension with a .bgltf extension.
     * </p>
     * <p>
     * For high-precision rendering, Cesium supports the CESIUM_RTC extension, which introduces the
     * CESIUM_RTC_MODELVIEW parameter semantic that says the node is in WGS84 coordinates translated
     * relative to a local origin.
     * </p>
     *
     * @param {Object} options Object with the following properties:
     * @param {String} options.url The url to the .gltf file.
     * @param {Object} [options.headers] HTTP headers to send with the request.
     * @param {Boolean} [options.show=true] Determines if the model primitive will be shown.
     * @param {DisplayCondition} [options.displayCondition] DOC_TBA
     * @param {Boolean} [options.loadOnlyIfDisplayCondition] DOC_TBA
     * @param {Matrix4} [options.modelMatrix=Matrix4.IDENTITY] The 4x4 transformation matrix that transforms the model from model to world coordinates.
     * @param {Number} [options.scale=1.0] A uniform scale applied to this model.
     * @param {Number} [options.minimumPixelSize=0.0] The approximate minimum pixel size of the model regardless of zoom.
     * @param {Object} [options.id] A user-defined object to return when the model is picked with {@link Scene#pick}.
     * @param {DOC_TBA} [options.vertexShaderLoaded] DOC_TBA.
     * @param {DOC_TBA} [options.fragmentShaderLoaded] DOC_TBA.
     * @param {DOC_TBA} [options.uniformMapLoaded] DOC_TBA.
     * @param {DOC_TBA} [options.pickVertexShaderLoaded] DOC_TBA.
     * @param {DOC_TBA} [options.pickFragmentShaderLoaded] DOC_TBA.
     * @param {DOC_TBA} [options.pickUniformMapLoaded] DOC_TBA.
     * @param {Boolean} [options.allowPicking=true] When <code>true</code>, each glTF mesh and primitive is pickable with {@link Scene#pick}.
     * @param {Boolean} [options.asynchronous=true] Determines if model WebGL resource creation will be spread out over several frames or block until completion once all glTF files are loaded.
     * @param {Boolean} [options.debugShowBoundingVolume=false] For debugging only. Draws the bounding sphere for each {@link DrawCommand} in the model.
     * @param {Boolean} [options.debugWireframe=false] For debugging only. Draws the model in wireframe.
     * @returns {Model} The newly created model.
     *
     * @exception {DeveloperError} bgltf is not a valid Binary glTF file.
     * @exception {DeveloperError} Only glTF Binary version 1 is supported.
     *
     * @example
     * // Example 1. Create a model from a glTF asset
     * var model = scene.primitives.add(Cesium.Model.fromGltf({
     *   url : './duck/duck.gltf'
     * }));
     *
     * @example
     * // Example 2. Create model and provide all properties and events
     * var origin = Cesium.Cartesian3.fromDegrees(-95.0, 40.0, 200000.0);
     * var modelMatrix = Cesium.Transforms.eastNorthUpToFixedFrame(origin);
     *
     * var model = scene.primitives.add(Model.fromGltf({
     *   url : './duck/duck.gltf',
     *   show : true,                     // default
     *   modelMatrix : modelMatrix,
     *   scale : 2.0,                     // double size
     *   minimumPixelSize : 128,          // never smaller than 128 pixels
     *   allowPicking : false,            // not pickable
     *   debugShowBoundingVolume : false, // default
     *   debugWireframe : false
     * }));
     *
     * model.readyPromise.then(function(model) {
     *   // Play all animations when the model is ready to render
     *   model.activeAnimations.addAll();
     * });
     */
    Model.fromGltf = function(options) {
        //>>includeStart('debug', pragmas.debug);
        if (!defined(options) || !defined(options.url)) {
            throw new DeveloperError('options.url is required');
        }
        //>>includeEnd('debug');

        var url = options.url;
        // If no cache key is provided, use the absolute URL, since two URLs with
        // different relative paths could point to the same model.
        var cacheKey = defaultValue(options.cacheKey, getAbsoluteURL(url));

        options = clone(options);
        options.basePath = getBasePath(url);
        options.cacheKey = cacheKey;
        var model = new Model(options);

        options.headers = defined(options.headers) ? clone(options.headers) : {};
        if (!defined(options.headers.Accept)) {
            options.headers.Accept = defaultModelAccept;
        }

        var cachedGltf = gltfCache[cacheKey];
        if (!defined(cachedGltf)) {
            cachedGltf = new CachedGltf({
                ready : false
            });
            cachedGltf.count = 1;
            cachedGltf.modelsToLoad.push(model);
            setCachedGltf(model, cachedGltf);
            gltfCache[cacheKey] = cachedGltf;

            loadArrayBuffer(url, options.headers).then(function(arrayBuffer) {
                var array = new Uint8Array(arrayBuffer);
                if (containsGltfMagic(array)) {
                    // Load binary glTF
                    cachedGltf.makeReady(parseBinaryGltfHeader(array), array);
                } else {
                    // Load text (JSON) glTF
                    var json = getStringFromTypedArray(array);
                    cachedGltf.makeReady(JSON.parse(json));
                }
            }).otherwise(getFailedLoadFunction(model, 'model', url));
        } else if (!cachedGltf.ready) {
            // Cache hit but the loadArrayBuffer() or loadText() request is still pending
            ++cachedGltf.count;
            cachedGltf.modelsToLoad.push(model);
        }
        // else if the cached glTF is defined and ready, the
        // model constructor will pick it up using the cache key.

        return model;
    };

    /**
     * For the unit tests to verify model caching.
     *
     * @private
     */
    Model._gltfCache = gltfCache;

    function getRuntime(model, runtimeName, name) {
        //>>includeStart('debug', pragmas.debug);
        if (model._state !== ModelState.LOADED) {
            throw new DeveloperError('The model is not loaded.  Use Model.readyPromise or wait for Model.ready to be true.');
        }

        if (!defined(name)) {
            throw new DeveloperError('name is required.');
        }
        //>>includeEnd('debug');

        return (model._runtime[runtimeName])[name];
    }

    /**
     * Returns the glTF node with the given <code>name</code> property.  This is used to
     * modify a node's transform for animation outside of glTF animations.
     *
     * @param {String} name The glTF name of the node.
     * @returns {ModelNode} The node or <code>undefined</code> if no node with <code>name</code> exists.
     *
     * @exception {DeveloperError} The model is not loaded.  Use Model.readyPromise or wait for Model.ready to be true.
     *
     * @example
     * // Apply non-uniform scale to node LOD3sp
     * var node = model.getNode('LOD3sp');
     * node.matrix =Cesium. Matrix4.fromScale(new Cesium.Cartesian3(5.0, 1.0, 1.0), node.matrix);
     */
    Model.prototype.getNode = function(name) {
        var node = getRuntime(this, 'nodesByName', name);
        return defined(node) ? node.publicNode : undefined;
    };

    /**
     * Returns the glTF mesh with the given <code>name</code> property.
     *
     * @param {String} name The glTF name of the mesh.
     *
     * @returns {ModelMesh} The mesh or <code>undefined</code> if no mesh with <code>name</code> exists.
     *
     * @exception {DeveloperError} The model is not loaded.  Use Model.readyPromise or wait for Model.ready to be true.
     */
    Model.prototype.getMesh = function(name) {
        return getRuntime(this, 'meshesByName', name);
    };

    /**
     * Returns the glTF material with the given <code>name</code> property.
     *
     * @param {String} name The glTF name of the material.
     * @returns {ModelMaterial} The material or <code>undefined</code> if no material with <code>name</code> exists.
     *
     * @exception {DeveloperError} The model is not loaded.  Use Model.readyPromise or wait for Model.ready to be true.
     */
    Model.prototype.getMaterial = function(name) {
        return getRuntime(this, 'materialsByName', name);
    };

    var aMinScratch = new Cartesian3();
    var aMaxScratch = new Cartesian3();

    function computeBoundingSphere(gltf) {
        var gltfNodes = gltf.nodes;
        var gltfMeshes = gltf.meshes;
        var gltfAccessors = gltf.accessors;
        var rootNodes = gltf.scenes[gltf.scene].nodes;
        var rootNodesLength = rootNodes.length;

        var nodeStack = [];

        var min = new Cartesian3(Number.MAX_VALUE, Number.MAX_VALUE, Number.MAX_VALUE);
        var max = new Cartesian3(Number.MIN_VALUE, Number.MIN_VALUE, Number.MIN_VALUE);

        for (var i = 0; i < rootNodesLength; ++i) {
            var n = gltfNodes[rootNodes[i]];
            n._transformToRoot = getTransform(n);
            nodeStack.push(n);

            while (nodeStack.length > 0) {
                n = nodeStack.pop();
                var transformToRoot = n._transformToRoot;

                var meshes = defaultValue(n.meshes, defined(n.instanceSkin) ? n.instanceSkin.meshes : undefined);
                if (defined(meshes)) {
                    var meshesLength = meshes.length;
                    for (var j = 0; j < meshesLength; ++j) {
                        var primitives = gltfMeshes[meshes[j]].primitives;
                        var primitivesLength = primitives.length;
                        for (var m = 0; m < primitivesLength; ++m) {
                            var position = primitives[m].attributes.POSITION;
                            if (defined(position)) {
                                var accessor = gltfAccessors[position];
                                var aMin = Cartesian3.fromArray(accessor.min, 0, aMinScratch);
                                var aMax = Cartesian3.fromArray(accessor.max, 0, aMaxScratch);
                                if (defined(min) && defined(max)) {
                                    Matrix4.multiplyByPoint(transformToRoot, aMin, aMin);
                                    Matrix4.multiplyByPoint(transformToRoot, aMax, aMax);
                                    Cartesian3.minimumByComponent(min, aMin, min);
                                    Cartesian3.maximumByComponent(max, aMax, max);
                                }
                            }
                        }
                    }
                }

                var children = n.children;
                var childrenLength = children.length;
                for (var k = 0; k < childrenLength; ++k) {
                    var child = gltfNodes[children[k]];
                    child._transformToRoot = getTransform(child);
                    Matrix4.multiplyTransformation(transformToRoot, child._transformToRoot, child._transformToRoot);
                    nodeStack.push(child);
                }
                delete n._transformToRoot;
            }
        }

        var boundingSphere = BoundingSphere.fromCornerPoints(min, max);
        return BoundingSphere.transformWithoutScale(boundingSphere, yUpToZUp, boundingSphere);
    }

    ///////////////////////////////////////////////////////////////////////////

    function getFailedLoadFunction(model, type, path) {
        return function() {
            model._loadError = new RuntimeError('Failed to load ' + type + ': ' + path);
            model._state = ModelState.FAILED;
        };
    }

    function bufferLoad(model, name) {
        return function(arrayBuffer) {
            var loadResources = model._loadResources;
            loadResources.buffers[name] = new Uint8Array(arrayBuffer);
            --loadResources.pendingBufferLoads;
         };
    }

    function parseBuffers(model) {
        var buffers = model.gltf.buffers;
        for (var name in buffers) {
            if (buffers.hasOwnProperty(name)) {
                var buffer = buffers[name];

                if (name === 'CESIUM_binary_glTF') {
                    // Buffer is the binary glTF file itself that is already loaded
                    var loadResources = model._loadResources;
                    loadResources.buffers[name] = model._cachedGltf.bgltf;
                }
                else if (buffer.type === 'arraybuffer') {
                    ++model._loadResources.pendingBufferLoads;
                    var uri = new Uri(buffer.uri);
                    var bufferPath = uri.resolve(model._baseUri).toString();
                    loadArrayBuffer(bufferPath).then(bufferLoad(model, name)).otherwise(getFailedLoadFunction(model, 'buffer', bufferPath));
                } else if (buffer.type === 'text') {
                    // GLTF_SPEC: Load compressed .bin with loadText.  https://github.com/KhronosGroup/glTF/issues/230
                }
            }
        }
    }

    function parseBufferViews(model) {
        var bufferViews = model.gltf.bufferViews;
        for (var name in bufferViews) {
            if (bufferViews.hasOwnProperty(name)) {
                if (bufferViews[name].target === WebGLRenderingContext.ARRAY_BUFFER) {
                    model._loadResources.buffersToCreate.enqueue(name);
                }
            }
        }
    }

    function shaderLoad(model, type, name) {
        return function(source) {
            var loadResources = model._loadResources;
            loadResources.shaders[name] = {
                source : source,
                type : type,
                bufferView : undefined
            };
            --loadResources.pendingShaderLoads;
         };
    }

    function parseShaders(model) {
        var shaders = model.gltf.shaders;
        for (var name in shaders) {
            if (shaders.hasOwnProperty(name)) {
                var shader = shaders[name];

                // Shader references either uri (external or base64-encoded) or bufferView
                if (defined(shader.extensions) && defined(shader.extensions.CESIUM_binary_glTF)) {
                    model._loadResources.shaders[name] = {
                        source : undefined,
                        type : shader.type,
                        bufferView : shader.extensions.CESIUM_binary_glTF.bufferView
                    };
                } else {
                    ++model._loadResources.pendingShaderLoads;
                    var uri = new Uri(shader.uri);
                    var shaderPath = uri.resolve(model._baseUri).toString();
                    loadText(shaderPath).then(shaderLoad(model, shader.type, name)).otherwise(getFailedLoadFunction(model, 'shader', shaderPath));
                }
            }
        }
    }

    function parsePrograms(model) {
        var programs = model.gltf.programs;
        for (var name in programs) {
            if (programs.hasOwnProperty(name)) {
                model._loadResources.programsToCreate.enqueue(name);
            }
        }
    }

    function imageLoad(model, name) {
        return function(image) {
            var loadResources = model._loadResources;
            --loadResources.pendingTextureLoads;
            loadResources.texturesToCreate.enqueue({
                 name : name,
                 image : image,
                 bufferView : undefined
             });
         };
    }

    function parseTextures(model) {
        var images = model.gltf.images;
        var textures = model.gltf.textures;
        for (var name in textures) {
            if (textures.hasOwnProperty(name)) {
                var gltfImage = images[textures[name].source];

                // Image references either uri (external or base64-encoded) or bufferView
                if (defined(gltfImage.extensions) && defined(gltfImage.extensions.CESIUM_binary_glTF)) {
                    var binary = gltfImage.extensions.CESIUM_binary_glTF;
                    model._loadResources.texturesToCreateFromBufferView.enqueue({
                        name : name,
                        image : undefined,
                        bufferView : binary.bufferView,
                        mimeType : binary.mimeType
                    });
                } else {
                    ++model._loadResources.pendingTextureLoads;
                    var uri = new Uri(gltfImage.uri);
                    var imagePath = uri.resolve(model._baseUri).toString();
                    loadImage(imagePath).then(imageLoad(model, name)).otherwise(getFailedLoadFunction(model, 'image', imagePath));
                }
            }
        }
    }

    var nodeAxisScratch = new Cartesian3();
    var nodeTranslationScratch = new Cartesian3();
    var nodeQuaternionScratch = new Quaternion();
    var nodeScaleScratch = new Cartesian3();

    function getTransform(node) {
        if (defined(node.matrix)) {
            return Matrix4.fromArray(node.matrix);
        }

        var axis = Cartesian3.fromArray(node.rotation, 0, nodeAxisScratch);

        return Matrix4.fromTranslationQuaternionRotationScale(
            Cartesian3.fromArray(node.translation, 0, nodeTranslationScratch),
            Quaternion.fromAxisAngle(axis, node.rotation[3], nodeQuaternionScratch),
            Cartesian3.fromArray(node.scale, 0 , nodeScaleScratch));
    }

    function parseNodes(model) {
        var runtimeNodes = {};
        var runtimeNodesByName = {};
        var skinnedNodes = [];

        var skinnedNodesNames = model._loadResources.skinnedNodesNames;
        var nodes = model.gltf.nodes;

        for (var name in nodes) {
            if (nodes.hasOwnProperty(name)) {
                var node = nodes[name];

                var runtimeNode = {
                    // Animation targets
                    matrix : undefined,
                    translation : undefined,
                    rotation : undefined,
                    scale : undefined,

                    // Per-node show inherited from parent
                    computedShow : true,

                    // Computed transforms
                    transformToRoot : new Matrix4(),
                    computedMatrix : new Matrix4(),
                    dirtyNumber : 0,                    // The frame this node was made dirty by an animation; for graph traversal

                    // Rendering
                    commands : [],                      // empty for transform, light, and camera nodes

                    // Skinned node
                    inverseBindMatrices : undefined,    // undefined when node is not skinned
                    bindShapeMatrix : undefined,        // undefined when node is not skinned or identity
                    joints : [],                        // empty when node is not skinned
                    computedJointMatrices : [],         // empty when node is not skinned

                    // Joint node
                    jointName : node.jointName,         // undefined when node is not a joint

                    // Graph pointers
                    children : [],                      // empty for leaf nodes
                    parents : [],                       // empty for root nodes

                    // Publicly-accessible ModelNode instance to modify animation targets
                    publicNode : undefined
                };
                runtimeNode.publicNode = new ModelNode(model, node, runtimeNode, name, getTransform(node));

                runtimeNodes[name] = runtimeNode;
                runtimeNodesByName[node.name] = runtimeNode;

                if (defined(node.instanceSkin)) {
                    skinnedNodesNames.push(name);
                    skinnedNodes.push(runtimeNode);
                }
            }
        }

        model._runtime.nodes = runtimeNodes;
        model._runtime.nodesByName = runtimeNodesByName;
        model._runtime.skinnedNodes = skinnedNodes;
    }

    function parseMaterials(model) {
        var runtimeMaterials = {};
        var runtimeMaterialsById = {};
        var materials = model.gltf.materials;
        var uniformMaps = model._uniformMaps;

        for (var name in materials) {
            if (materials.hasOwnProperty(name)) {
                // Allocated now so ModelMaterial can keep a reference to it.
                uniformMaps[name] = {
                    uniformMap : undefined,
                    values : undefined,
                    jointMatrixUniformName : undefined
                };

                var material = materials[name];
                var modelMaterial = new ModelMaterial(model, material, name);
                runtimeMaterials[material.name] = modelMaterial;
                runtimeMaterialsById[name] = modelMaterial;
            }
        }

        model._runtime.materialsByName = runtimeMaterials;
        model._runtime.materialsById = runtimeMaterialsById;
    }

    function parseMeshes(model) {
        var runtimeMeshes = {};
        var runtimeMaterialsById = model._runtime.materialsById;
        var meshes = model.gltf.meshes;

        for (var name in meshes) {
            if (meshes.hasOwnProperty(name)) {
                var mesh = meshes[name];
                runtimeMeshes[mesh.name] = new ModelMesh(mesh, runtimeMaterialsById, name);
            }
        }

        model._runtime.meshesByName = runtimeMeshes;
    }

    function parse(model) {
        if (!model._loadRendererResourcesFromCache) {
            parseBuffers(model);
            parseBufferViews(model);
            parseShaders(model);
            parsePrograms(model);
            parseTextures(model);
        }

        parseMaterials(model);
        parseMeshes(model);
        parseNodes(model);
    }

    ///////////////////////////////////////////////////////////////////////////

    function createBuffers(model, context) {
        var loadResources = model._loadResources;

        if (loadResources.pendingBufferLoads !== 0) {
            return;
        }

        var bufferView;
        var bufferViews = model.gltf.bufferViews;
        var rendererBuffers = model._rendererResources.buffers;

        while (loadResources.buffersToCreate.length > 0) {
            var bufferViewName = loadResources.buffersToCreate.dequeue();
            bufferView = bufferViews[bufferViewName];

            // Only ARRAY_BUFFER here.  ELEMENT_ARRAY_BUFFER created below.
            var vertexBuffer = context.createVertexBuffer(loadResources.getBuffer(bufferView), BufferUsage.STATIC_DRAW);
            vertexBuffer.vertexArrayDestroyable = false;
            rendererBuffers[bufferViewName] = vertexBuffer;
        }

        // The Cesium Renderer requires knowing the datatype for an index buffer
        // at creation type, which is not part of the glTF bufferview so loop
        // through glTF accessors to create the bufferview's index buffer.
        var accessors = model.gltf.accessors;
        for (var name in accessors) {
            if (accessors.hasOwnProperty(name)) {
                var accessor = accessors[name];
                bufferView = bufferViews[accessor.bufferView];

                if ((bufferView.target === WebGLRenderingContext.ELEMENT_ARRAY_BUFFER) && !defined(rendererBuffers[accessor.bufferView])) {
                    var indexBuffer = context.createIndexBuffer(loadResources.getBuffer(bufferView), BufferUsage.STATIC_DRAW, accessor.componentType);
                    indexBuffer.vertexArrayDestroyable = false;
                    rendererBuffers[accessor.bufferView] = indexBuffer;
                    // In theory, several glTF accessors with different componentTypes could
                    // point to the same glTF bufferView, which would break this.
                    // In practice, it is unlikely as it will be UNSIGNED_SHORT.
                }
            }
        }
    }

    function createAttributeLocations(attributes) {
        var attributeLocations = {};
        var length = attributes.length;

        for (var i = 0; i < length; ++i) {
            attributeLocations[attributes[i]] = i;
        }

        return attributeLocations;
    }

    function getShaderSource(model, shader, callback) {
        var source;

        if (defined(shader.source)) {
            source = shader.source;
        } else {
            var buffers = model._loadResources.buffers;
            var gltf = model.gltf;
            var bufferView = gltf.bufferViews[shader.bufferView];
            source = getStringFromTypedArray(buffers[bufferView.buffer], bufferView.byteOffset, bufferView.byteLength);
        }

<<<<<<< HEAD
        // Allow callback to modify the shader source
        if (defined(callback)) {
            source = callback(source);
        }

        return source;
=======
        var loadResources = model._loadResources;
        var gltf = model.gltf;
        var bufferView = gltf.bufferViews[shader.bufferView];

        return getStringFromTypedArray(loadResources.getBuffer(bufferView));
>>>>>>> f14f1b42
    }

    function createProgram(name, model, context) {
        var programs = model.gltf.programs;
        var shaders = model._loadResources.shaders;
        var program = programs[name];

        var attributeLocations = createAttributeLocations(program.attributes);
        var vs = getShaderSource(model, shaders[program.vertexShader], model.vertexShaderLoaded);
        var fs = getShaderSource(model, shaders[program.fragmentShader], model.fragmentShaderLoaded);

        model._rendererResources.programs[name] = context.createShaderProgram(vs, fs, attributeLocations);

        if (model.allowPicking) {
            // PERFORMANCE_IDEA: Can optimize the fragment shader with a glTF hint. https://github.com/KhronosGroup/glTF/issues/181
            var pickVS;
            var pickFS;

            if (defined(model.pickFragmentShaderLoaded)) {
                // If a pick fragment shader callback is defined, it overrides model picking
                pickVS = getShaderSource(model, shaders[program.vertexShader], model.pickVertexShaderLoaded);
                pickFS = getShaderSource(model, shaders[program.fragmentShader], model.pickFragmentShaderLoaded);
            } else {
                pickVS = vs;
                pickFS = new ShaderSource({
                    sources : [fs],
                    pickColorQualifier : 'uniform'
                });
            }

            model._rendererResources.pickPrograms[name] = context.createShaderProgram(pickVS, pickFS, attributeLocations);
        }
    }

    function createPrograms(model, context) {
        var loadResources = model._loadResources;
        var name;

        if (loadResources.pendingShaderLoads !== 0) {
            return;
        }

        // PERFORMANCE_IDEA: this could be more fine-grained by looking
        // at the shader's bufferView's to determine the buffer dependencies.
        if (loadResources.pendingBufferLoads !== 0) {
            return;
        }

        if (model.asynchronous) {
            // Create one program per frame
            if (loadResources.programsToCreate.length > 0) {
                name = loadResources.programsToCreate.dequeue();
                createProgram(name, model, context);
            }
        } else {
            // Create all loaded programs this frame
            while (loadResources.programsToCreate.length > 0) {
                name = loadResources.programsToCreate.dequeue();
                createProgram(name, model, context);
            }
        }
    }

    function getOnImageCreatedFromTypedArray(loadResources, gltfTexture) {
        return function(image) {
            loadResources.texturesToCreate.enqueue({
                name : gltfTexture.name,
                image : image,
                bufferView : undefined
            });

            --loadResources.pendingBufferViewToImage;
        };
    }

    function loadTexturesFromBufferViews(model) {
        var loadResources = model._loadResources;

        if (loadResources.pendingBufferLoads !== 0) {
            return;
        }

        while (loadResources.texturesToCreateFromBufferView.length > 0) {
            var gltfTexture = loadResources.texturesToCreateFromBufferView.dequeue();

            var gltf = model.gltf;
            var bufferView = gltf.bufferViews[gltfTexture.bufferView];

            var onload = getOnImageCreatedFromTypedArray(loadResources, gltfTexture);
            var onerror = getFailedLoadFunction(model, 'image', 'name: ' + gltfTexture.name + ', bufferView: ' + gltfTexture.bufferView);
            loadImageFromTypedArray(loadResources.getBuffer(bufferView), gltfTexture.mimeType).
                then(onload).otherwise(onerror);

            ++loadResources.pendingBufferViewToImage;
        }
    }

    function createSamplers(model, context) {
        var loadResources = model._loadResources;

        if (loadResources.createSamplers) {
            loadResources.createSamplers = false;

            var rendererSamplers = model._rendererResources.samplers;
            var samplers = model.gltf.samplers;
            for (var name in samplers) {
                if (samplers.hasOwnProperty(name)) {
                    var sampler = samplers[name];

                    rendererSamplers[name] = context.createSampler({
                        wrapS : sampler.wrapS,
                        wrapT : sampler.wrapT,
                        minificationFilter : sampler.minFilter,
                        magnificationFilter : sampler.magFilter
                    });
                }
            }
        }
    }

    function createTexture(gltfTexture, model, context) {
        var textures = model.gltf.textures;
        var texture = textures[gltfTexture.name];

        var rendererSamplers = model._rendererResources.samplers;
        var sampler = rendererSamplers[texture.sampler];

        var mipmap =
            (sampler.minificationFilter === TextureMinificationFilter.NEAREST_MIPMAP_NEAREST) ||
            (sampler.minificationFilter === TextureMinificationFilter.NEAREST_MIPMAP_LINEAR) ||
            (sampler.minificationFilter === TextureMinificationFilter.LINEAR_MIPMAP_NEAREST) ||
            (sampler.minificationFilter === TextureMinificationFilter.LINEAR_MIPMAP_LINEAR);
        var requiresNpot = mipmap ||
            (sampler.wrapS === TextureWrap.REPEAT) ||
            (sampler.wrapS === TextureWrap.MIRRORED_REPEAT) ||
            (sampler.wrapT === TextureWrap.REPEAT) ||
            (sampler.wrapT === TextureWrap.MIRRORED_REPEAT);

        var source = gltfTexture.image;
        var npot = !CesiumMath.isPowerOfTwo(source.width) || !CesiumMath.isPowerOfTwo(source.height);

        if (requiresNpot && npot) {
            // WebGL requires power-of-two texture dimensions for mipmapping and REPEAT/MIRRORED_REPEAT wrap modes.
            var canvas = document.createElement('canvas');
            canvas.width = CesiumMath.nextPowerOfTwo(source.width);
            canvas.height = CesiumMath.nextPowerOfTwo(source.height);
            var canvasContext = canvas.getContext('2d');
            canvasContext.drawImage(source, 0, 0, source.width, source.height, 0, 0, canvas.width, canvas.height);
            source = canvas;
        }

        var tx;

        if (texture.target === WebGLRenderingContext.TEXTURE_2D) {
            tx = context.createTexture2D({
                source : source,
                pixelFormat : texture.internalFormat,
                pixelDatatype : texture.type,
                sampler : sampler,
                flipY : false
            });
        }
        // GLTF_SPEC: Support TEXTURE_CUBE_MAP.  https://github.com/KhronosGroup/glTF/issues/40

        if (mipmap) {
            tx.generateMipmap();
        }

        model._rendererResources.textures[gltfTexture.name] = tx;
    }

    function createTextures(model, context) {
        var loadResources = model._loadResources;
        var gltfTexture;

        if (model.asynchronous) {
            // Create one texture per frame
            if (loadResources.texturesToCreate.length > 0) {
                gltfTexture = loadResources.texturesToCreate.dequeue();
                createTexture(gltfTexture, model, context);
            }
        } else {
            // Create all loaded textures this frame
            while (loadResources.texturesToCreate.length > 0) {
                gltfTexture = loadResources.texturesToCreate.dequeue();
                createTexture(gltfTexture, model, context);
            }
        }
    }

    function getAttributeLocations(model, primitive) {
        var gltf = model.gltf;
        var programs = gltf.programs;
        var techniques = gltf.techniques;
        var materials = gltf.materials;

        // Retrieve the compiled shader program to assign index values to attributes
        var attributeLocations = {};

        var technique = techniques[materials[primitive.material].instanceTechnique.technique];
        var parameters = technique.parameters;
        var pass = technique.passes[technique.pass];
        var instanceProgram = pass.instanceProgram;
        var attributes = instanceProgram.attributes;
        var programAttributeLocations = model._rendererResources.programs[instanceProgram.program].vertexAttributes;

        // Note: WebGL shader compiler may have optimized and removed some attributes from programAttributeLocations
        for (var location in programAttributeLocations){
            if (programAttributeLocations.hasOwnProperty(location)) {
                var parameter = parameters[attributes[location]];
                attributeLocations[parameter.semantic] = programAttributeLocations[location].index;
            }
        }

        return attributeLocations;
    }

    function searchForest(forest, jointName) {
        var length = forest.length;
        for (var i = 0; i < length; ++i) {
            var stack = [forest[i]]; // Push root node of tree

            while (stack.length > 0) {
                var n = stack.pop();

                if (n.jointName === jointName) {
                    return n;
                }

                var children = n.children;
                var childrenLength = children.length;
                for (var k = 0; k < childrenLength; ++k) {
                    stack.push(children[k]);
                }
            }
        }

        // This should never happen; the skeleton should have a node for all joints in the skin.
        return undefined;
    }

    function createJoints(model, runtimeSkins) {
        var gltf = model.gltf;
        var skins = gltf.skins;
        var nodes = gltf.nodes;
        var runtimeNodes = model._runtime.nodes;

        var skinnedNodesNames = model._loadResources.skinnedNodesNames;
        var length = skinnedNodesNames.length;
        for (var j = 0; j < length; ++j) {
            var name = skinnedNodesNames[j];
            var skinnedNode = runtimeNodes[name];
            var instanceSkin = nodes[name].instanceSkin;

            var runtimeSkin = runtimeSkins[instanceSkin.skin];
            skinnedNode.inverseBindMatrices = runtimeSkin.inverseBindMatrices;
            skinnedNode.bindShapeMatrix = runtimeSkin.bindShapeMatrix;

            // 1. Find nodes with the names in instanceSkin.skeletons (the node's skeletons)
            // 2. These nodes form the root nodes of the forest to search for each joint in skin.jointNames.  This search uses jointName, not the node's name.

            var forest = [];
            var gltfSkeletons = instanceSkin.skeletons;
            var skeletonsLength = gltfSkeletons.length;
            for (var k = 0; k < skeletonsLength; ++k) {
                forest.push(runtimeNodes[gltfSkeletons[k]]);
            }

            var gltfJointNames = skins[instanceSkin.skin].jointNames;
            var jointNamesLength = gltfJointNames.length;
            for (var i = 0; i < jointNamesLength; ++i) {
                var jointName = gltfJointNames[i];
                skinnedNode.joints.push(searchForest(forest, jointName));
            }
        }
    }

    function createSkins(model) {
        var loadResources = model._loadResources;

        if (loadResources.pendingBufferLoads !== 0) {
            return;
        }

        if (!loadResources.createSkins) {
            return;
        }
        loadResources.createSkins = false;

        var gltf = model.gltf;
        var accessors = gltf.accessors;
        var skins = gltf.skins;
        var runtimeSkins = {};

        for (var name in skins) {
            if (skins.hasOwnProperty(name)) {
                var skin = skins[name];
                var accessor = accessors[skin.inverseBindMatrices];

                var bindShapeMatrix;
                if (!Matrix4.equals(skin.bindShapeMatrix, Matrix4.IDENTITY)) {
                    bindShapeMatrix = Matrix4.clone(skin.bindShapeMatrix);
                }

                runtimeSkins[name] = {
                    inverseBindMatrices : ModelAnimationCache.getSkinInverseBindMatrices(model, accessor),
                    bindShapeMatrix : bindShapeMatrix // not used when undefined
                };
            }
        }

        createJoints(model, runtimeSkins);
    }

    function getChannelEvaluator(model, runtimeNode, targetPath, spline) {
        return function(localAnimationTime) {
//  Workaround for https://github.com/KhronosGroup/glTF/issues/219
/*
            if (targetPath === 'translation') {
                return;
            }
*/
            runtimeNode[targetPath] = spline.evaluate(localAnimationTime, runtimeNode[targetPath]);
            runtimeNode.dirtyNumber = model._maxDirtyNumber;
        };
    }

    function createRuntimeAnimations(model) {
        var loadResources = model._loadResources;

        if (!loadResources.finishedPendingLoads()) {
            return;
        }

        if (!loadResources.createRuntimeAnimations) {
            return;
        }
        loadResources.createRuntimeAnimations = false;

        model._runtime.animations = {
        };

        var runtimeNodes = model._runtime.nodes;
        var animations = model.gltf.animations;
        var accessors = model.gltf.accessors;
        var name;

         for (var animationName in animations) {
             if (animations.hasOwnProperty(animationName)) {
                 var animation = animations[animationName];
                 var channels = animation.channels;
                 var parameters = animation.parameters;
                 var samplers = animation.samplers;

                 var parameterValues = {};

                 for (name in parameters) {
                     if (parameters.hasOwnProperty(name)) {
                         parameterValues[name] = ModelAnimationCache.getAnimationParameterValues(model, accessors[parameters[name]]);
                     }
                 }

                 // Find start and stop time for the entire animation
                 var startTime = Number.MAX_VALUE;
                 var stopTime = -Number.MAX_VALUE;

                 var length = channels.length;
                 var channelEvaluators = new Array(length);

                 for (var i = 0; i < length; ++i) {
                     var channel = channels[i];
                     var target = channel.target;
                     var sampler = samplers[channel.sampler];
                     var times = parameterValues[sampler.input];

                     startTime = Math.min(startTime, times[0]);
                     stopTime = Math.max(stopTime, times[times.length - 1]);

                     var spline = ModelAnimationCache.getAnimationSpline(model, animationName, animation, channel.sampler, sampler, parameterValues);
                     // GLTF_SPEC: Support more targets like materials. https://github.com/KhronosGroup/glTF/issues/142
                     channelEvaluators[i] = getChannelEvaluator(model, runtimeNodes[target.id], target.path, spline);
                 }

                 model._runtime.animations[animationName] = {
                     startTime : startTime,
                     stopTime : stopTime,
                     channelEvaluators : channelEvaluators
                 };
             }
         }
    }

    function createVertexArrays(model, context) {
        var loadResources = model._loadResources;

        if (!loadResources.finishedBuffersCreation() || !loadResources.finishedProgramCreation()) {
            return;
        }

        if (!loadResources.createVertexArrays) {
            return;
        }
        loadResources.createVertexArrays = false;

        var rendererBuffers = model._rendererResources.buffers;
        var rendererVertexArrays = model._rendererResources.vertexArrays;
        var gltf = model.gltf;
        var accessors = gltf.accessors;
        var meshes = gltf.meshes;

        for (var meshName in meshes) {
            if (meshes.hasOwnProperty(meshName)) {
                var primitives = meshes[meshName].primitives;
                var primitivesLength = primitives.length;

                for (var i = 0; i < primitivesLength; ++i) {
                    var primitive = primitives[i];

                    // GLTF_SPEC: This does not take into account attribute arrays,
                    // indicated by when an attribute points to a parameter with a
                    // count property.
                    //
                    // https://github.com/KhronosGroup/glTF/issues/258

                    var attributeLocations = getAttributeLocations(model, primitive);
                    var attrs = [];
                    var primitiveAttributes = primitive.attributes;
                    for (var attrName in primitiveAttributes) {
                        if (primitiveAttributes.hasOwnProperty(attrName)) {
                            var attributeLocation = attributeLocations[attrName];
                            // Skip if the attribute is not used by the material, e.g., because the asset was exported
                            // with an attribute that wasn't used and the asset wasn't optimized.
                            if (defined(attributeLocation)) {
                                var a = accessors[primitiveAttributes[attrName]];
                                attrs.push({
                                    index                  : attributeLocation,
                                    vertexBuffer           : rendererBuffers[a.bufferView],
                                    componentsPerAttribute : getModelAccessor(a).componentsPerAttribute,
                                    componentDatatype      : a.componentType,
                                    normalize              : false,
                                    offsetInBytes          : a.byteOffset,
                                    strideInBytes          : a.byteStride
                                });
                            }
                        }
                    }

                    var accessor = accessors[primitive.indices];
                    var indexBuffer = rendererBuffers[accessor.bufferView];
                    rendererVertexArrays[meshName + '.primitive.' + i] = context.createVertexArray(attrs, indexBuffer);
                }
            }
        }
    }

    function getBooleanStates(states) {
        // GLTF_SPEC: SAMPLE_ALPHA_TO_COVERAGE not used by Cesium
        var booleanStates = {};
        booleanStates[WebGLRenderingContext.BLEND] = false;
        booleanStates[WebGLRenderingContext.CULL_FACE] = false;
        booleanStates[WebGLRenderingContext.DEPTH_TEST] = false;
        booleanStates[WebGLRenderingContext.POLYGON_OFFSET_FILL] = false;
        booleanStates[WebGLRenderingContext.SCISSOR_TEST] = false;

        var enable = states.enable;
        var length = enable.length;
        var i;
        for (i = 0; i < length; ++i) {
            booleanStates[enable[i]] = true;
        }

        return booleanStates;
    }

    function createRenderStates(model, context) {
        var loadResources = model._loadResources;

        if (loadResources.createRenderStates) {
            loadResources.createRenderStates = false;
            var rendererRenderStates = model._rendererResources.renderStates;
            var techniques = model.gltf.techniques;
            for (var name in techniques) {
                if (techniques.hasOwnProperty(name)) {
                    var technique = techniques[name];
                    var pass = technique.passes[technique.pass];
                    var states = pass.states;

                    var booleanStates = getBooleanStates(states);
                    var statesFunctions = defaultValue(states.functions, defaultValue.EMPTY_OBJECT);
                    var blendColor = defaultValue(statesFunctions.blendColor, [0.0, 0.0, 0.0, 0.0]);
                    var blendEquationSeparate = defaultValue(statesFunctions.blendEquationSeparate, [
                        WebGLRenderingContext.FUNC_ADD,
                        WebGLRenderingContext.FUNC_ADD]);
                    var blendFuncSeparate = defaultValue(statesFunctions.blendFuncSeparate, [
                        WebGLRenderingContext.ONE,
                        WebGLRenderingContext.ONE,
                        WebGLRenderingContext.ZERO,
                        WebGLRenderingContext.ZERO]);
                    var colorMask = defaultValue(statesFunctions.colorMask, [true, true, true, true]);
                    var depthRange = defaultValue(statesFunctions.depthRange, [0.0, 1.0]);
                    var polygonOffset = defaultValue(statesFunctions.polygonOffset, [0.0, 0.0]);
                    var scissor = defaultValue(statesFunctions.scissor, [0.0, 0.0, 0.0, 0.0]);

                    rendererRenderStates[name] = context.createRenderState({
                        frontFace : defined(statesFunctions.frontFace) ? statesFunctions.frontFace[0] : WebGLRenderingContext.CCW,
                        cull : {
                            enabled : booleanStates[WebGLRenderingContext.CULL_FACE],
                            face : defined(statesFunctions.cullFace) ? statesFunctions.cullFace[0] : WebGLRenderingContext.BACK
                        },
                        lineWidth : defined(statesFunctions.lineWidth) ? statesFunctions.lineWidth[0] : 1.0,
                        polygonOffset : {
                            enabled : booleanStates[WebGLRenderingContext.POLYGON_OFFSET_FILL],
                            factor : polygonOffset[0],
                            units : polygonOffset[1]
                        },
                        scissorTest : {
                            enabled : booleanStates[WebGLRenderingContext.SCISSOR_TEST],
                            rectangle : {
                                x : scissor[0],
                                y : scissor[1],
                                width : scissor[2],
                                height : scissor[3]
                            }
                        },
                        depthRange : {
                            near : depthRange[0],
                            far : depthRange[1]
                        },
                        depthTest : {
                            enabled : booleanStates[WebGLRenderingContext.DEPTH_TEST],
                            func : defined(statesFunctions.depthFunc) ? statesFunctions.depthFunc[0] : WebGLRenderingContext.LESS
                        },
                        colorMask : {
                            red : colorMask[0],
                            green : colorMask[1],
                            blue : colorMask[2],
                            alpha : colorMask[3]
                        },
                        depthMask : defined(statesFunctions.depthMask) ? statesFunctions.depthMask[0] : true,
                        blending : {
                            enabled : booleanStates[WebGLRenderingContext.BLEND],
                            color : {
                                red : blendColor[0],
                                green : blendColor[1],
                                blue : blendColor[2],
                                alpha : blendColor[3]
                            },
                            equationRgb : blendEquationSeparate[0],
                            equationAlpha : blendEquationSeparate[1],
                            functionSourceRgb : blendFuncSeparate[0],
                            functionSourceAlpha : blendFuncSeparate[1],
                            functionDestinationRgb : blendFuncSeparate[2],
                            functionDestinationAlpha : blendFuncSeparate[3]
                        }
                    });
                }
            }
        }
    }

    // This doesn't support LOCAL, which we could add if it is ever used.
    var gltfSemanticUniforms = {
        MODEL : function(uniformState, model) {
            return function() {
                return uniformState.model;
            };
        },
        VIEW : function(uniformState, model) {
            return function() {
                return uniformState.view;
            };
        },
        PROJECTION : function(uniformState, model) {
            return function() {
                return uniformState.projection;
            };
        },
        MODELVIEW : function(uniformState, model) {
            return function() {
                return uniformState.modelView;
            };
        },
        CESIUM_RTC_MODELVIEW : function(uniformState, model) {
            // CESIUM_RTC extension
            var mvRtc = new Matrix4();
            return function() {
                return Matrix4.setTranslation(uniformState.modelView, model._rtcCenterEye, mvRtc);
            };
        },
        MODELVIEWPROJECTION : function(uniformState, model) {
            return function() {
                return uniformState.modelViewProjection;
            };
        },
        MODELINVERSE : function(uniformState, model) {
            return function() {
                return uniformState.inverseModel;
            };
        },
        VIEWINVERSE : function(uniformState, model) {
            return function() {
                return uniformState.inverseView;
            };
        },
        PROJECTIONINVERSE : function(uniformState, model) {
            return function() {
                return uniformState.inverseProjection;
            };
        },
        MODELVIEWINVERSE : function(uniformState, model) {
            return function() {
                return uniformState.inverseModelView;
            };
        },
        MODELVIEWPROJECTIONINVERSE : function(uniformState, model) {
            return function() {
                return uniformState.inverseModelViewProjection;
            };
        },
        MODELINVERSETRANSPOSE : function(uniformState, model) {
            return function() {
                return uniformState.inverseTranposeModel;
            };
        },
        MODELVIEWINVERSETRANSPOSE : function(uniformState, model) {
            return function() {
                return uniformState.normal;
            };
        },
        VIEWPORT : function(uniformState, model) {
            return function() {
                return uniformState.viewportCartesian4;
            };
        }
        // JOINTMATRIX created in createCommands()
    };

    ///////////////////////////////////////////////////////////////////////////

    function getScalarUniformFunction(value, model) {
        var that = {
            value : value,
            clone : function(source, result) {
                return source;
            },
            func : function() {
                return that.value;
            }
        };
        return that;
    }

    function getVec2UniformFunction(value, model) {
        var that = {
            value : Cartesian2.fromArray(value),
            clone : Cartesian2.clone,
            func : function() {
                return that.value;
            }
        };
        return that;
    }

    function getVec3UniformFunction(value, model) {
        var that = {
            value : Cartesian3.fromArray(value),
            clone : Cartesian3.clone,
            func : function() {
                return that.value;
            }
        };
        return that;
    }

    function getVec4UniformFunction(value, model) {
        var that = {
            value : Cartesian4.fromArray(value),
            clone : Cartesian4.clone,
            func : function() {
                return that.value;
            }
        };
        return that;
    }

    function getMat2UniformFunction(value, model) {
        var that = {
            value : Matrix2.fromColumnMajorArray(value),
            clone : Matrix2.clone,
            func : function() {
                return that.value;
            }
        };
        return that;
    }

    function getMat3UniformFunction(value, model) {
        var that = {
            value : Matrix3.fromColumnMajorArray(value),
            clone : Matrix3.clone,
            func : function() {
                return that.value;
            }
        };
        return that;
    }

    function getMat4UniformFunction(value, model) {
        var that = {
            value : Matrix4.fromColumnMajorArray(value),
            clone : Matrix4.clone,
            func : function() {
                return that.value;
            }
        };
        return that;
    }

    function getTextureUniformFunction(value, model) {
        var that = {
            value : model._rendererResources.textures[value],
            clone : function(source, result) {
                return source;
            },
            func : function() {
                return that.value;
            }
        };
        return that;
    }

    var gltfUniformFunctions = {};

    // this check must use typeof, not defined, because defined doesn't work with undeclared variables.
    if (typeof WebGLRenderingContext !== 'undefined') {
        gltfUniformFunctions[WebGLRenderingContext.FLOAT] = getScalarUniformFunction;
        gltfUniformFunctions[WebGLRenderingContext.FLOAT_VEC2] = getVec2UniformFunction;
        gltfUniformFunctions[WebGLRenderingContext.FLOAT_VEC3] = getVec3UniformFunction;
        gltfUniformFunctions[WebGLRenderingContext.FLOAT_VEC4] = getVec4UniformFunction;
        gltfUniformFunctions[WebGLRenderingContext.INT] = getScalarUniformFunction;
        gltfUniformFunctions[WebGLRenderingContext.INT_VEC2] = getVec2UniformFunction;
        gltfUniformFunctions[WebGLRenderingContext.INT_VEC3] = getVec3UniformFunction;
        gltfUniformFunctions[WebGLRenderingContext.INT_VEC4] = getVec4UniformFunction;
        gltfUniformFunctions[WebGLRenderingContext.BOOL] = getScalarUniformFunction;
        gltfUniformFunctions[WebGLRenderingContext.BOOL_VEC2] = getVec2UniformFunction;
        gltfUniformFunctions[WebGLRenderingContext.BOOL_VEC3] = getVec3UniformFunction;
        gltfUniformFunctions[WebGLRenderingContext.BOOL_VEC4] = getVec4UniformFunction;
        gltfUniformFunctions[WebGLRenderingContext.FLOAT_MAT2] = getMat2UniformFunction;
        gltfUniformFunctions[WebGLRenderingContext.FLOAT_MAT3] = getMat3UniformFunction;
        gltfUniformFunctions[WebGLRenderingContext.FLOAT_MAT4] = getMat4UniformFunction;
        gltfUniformFunctions[WebGLRenderingContext.SAMPLER_2D] = getTextureUniformFunction;
        // GLTF_SPEC: Support SAMPLER_CUBE. https://github.com/KhronosGroup/glTF/issues/40
    }

    function getUniformFunctionFromSource(source, model) {
        var runtimeNode = model._runtime.nodes[source];
        return function() {
            return runtimeNode.computedMatrix;
        };
    }

    function createUniformMaps(model, context) {
        var loadResources = model._loadResources;

        if (!loadResources.finishedTextureCreation() || !loadResources.finishedProgramCreation()) {
            return;
        }

        if (!loadResources.createUniformMaps) {
            return;
        }
        loadResources.createUniformMaps = false;

        var gltf = model.gltf;
        var materials = gltf.materials;
        var techniques = gltf.techniques;
        var programs = gltf.programs;
        var uniformMaps = model._uniformMaps;

        for (var materialName in materials) {
            if (materials.hasOwnProperty(materialName)) {
                var material = materials[materialName];
                var instanceTechnique = material.instanceTechnique;
                var instanceParameters = instanceTechnique.values;
                var technique = techniques[instanceTechnique.technique];
                var parameters = technique.parameters;
                var pass = technique.passes[technique.pass];
                var instanceProgram = pass.instanceProgram;
                var uniforms = instanceProgram.uniforms;

                var uniformMap = {};
                var uniformValues = {};
                var jointMatrixUniformName;

                // Uniform parameters for this pass
                for (var name in uniforms) {
                    if (uniforms.hasOwnProperty(name)) {
                        var parameterName = uniforms[name];
                        var parameter = parameters[parameterName];

                        // GLTF_SPEC: This does not take into account uniform arrays,
                        // indicated by parameters with a count property.
                        //
                        // https://github.com/KhronosGroup/glTF/issues/258

                        // GLTF_SPEC: In this implementation, material parameters with a
                        // semantic or targeted via a source (for animation) are not
                        // targetable for material animations.  Is this too strict?
                        //
                        // https://github.com/KhronosGroup/glTF/issues/142

                        if (defined(instanceParameters[parameterName])) {
                            // Parameter overrides by the instance technique
                            var uv = gltfUniformFunctions[parameter.type](instanceParameters[parameterName], model);
                            uniformMap[name] = uv.func;
                            uniformValues[parameterName] = uv;
                        } else if (defined(parameter.semantic)) {
                            if (parameter.semantic !== 'JOINTMATRIX') {
                                // Map glTF semantic to Cesium automatic uniform
                                uniformMap[name] = gltfSemanticUniforms[parameter.semantic](context.uniformState, model);
                            } else {
                                jointMatrixUniformName = name;
                            }
                        } else if (defined(parameter.source)) {
                            // GLTF_SPEC: Use semantic to know which matrix to use from the node, e.g., model vs. model-view
                            // https://github.com/KhronosGroup/glTF/issues/93
                            uniformMap[name] = getUniformFunctionFromSource(parameter.source, model);
                        } else if (defined(parameter.value)) {
                            // Technique value that isn't overridden by a material
                            var uv2 = gltfUniformFunctions[parameter.type](parameter.value, model);
                            uniformMap[name] = uv2.func;
                            uniformValues[parameterName] = uv2;
                        }
                    }
                }

                // Allow callback to add new uniforms
                if (defined(model.uniformMapLoaded)) {
                    uniformMap = model.uniformMapLoaded(uniformMap);
                }

                var u = uniformMaps[materialName];
                u.uniformMap = uniformMap;                          // uniform name -> function for the renderer
                u.values = uniformValues;                           // material parameter name -> ModelMaterial for modifying the parameter at runtime
                u.jointMatrixUniformName = jointMatrixUniformName;
            }
        }
    }

    function createPickColorFunction(color) {
        return function() {
            return color;
        };
    }

    function createJointMatricesFunction(runtimeNode) {
        return function() {
            return runtimeNode.computedJointMatrices;
        };
    }

    function createCommand(model, gltfNode, runtimeNode, context) {
        var nodeCommands = model._nodeCommands;
        var pickIds = model._pickIds;
        var allowPicking = model.allowPicking;
        var runtimeMeshes = model._runtime.meshesByName;

        var debugShowBoundingVolume = model.debugShowBoundingVolume;

        var resources = model._rendererResources;
        var rendererVertexArrays = resources.vertexArrays;
        var rendererPrograms = resources.programs;
        var rendererPickPrograms = resources.pickPrograms;
        var rendererRenderStates = resources.renderStates;
        var uniformMaps = model._uniformMaps;

        var gltf = model.gltf;
        var accessors = gltf.accessors;
        var gltfMeshes = gltf.meshes;
        var techniques = gltf.techniques;
        var materials = gltf.materials;

        var meshes = defined(gltfNode.meshes) ? gltfNode.meshes : gltfNode.instanceSkin.meshes;
        var meshesLength = meshes.length;

        for (var j = 0; j < meshesLength; ++j) {
            var name = meshes[j];
            var mesh = gltfMeshes[name];
            var primitives = mesh.primitives;
            var length = primitives.length;

            // The glTF node hierarchy is a DAG so a node can have more than one
            // parent, so a node may already have commands.  If so, append more
            // since they will have a different model matrix.

            for (var i = 0; i < length; ++i) {
                var primitive = primitives[i];
                var ix = accessors[primitive.indices];
                var instanceTechnique = materials[primitive.material].instanceTechnique;
                var technique = techniques[instanceTechnique.technique];
                var pass = technique.passes[technique.pass];
                var instanceProgram = pass.instanceProgram;

                var boundingSphere;
                var positionAttribute = primitive.attributes.POSITION;
                if (defined(positionAttribute)) {
                    var a = accessors[positionAttribute];
                    boundingSphere = BoundingSphere.fromCornerPoints(Cartesian3.fromArray(a.min), Cartesian3.fromArray(a.max));
                }

                var vertexArray = rendererVertexArrays[name + '.primitive.' + i];
                var count = ix.count;
                var offset = (ix.byteOffset / IndexDatatype.getSizeInBytes(ix.componentType));  // glTF has offset in bytes.  Cesium has offsets in indices

                var um = uniformMaps[primitive.material];
                var uniformMap = um.uniformMap;
                if (defined(um.jointMatrixUniformName)) {
                    var jointUniformMap = {};
                    jointUniformMap[um.jointMatrixUniformName] = createJointMatricesFunction(runtimeNode);

                    uniformMap = combine(uniformMap, jointUniformMap);
                }

                var rs = rendererRenderStates[instanceTechnique.technique];
                // GLTF_SPEC: Offical means to determine translucency. https://github.com/KhronosGroup/glTF/issues/105
                var isTranslucent = rs.blending.enabled;
                var owner = {
                    primitive : defaultValue(model.pickPrimitive, model),
                    id : model.id,
                    node : runtimeNode.publicNode,
                    mesh : runtimeMeshes[mesh.name]
                };

                var command = new DrawCommand({
                    boundingVolume : new BoundingSphere(), // updated in update()
                    cull : model.cull,
                    modelMatrix : new Matrix4(),           // computed in update()
                    primitiveType : primitive.mode,
                    vertexArray : vertexArray,
                    count : count,
                    offset : offset,
                    shaderProgram : rendererPrograms[instanceProgram.program],
                    uniformMap : uniformMap,
                    renderState : rs,
                    owner : owner,
                    pass : isTranslucent ? Pass.TRANSLUCENT : Pass.OPAQUE
                });

                var pickCommand;

                if (allowPicking) {
                    var pickUniformMap;

                    // Callback to override default model picking
                    if (defined(model.pickFragmentShaderLoaded)) {
                        if (defined(model.pickUniformMapLoaded)) {
                            pickUniformMap = model.pickUniformMapLoaded(uniformMap);
                        } else {
                            // This is unlikely, but could happen if the override shader does not
                            // need new uniforms since, for example, its pick ids are coming from
                            // a vertex attribute or are baked into the shader source.
                            pickUniformMap = combine(uniformMap);
                        }
                    } else {
                        var pickId = context.createPickId(owner);
                        pickIds.push(pickId);
                        var pickUniforms = {
                            czm_pickColor : createPickColorFunction(pickId.color)
                        };
                        pickUniformMap = combine(uniformMap, pickUniforms);
                    }

                    pickCommand = new DrawCommand({
                        boundingVolume : new BoundingSphere(), // updated in update()
                        cull : model.cull,
                        modelMatrix : new Matrix4(),           // computed in update()
                        primitiveType : primitive.mode,
                        vertexArray : vertexArray,
                        count : count,
                        offset : offset,
                        shaderProgram : rendererPickPrograms[instanceProgram.program],
                        uniformMap : pickUniformMap,
                        renderState : rs,
                        owner : owner,
                        pass : isTranslucent ? Pass.TRANSLUCENT : Pass.OPAQUE
                    });
                }

                var nodeCommand = {
                    show : true,
                    boundingSphere : boundingSphere,
                    command : command,
                    pickCommand : pickCommand
                };
                runtimeNode.commands.push(nodeCommand);
                nodeCommands.push(nodeCommand);
            }
        }
    }

    function createRuntimeNodes(model, context) {
        var loadResources = model._loadResources;

        if (!loadResources.finishedPendingLoads() || !loadResources.finishedResourceCreation()) {
            return;
        }

        if (!loadResources.createRuntimeNodes) {
            return;
        }
        loadResources.createRuntimeNodes = false;

        var rootNodes = [];
        var runtimeNodes = model._runtime.nodes;

        var gltf = model.gltf;
        var nodes = gltf.nodes;

        var scene = gltf.scenes[gltf.scene];
        var sceneNodes = scene.nodes;
        var length = sceneNodes.length;

        var stack = [];
        var axis = new Cartesian3();

        for (var i = 0; i < length; ++i) {
            stack.push({
                parentRuntimeNode : undefined,
                gltfNode : nodes[sceneNodes[i]],
                id : sceneNodes[i]
            });

            while (stack.length > 0) {
                var n = stack.pop();
                var parentRuntimeNode = n.parentRuntimeNode;
                var gltfNode = n.gltfNode;

                // Node hierarchy is a DAG so a node can have more than one parent so it may already exist
                var runtimeNode = runtimeNodes[n.id];
                if (runtimeNode.parents.length === 0) {
                    if (defined(gltfNode.matrix)) {
                        runtimeNode.matrix = Matrix4.fromColumnMajorArray(gltfNode.matrix);
                    } else {
                        // TRS converted to Cesium types
                        axis = Cartesian3.fromArray(gltfNode.rotation, 0, axis);
                        runtimeNode.translation = Cartesian3.fromArray(gltfNode.translation);
                        runtimeNode.rotation = Quaternion.fromAxisAngle(axis, gltfNode.rotation[3]);
                        runtimeNode.scale = Cartesian3.fromArray(gltfNode.scale);
                    }
                }

                if (defined(parentRuntimeNode)) {
                    parentRuntimeNode.children.push(runtimeNode);
                    runtimeNode.parents.push(parentRuntimeNode);
                } else {
                    rootNodes.push(runtimeNode);
                }

                if (defined(gltfNode.meshes) || defined(gltfNode.instanceSkin)) {
                    createCommand(model, gltfNode, runtimeNode, context);
                }

                var children = gltfNode.children;
                var childrenLength = children.length;
                for (var k = 0; k < childrenLength; ++k) {
                    stack.push({
                        parentRuntimeNode : runtimeNode,
                        gltfNode : nodes[children[k]],
                        id : children[k]
                    });
                }
            }
        }

        model._runtime.rootNodes = rootNodes;
        model._runtime.nodes = runtimeNodes;
    }

    function createResources(model, context) {
        if (model._loadRendererResourcesFromCache) {
            var resources = model._rendererResources;
            var cachedResources = model._cachedRendererResources;

            resources.buffers = cachedResources.buffers;
            resources.vertexArrays = cachedResources.vertexArrays;
            resources.programs = cachedResources.programs;
            resources.pickPrograms = cachedResources.pickPrograms;
            resources.textures = cachedResources.textures;
            resources.samplers = cachedResources.samplers;
            resources.renderStates = cachedResources.renderStates;
        } else {
            createBuffers(model, context);      // using glTF bufferViews
            createPrograms(model, context);
            createSamplers(model, context);
            loadTexturesFromBufferViews(model);
            createTextures(model, context);
        }

        createSkins(model);
        createRuntimeAnimations(model);

        if (!model._loadRendererResourcesFromCache) {
            createVertexArrays(model, context); // using glTF meshes
            createRenderStates(model, context); // using glTF materials/techniques/passes/states

            // Long-term, we might not cache render states if they could change
            // due to an animation, e.g., a uniform going from opaque to transparent.
            // Could use copy-on-write if it is worth it.  Probably overkill.
        }

        createUniformMaps(model, context);  // using glTF materials/techniques/passes/instanceProgram
        createRuntimeNodes(model, context); // using glTF scene
    }

    ///////////////////////////////////////////////////////////////////////////

    function getNodeMatrix(node, result) {
        var publicNode = node.publicNode;
        var publicMatrix = publicNode.matrix;

        if (publicNode.useMatrix && defined(publicMatrix)) {
            // Public matrix overrides orginial glTF matrix and glTF animations
            Matrix4.clone(publicMatrix, result);
        } else if (defined(node.matrix)) {
            Matrix4.clone(node.matrix, result);
        } else {
            Matrix4.fromTranslationQuaternionRotationScale(node.translation, node.rotation, node.scale, result);
            // Keep matrix returned by the node in-sync if the node is targeted by an animation.  Only TRS nodes can be targeted.
            publicNode.setMatrix(result);
        }
    }

    var scratchNodeStack = [];

    function updateNodeHierarchyModelMatrix(model, modelTransformChanged, justLoaded) {
        var maxDirtyNumber = model._maxDirtyNumber;
        var allowPicking = model.allowPicking;

        var rootNodes = model._runtime.rootNodes;
        var length = rootNodes.length;

        var nodeStack = scratchNodeStack;
        var computedModelMatrix = model._computedModelMatrix;

        for (var i = 0; i < length; ++i) {
            var n = rootNodes[i];

            getNodeMatrix(n, n.transformToRoot);
            nodeStack.push(n);

            while (nodeStack.length > 0) {
                n = nodeStack.pop();
                var transformToRoot = n.transformToRoot;
                var commands = n.commands;

                if ((n.dirtyNumber === maxDirtyNumber) || modelTransformChanged || justLoaded) {
                    var commandsLength = commands.length;
                    if (commandsLength > 0) {
                        // Node has meshes, which has primitives.  Update their commands.
                        for (var j = 0 ; j < commandsLength; ++j) {
                            var primitiveCommand = commands[j];
                            var command = primitiveCommand.command;
                            Matrix4.multiplyTransformation(computedModelMatrix, transformToRoot, command.modelMatrix);

                            // PERFORMANCE_IDEA: Can use transformWithoutScale if no node up to the root has scale (inclug animation)
                            BoundingSphere.transform(primitiveCommand.boundingSphere, command.modelMatrix, command.boundingVolume);

                            if (defined(model._rtcCenter)) {
                                Cartesian3.add(model._rtcCenter, command.boundingVolume.center, command.boundingVolume.center);
                            }

                            if (allowPicking) {
                                var pickCommand = primitiveCommand.pickCommand;
                                Matrix4.clone(command.modelMatrix, pickCommand.modelMatrix);
                                BoundingSphere.clone(command.boundingVolume, pickCommand.boundingVolume);
                            }
                        }
                    } else {
                        // Node has a light or camera
                        n.computedMatrix = Matrix4.multiplyTransformation(computedModelMatrix, transformToRoot, n.computedMatrix);
                    }
                }

                var children = n.children;
                var childrenLength = children.length;
                for (var k = 0; k < childrenLength; ++k) {
                    var child = children[k];

                    // A node's transform needs to be updated if
                    // - It was targeted for animation this frame, or
                    // - Any of its ancestors were targeted for animation this frame

                    // PERFORMANCE_IDEA: if a child has multiple parents and only one of the parents
                    // is dirty, all the subtrees for each child instance will be dirty; we probably
                    // won't see this in the wild often.
                    child.dirtyNumber = Math.max(child.dirtyNumber, n.dirtyNumber);

                    if ((child.dirtyNumber === maxDirtyNumber) || justLoaded) {
                        // Don't check for modelTransformChanged since if only the model's model matrix changed,
                        // we do not need to rebuild the local transform-to-root, only the final
                        // [model's-model-matrix][transform-to-root] above.
                        getNodeMatrix(child, child.transformToRoot);
                        Matrix4.multiplyTransformation(transformToRoot, child.transformToRoot, child.transformToRoot);
                    }

                    nodeStack.push(child);
                }
            }
        }

        ++model._maxDirtyNumber;
    }

    var scratchObjectSpace = new Matrix4();

    function applySkins(model) {
        var skinnedNodes = model._runtime.skinnedNodes;
        var length = skinnedNodes.length;

        for (var i = 0; i < length; ++i) {
            var node = skinnedNodes[i];

            scratchObjectSpace = Matrix4.inverseTransformation(node.transformToRoot, scratchObjectSpace);

            var computedJointMatrices = node.computedJointMatrices;
            var joints = node.joints;
            var bindShapeMatrix = node.bindShapeMatrix;
            var inverseBindMatrices = node.inverseBindMatrices;
            var inverseBindMatricesLength = inverseBindMatrices.length;

            for (var m = 0; m < inverseBindMatricesLength; ++m) {
                // [joint-matrix] = [node-to-root^-1][joint-to-root][inverse-bind][bind-shape]
                if (!defined(computedJointMatrices[m])) {
                    computedJointMatrices[m] = new Matrix4();
                }
                computedJointMatrices[m] = Matrix4.multiplyTransformation(scratchObjectSpace, joints[m].transformToRoot, computedJointMatrices[m]);
                computedJointMatrices[m] = Matrix4.multiplyTransformation(computedJointMatrices[m], inverseBindMatrices[m], computedJointMatrices[m]);
                if (defined(bindShapeMatrix)) {
                    // Optimization for when bind shape matrix is the identity.
                    computedJointMatrices[m] = Matrix4.multiplyTransformation(computedJointMatrices[m], bindShapeMatrix, computedJointMatrices[m]);
                }
            }
        }
    }


    function updatePerNodeShow(model) {
        // Totally not worth it, but we could optimize this:
        // http://blogs.agi.com/insight3d/index.php/2008/02/13/deletion-in-bounding-volume-hierarchies/

        var rootNodes = model._runtime.rootNodes;
        var length = rootNodes.length;

        var nodeStack = scratchNodeStack;

        for (var i = 0; i < length; ++i) {
            var n = rootNodes[i];
            n.computedShow = n.publicNode.show;
            nodeStack.push(n);

            while (nodeStack.length > 0) {
                n = nodeStack.pop();
                var show = n.computedShow;

                var nodeCommands = n.commands;
                var nodeCommandsLength = nodeCommands.length;
                for (var j = 0 ; j < nodeCommandsLength; ++j) {
                    nodeCommands[j].show = show;
                }
                // if commandsLength is zero, the node has a light or camera

                var children = n.children;
                var childrenLength = children.length;
                for (var k = 0; k < childrenLength; ++k) {
                    var child = children[k];
                    // Parent needs to be shown for child to be shown.
                    child.computedShow = show && child.publicNode.show;
                    nodeStack.push(child);
                }
            }
        }
    }

    function updatePickIds(model, context) {
        var id = model.id;
        if (model._id !== id) {
            model._id = id;

            var pickIds = model._pickIds;
            var length = pickIds.length;
            for (var i = 0; i < length; ++i) {
                pickIds[i].object.id = id;
            }
        }
    }

    function updateWireframe(model) {
        if (model._debugWireframe !== model.debugWireframe) {
            model._debugWireframe = model.debugWireframe;

            // This assumes the original primitive was TRIANGLES and that the triangles
            // are connected for the wireframe to look perfect.
            var primitiveType = model.debugWireframe ? PrimitiveType.LINES : PrimitiveType.TRIANGLES;
            var nodeCommands = model._nodeCommands;
            var length = nodeCommands.length;

            for (var i = 0; i < length; ++i) {
                nodeCommands[i].command.primitiveType = primitiveType;
            }
        }
    }

    function updateShowBoundingVolume(model) {
        if (model.debugShowBoundingVolume !== model._debugShowBoundingVolume) {
            model._debugShowBoundingVolume = model.debugShowBoundingVolume;

            var debugShowBoundingVolume = model.debugShowBoundingVolume;
            var nodeCommands = model._nodeCommands;
            var length = nodeCommands.length;

            for (var i = 0; i < length; i++) {
                nodeCommands[i].command.debugShowBoundingVolume = debugShowBoundingVolume;
            }
        }
    }

    var scratchDrawingBufferDimensions = new Cartesian2();
    var scratchPixelSize = new Cartesian2();
    var scratchBoundingSphere = new BoundingSphere();

    function scaleInPixels(positionWC, radius, context, frameState) {
        scratchBoundingSphere.center = positionWC;
        scratchBoundingSphere.radius = radius;
        var camera = frameState.camera;
        var distance = camera.distanceToBoundingSphere(scratchBoundingSphere);

        scratchDrawingBufferDimensions.x = context.drawingBufferWidth;
        scratchDrawingBufferDimensions.y = context.drawingBufferHeight;
        var pixelSize = camera.frustum.getPixelSize(scratchDrawingBufferDimensions, distance, scratchPixelSize);
        var pixelScale = Math.max(pixelSize.x, pixelSize.y);

        return pixelScale;
    }

    var scratchPosition = new Cartesian3();

    function getScale(model, context, frameState) {
        var scale = model.scale;

        if (model.minimumPixelSize !== 0.0) {
            // Compute size of bounding sphere in pixels
            var maxPixelSize = Math.max(context.drawingBufferWidth, context.drawingBufferHeight);
            var m = model.modelMatrix;
            scratchPosition.x = m[12];
            scratchPosition.y = m[13];
            scratchPosition.z = m[14];

            if (defined(model._rtcCenter)) {
                Cartesian3.add(model._rtcCenter, scratchPosition, scratchPosition);
            }

            var radius = model.boundingSphere.radius;
            var metersPerPixel = scaleInPixels(scratchPosition, radius, context, frameState);

            // metersPerPixel is always > 0.0
            var pixelsPerMeter = 1.0 / metersPerPixel;
            var diameterInPixels = Math.min(pixelsPerMeter * (2.0 * radius), maxPixelSize);

            // Maintain model's minimum pixel size
            if (diameterInPixels < model.minimumPixelSize) {
                scale = (model.minimumPixelSize * metersPerPixel) / (2.0 * model._initialRadius);
            }
        }

        return scale;
    }

    function releaseCachedGltf(model) {
        if (defined(model._cacheKey) && defined(model._cachedGltf) && (--model._cachedGltf.count === 0)) {
            delete gltfCache[model._cacheKey];
        }
        model._cachedGltf = undefined;
    }

    ///////////////////////////////////////////////////////////////////////////

    var CachedRendererResources = function(context, cacheKey) {
        this.buffers = undefined;
        this.vertexArrays = undefined;
        this.programs = undefined;
        this.pickPrograms = undefined;
        this.textures = undefined;
        this.samplers = undefined;
        this.renderStates = undefined;
        this.ready = false;

        this.context = context;
        this.cacheKey = cacheKey;
        this.count = 0;
    };

    function destroy(property) {
        for (var name in property) {
            if (property.hasOwnProperty(name)) {
                property[name].destroy();
            }
        }
    }

    function destroyCachedRendererResources(resources) {
        destroy(resources.buffers);
        destroy(resources.vertexArrays);
        destroy(resources.programs);
        destroy(resources.pickPrograms);
        destroy(resources.textures);
    }

    CachedRendererResources.prototype.release = function() {
        if (--this.count === 0) {
            if (defined(this.cacheKey)) {
                // Remove if this was cached
                delete this.context.cache.modelRendererResourceCache[this.cacheKey];
            }
            destroyCachedRendererResources(this);
            return destroyObject(this);
        }

        return undefined;
    };

    ///////////////////////////////////////////////////////////////////////////

    /**
     * Called when {@link Viewer} or {@link CesiumWidget} render the scene to
     * get the draw commands needed to render this primitive.
     * <p>
     * Do not call this function directly.  This is documented just to
     * list the exceptions that may be propagated when the scene is rendered:
     * </p>
     *
     * @exception {RuntimeError} Failed to load external reference.
     */
    Model.prototype.update = function(context, frameState, commandList) {
        if (frameState.mode !== SceneMode.SCENE3D) {
            return;
        }

        var displayConditionPassed = defined(this.displayCondition) ? this.displayCondition.isVisible(this, frameState) : true;
        if (this.loadOnlyIfDisplayCondition && !displayConditionPassed) {
            // Don't even try to load until the display condition is true
            return;
        }

        if ((this._state === ModelState.NEEDS_LOAD) && defined(this.gltf)) {
            // Use renderer resources from cache instead of loading/creating them?
            var cachedRendererResources;
            var cacheKey = this.cacheKey;
            if (defined(cacheKey)) {
                context.cache.modelRendererResourceCache = defaultValue(context.cache.modelRendererResourceCache, {});
                var modelCaches = context.cache.modelRendererResourceCache;

                cachedRendererResources = modelCaches[this.cacheKey];
                if (defined(cachedRendererResources)) {
                    if (!cachedRendererResources.ready) {
                        // Cached resources for the model are not loaded yet.  We'll
                        // try again every frame until they are.
                        return;
                    }

                    ++cachedRendererResources.count;
                    this._loadRendererResourcesFromCache = true;
                } else {
                    cachedRendererResources = new CachedRendererResources(context, cacheKey);
                    cachedRendererResources.count = 1;
                    modelCaches[this.cacheKey] = cachedRendererResources;
                }
                this._cachedRendererResources = cachedRendererResources;
            } else {
                cachedRendererResources = new CachedRendererResources(context);
                cachedRendererResources.count = 1;
                this._cachedRendererResources = cachedRendererResources;
            }

            this._state = ModelState.LOADING;

            this._boundingSphere = computeBoundingSphere(this.gltf);
            this._initialRadius = this._boundingSphere.radius;

            var extensions = this.gltf.extensions;
            if (defined(extensions) && defined(extensions.CESIUM_RTC)) {
                this._rtcCenter = Cartesian3.fromArray(extensions.CESIUM_RTC.center);
                this._rtcCenterEye = new Cartesian3();
            }

            this._loadResources = new LoadResources();
            parse(this);
        }

        var justLoaded = false;

        if (this._state === ModelState.FAILED) {
            throw this._loadError;
        }

        if (this._state === ModelState.LOADING) {
            // Incrementally create WebGL resources as buffers/shaders/textures are downloaded
            createResources(this, context);

            var loadResources = this._loadResources;
            if (loadResources.finishedPendingLoads() && loadResources.finishedResourceCreation()) {
                this._state = ModelState.LOADED;
                this._loadResources = undefined;  // Clear CPU memory since WebGL resources were created.

                var resources = this._rendererResources;
                var cachedResources = this._cachedRendererResources;

                cachedResources.buffers = resources.buffers;
                cachedResources.vertexArrays = resources.vertexArrays;
                cachedResources.programs = resources.programs;
                cachedResources.pickPrograms = resources.pickPrograms;
                cachedResources.textures = resources.textures;
                cachedResources.samplers = resources.samplers;
                cachedResources.renderStates = resources.renderStates;
                cachedResources.ready = true;

                if (this.releaseGltfJson) {
                    releaseCachedGltf(this);
                }

                justLoaded = true;
            }
        }

        var show = this.show && (this.scale !== 0.0) && displayConditionPassed;

        if ((show && this._state === ModelState.LOADED) || justLoaded) {
            var animated = this.activeAnimations.update(frameState) || this._cesiumAnimationsDirty;
            this._cesiumAnimationsDirty = false;

            // Model's model matrix needs to be updated
            var modelTransformChanged = !Matrix4.equals(this._modelMatrix, this.modelMatrix) ||
                (this._scale !== this.scale) ||
                (this._minimumPixelSize !== this.minimumPixelSize) || (this.minimumPixelSize !== 0.0); // Minimum pixel size changed or is enabled

            if (modelTransformChanged || justLoaded) {
                Matrix4.clone(this.modelMatrix, this._modelMatrix);
                this._scale = this.scale;
                this._minimumPixelSize = this.minimumPixelSize;

                var scale = getScale(this, context, frameState);
                var computedModelMatrix = this._computedModelMatrix;
                Matrix4.multiplyByUniformScale(this.modelMatrix, scale, computedModelMatrix);
                Matrix4.multiplyTransformation(computedModelMatrix, yUpToZUp, computedModelMatrix);
            }

            // Update modelMatrix throughout the graph as needed
            if (animated || modelTransformChanged || justLoaded) {
                updateNodeHierarchyModelMatrix(this, modelTransformChanged, justLoaded);

                if (animated || justLoaded) {
                    // Apply skins if animation changed any node transforms
                    applySkins(this);
                }
            }

            if (this._perNodeShowDirty) {
                this._perNodeShowDirty = false;
                updatePerNodeShow(this);
            }
            updatePickIds(this, context);
            updateWireframe(this);
            updateShowBoundingVolume(this);

            if (defined(this._rtcCenter)) {
                // The CESIUM_RTC extension is use.  Compute the center in eye coordinates so it
                // can be used to compute the model-view RTC matrix uniforms.
                Matrix4.multiplyByPoint(frameState.camera.viewMatrix, this._rtcCenter, this._rtcCenterEye);
            }
        }

        if (justLoaded) {
            // Called after modelMatrix update.
            var model = this;
            frameState.afterRender.push(function() {
                model._ready = true;
                model.readyPromise.resolve(model);
            });
            return;
        }

        // We don't check show at the top of the function since we
        // want to be able to progressively load models when they are not shown,
        // and then have them visible immediately when show is set to true.
        if (show) {
// PERFORMANCE_IDEA: This is terrible
            var passes = frameState.passes;
            var nodeCommands = this._nodeCommands;
            var length = nodeCommands.length;
            var i;
            var nc;

            if (passes.render) {
                for (i = 0; i < length; ++i) {
                    nc = nodeCommands[i];
                    if (nc.show) {
                        commandList.push(nc.command);
                    }
                }
            }

            if (passes.pick) {
                for (i = 0; i < length; ++i) {
                    nc = nodeCommands[i];
                    if (nc.show) {
                        commandList.push(nc.pickCommand);
                    }
                }
            }
        }
    };

    /**
     * Returns true if this object was destroyed; otherwise, false.
     * <br /><br />
     * If this object was destroyed, it should not be used; calling any function other than
     * <code>isDestroyed</code> will result in a {@link DeveloperError} exception.
     *
     * @returns {Boolean} <code>true</code> if this object was destroyed; otherwise, <code>false</code>.
     *
     * @see Model#destroy
     */
    Model.prototype.isDestroyed = function() {
        return false;
    };

    /**
     * Destroys the WebGL resources held by this object.  Destroying an object allows for deterministic
     * release of WebGL resources, instead of relying on the garbage collector to destroy this object.
     * <br /><br />
     * Once an object is destroyed, it should not be used; calling any function other than
     * <code>isDestroyed</code> will result in a {@link DeveloperError} exception.  Therefore,
     * assign the return value (<code>undefined</code>) to the object as done in the example.
     *
     * @returns {undefined}
     *
     * @exception {DeveloperError} This object was destroyed, i.e., destroy() was called.
     *
     * @see Model#isDestroyed
     *
     * @example
     * model = model && model.destroy();
     */
    Model.prototype.destroy = function() {
        this._rendererResources = undefined;
        this._cachedRendererResources = this._cachedRendererResources && this._cachedRendererResources.release();

        var pickIds = this._pickIds;
        var length = pickIds.length;
        for (var i = 0; i < length; ++i) {
            pickIds[i].destroy();
        }

        releaseCachedGltf(this);

        return destroyObject(this);
    };

    return Model;
});<|MERGE_RESOLUTION|>--- conflicted
+++ resolved
@@ -1377,26 +1377,18 @@
         if (defined(shader.source)) {
             source = shader.source;
         } else {
-            var buffers = model._loadResources.buffers;
+            var loadResources = model._loadResources;
             var gltf = model.gltf;
             var bufferView = gltf.bufferViews[shader.bufferView];
-            source = getStringFromTypedArray(buffers[bufferView.buffer], bufferView.byteOffset, bufferView.byteLength);
-        }
-
-<<<<<<< HEAD
+            source = getStringFromTypedArray(loadResources.getBuffer(bufferView));
+        }
+
         // Allow callback to modify the shader source
         if (defined(callback)) {
             source = callback(source);
         }
 
         return source;
-=======
-        var loadResources = model._loadResources;
-        var gltf = model.gltf;
-        var bufferView = gltf.bufferViews[shader.bufferView];
-
-        return getStringFromTypedArray(loadResources.getBuffer(bufferView));
->>>>>>> f14f1b42
     }
 
     function createProgram(name, model, context) {
