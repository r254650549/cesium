define([
        '../Core/defined',
        '../Core/destroyObject',
        '../Core/TerrainQuantization',
        '../Renderer/ShaderProgram',
        './getClippingFunction',
        './SceneMode'
    ], function(
        defined,
        destroyObject,
        TerrainQuantization,
        ShaderProgram,
        getClippingFunction,
        SceneMode) {
    'use strict';

    function GlobeSurfaceShader(numberOfDayTextures, flags, material, shaderProgram, clippingShaderState) {
        this.numberOfDayTextures = numberOfDayTextures;
        this.flags = flags;
        this.material = material;
        this.shaderProgram = shaderProgram;
        this.clippingShaderState = clippingShaderState;
    }

    /**
     * Manages the shaders used to shade the surface of a {@link Globe}.
     *
     * @alias GlobeSurfaceShaderSet
     * @private
     */
    function GlobeSurfaceShaderSet() {
        this.baseVertexShaderSource = undefined;
        this.baseFragmentShaderSource = undefined;

        this._shadersByTexturesFlags = [];

        this.material = undefined;
    }

    function getPositionMode(sceneMode) {
        var getPosition3DMode = 'vec4 getPosition(vec3 position, float height, vec2 textureCoordinates) { return getPosition3DMode(position, height, textureCoordinates); }';
        var getPositionColumbusViewAnd2DMode = 'vec4 getPosition(vec3 position, float height, vec2 textureCoordinates) { return getPositionColumbusViewMode(position, height, textureCoordinates); }';
        var getPositionMorphingMode = 'vec4 getPosition(vec3 position, float height, vec2 textureCoordinates) { return getPositionMorphingMode(position, height, textureCoordinates); }';

        var positionMode;

        switch (sceneMode) {
        case SceneMode.SCENE3D:
            positionMode = getPosition3DMode;
            break;
        case SceneMode.SCENE2D:
        case SceneMode.COLUMBUS_VIEW:
            positionMode = getPositionColumbusViewAnd2DMode;
            break;
        case SceneMode.MORPHING:
            positionMode = getPositionMorphingMode;
            break;
        }

        return positionMode;
    }

    function get2DYPositionFraction(useWebMercatorProjection) {
        var get2DYPositionFractionGeographicProjection = 'float get2DYPositionFraction(vec2 textureCoordinates) { return get2DGeographicYPositionFraction(textureCoordinates); }';
        var get2DYPositionFractionMercatorProjection = 'float get2DYPositionFraction(vec2 textureCoordinates) { return get2DMercatorYPositionFraction(textureCoordinates); }';
        return useWebMercatorProjection ? get2DYPositionFractionMercatorProjection : get2DYPositionFractionGeographicProjection;
    }

    GlobeSurfaceShaderSet.prototype.getShaderProgram = function(frameState, surfaceTile, numberOfDayTextures, applyBrightness, applyContrast, applyHue, applySaturation, applyGamma, applyAlpha, applySplit, showReflectiveOcean, showOceanWaves, enableLighting, hasVertexNormals, useWebMercatorProjection, enableFog, enableClippingPlanes, clippingPlanes, renderPartialTile) {
        var quantization = 0;
        var quantizationDefine = '';

        var terrainEncoding = surfaceTile.mesh.encoding;
        var quantizationMode = terrainEncoding.quantization;
        if (quantizationMode === TerrainQuantization.BITS12) {
            quantization = 1;
            quantizationDefine = 'QUANTIZATION_BITS12';
        }

        var vertexLogDepth = 0;
        var vertexLogDepthDefine = '';
        if (surfaceTile.terrainData._createdByUpsampling) {
            vertexLogDepth = 1;
            vertexLogDepthDefine = 'DISABLE_GL_POSITION_LOG_DEPTH';
        }

        var sceneMode = frameState.mode;
        var flags = sceneMode |
                    (applyBrightness << 2) |
                    (applyContrast << 3) |
                    (applyHue << 4) |
                    (applySaturation << 5) |
                    (applyGamma << 6) |
                    (applyAlpha << 7) |
                    (showReflectiveOcean << 8) |
                    (showOceanWaves << 9) |
                    (enableLighting << 10) |
                    (hasVertexNormals << 11) |
                    (useWebMercatorProjection << 12) |
                    (enableFog << 13) |
                    (quantization << 14) |
                    (applySplit << 15) |
                    (enableClippingPlanes << 16) |
<<<<<<< HEAD
                    (renderPartialTile << 17);
=======
                    (vertexLogDepth << 17);
>>>>>>> 0cb87dab

        var currentClippingShaderState = 0;
        if (defined(clippingPlanes)) {
            currentClippingShaderState = enableClippingPlanes ? clippingPlanes.clippingPlanesState : 0;
        }
        var surfaceShader = surfaceTile.surfaceShader;
        if (defined(surfaceShader) &&
            surfaceShader.numberOfDayTextures === numberOfDayTextures &&
            surfaceShader.flags === flags &&
            surfaceShader.material === this.material &&
            surfaceShader.clippingShaderState === currentClippingShaderState) {

            return surfaceShader.shaderProgram;
        }

        // New tile, or tile changed number of textures, flags, or clipping planes
        var shadersByFlags = this._shadersByTexturesFlags[numberOfDayTextures];
        if (!defined(shadersByFlags)) {
            shadersByFlags = this._shadersByTexturesFlags[numberOfDayTextures] = [];
        }

        surfaceShader = shadersByFlags[flags];
        if (!defined(surfaceShader) || surfaceShader.material !== this.material || surfaceShader.clippingShaderState !== currentClippingShaderState) {
            // Cache miss - we've never seen this combination of numberOfDayTextures and flags before.
            var vs = this.baseVertexShaderSource.clone();
            var fs = this.baseFragmentShaderSource.clone();

            if (currentClippingShaderState !== 0) {
                fs.sources.unshift(getClippingFunction(clippingPlanes, frameState.context)); // Need to go before GlobeFS
            }

            vs.defines.push(quantizationDefine, vertexLogDepthDefine);
            fs.defines.push('TEXTURE_UNITS ' + numberOfDayTextures);

            if (applyBrightness) {
                fs.defines.push('APPLY_BRIGHTNESS');
            }
            if (applyContrast) {
                fs.defines.push('APPLY_CONTRAST');
            }
            if (applyHue) {
                fs.defines.push('APPLY_HUE');
            }
            if (applySaturation) {
                fs.defines.push('APPLY_SATURATION');
            }
            if (applyGamma) {
                fs.defines.push('APPLY_GAMMA');
            }
            if (applyAlpha) {
                fs.defines.push('APPLY_ALPHA');
            }
            if (showReflectiveOcean) {
                fs.defines.push('SHOW_REFLECTIVE_OCEAN');
                vs.defines.push('SHOW_REFLECTIVE_OCEAN');
            }
            if (showOceanWaves) {
                fs.defines.push('SHOW_OCEAN_WAVES');
            }

            if (enableLighting) {
                if (hasVertexNormals) {
                    vs.defines.push('ENABLE_VERTEX_LIGHTING');
                    fs.defines.push('ENABLE_VERTEX_LIGHTING');
                } else {
                    vs.defines.push('ENABLE_DAYNIGHT_SHADING');
                    fs.defines.push('ENABLE_DAYNIGHT_SHADING');
                }
            }

            vs.defines.push('INCLUDE_WEB_MERCATOR_Y');
            fs.defines.push('INCLUDE_WEB_MERCATOR_Y');

            if (enableFog) {
                vs.defines.push('FOG');
                fs.defines.push('FOG');
            }

            if (applySplit) {
                fs.defines.push('APPLY_SPLIT');
            }

            if (enableClippingPlanes) {
                fs.defines.push('ENABLE_CLIPPING_PLANES');
            }

            if (renderPartialTile) {
                fs.defines.push('RENDER_PARTIAL_TILE');
            }

            var computeDayColor = '\
    vec4 computeDayColor(vec4 initialColor, vec3 textureCoordinates)\n\
    {\n\
        vec4 color = initialColor;\n';

            for (var i = 0; i < numberOfDayTextures; ++i) {
                computeDayColor += '\
    color = sampleAndBlend(\n\
        color,\n\
        u_dayTextures[' + i + '],\n\
        u_dayTextureUseWebMercatorT[' + i + '] ? textureCoordinates.xz : textureCoordinates.xy,\n\
        u_dayTextureTexCoordsRectangle[' + i + '],\n\
        u_dayTextureTranslationAndScale[' + i + '],\n\
        ' + (applyAlpha ? 'u_dayTextureAlpha[' + i + ']' : '1.0') + ',\n\
        ' + (applyBrightness ? 'u_dayTextureBrightness[' + i + ']' : '0.0') + ',\n\
        ' + (applyContrast ? 'u_dayTextureContrast[' + i + ']' : '0.0') + ',\n\
        ' + (applyHue ? 'u_dayTextureHue[' + i + ']' : '0.0') + ',\n\
        ' + (applySaturation ? 'u_dayTextureSaturation[' + i + ']' : '0.0') + ',\n\
        ' + (applyGamma ? 'u_dayTextureOneOverGamma[' + i + ']' : '0.0') + ',\n\
        ' + (applySplit ? 'u_dayTextureSplit[' + i + ']' : '0.0') + '\n\
    );\n';
            }

            computeDayColor += '\
        return color;\n\
    }';

            fs.sources.push(computeDayColor);

            vs.sources.push(getPositionMode(sceneMode));
            vs.sources.push(get2DYPositionFraction(useWebMercatorProjection));

            var shader = ShaderProgram.fromCache({
                context : frameState.context,
                vertexShaderSource : vs,
                fragmentShaderSource : fs,
                attributeLocations : terrainEncoding.getAttributeLocations()
            });

            surfaceShader = shadersByFlags[flags] = new GlobeSurfaceShader(numberOfDayTextures, flags, this.material, shader, currentClippingShaderState);
        }

        surfaceTile.surfaceShader = surfaceShader;
        return surfaceShader.shaderProgram;
    };

    GlobeSurfaceShaderSet.prototype.destroy = function() {
        var flags;
        var shader;

        var shadersByTexturesFlags = this._shadersByTexturesFlags;
        for (var textureCount in shadersByTexturesFlags) {
            if (shadersByTexturesFlags.hasOwnProperty(textureCount)) {
                var shadersByFlags = shadersByTexturesFlags[textureCount];
                if (!defined(shadersByFlags)) {
                    continue;
                }

                for (flags in shadersByFlags) {
                    if (shadersByFlags.hasOwnProperty(flags)) {
                        shader = shadersByFlags[flags];
                        if (defined(shader)) {
                            shader.shaderProgram.destroy();
                        }
                    }
                }
            }
        }

        return destroyObject(this);
    };

    return GlobeSurfaceShaderSet;
});<|MERGE_RESOLUTION|>--- conflicted
+++ resolved
@@ -101,11 +101,8 @@
                     (quantization << 14) |
                     (applySplit << 15) |
                     (enableClippingPlanes << 16) |
-<<<<<<< HEAD
-                    (renderPartialTile << 17);
-=======
-                    (vertexLogDepth << 17);
->>>>>>> 0cb87dab
+                    (vertexLogDepth << 17) |
+                    (renderPartialTile << 18);
 
         var currentClippingShaderState = 0;
         if (defined(clippingPlanes)) {
