/*global define*/
define([
        '../Core/AssociativeArray',
        '../Core/BoundingRectangle',
        '../Core/Cartesian2',
        '../Core/Cartesian3',
        '../Core/Cartographic',
        '../Core/ClockRange',
        '../Core/ClockStep',
        '../Core/Color',
        '../Core/createGuid',
        '../Core/defaultValue',
        '../Core/defined',
        '../Core/defineProperties',
        '../Core/DeveloperError',
        '../Core/Ellipsoid',
        '../Core/Event',
        '../Core/getAbsoluteUri',
        '../Core/getExtensionFromUri',
        '../Core/getFilenameFromUri',
        '../Core/Iso8601',
        '../Core/joinUrls',
        '../Core/JulianDate',
        '../Core/loadBlob',
        '../Core/loadXML',
        '../Core/Math',
        '../Core/NearFarScalar',
        '../Core/PinBuilder',
        '../Core/PolygonHierarchy',
        '../Core/Rectangle',
        '../Core/RequestScheduler',
        '../Core/RuntimeError',
        '../Core/TimeInterval',
        '../Core/TimeIntervalCollection',
        '../Scene/HeightReference',
        '../Scene/HorizontalOrigin',
        '../Scene/LabelStyle',
        '../Scene/SceneMode',
        '../ThirdParty/Autolinker',
        '../ThirdParty/Uri',
        '../ThirdParty/when',
        '../ThirdParty/zip',
        './BillboardGraphics',
        './CompositePositionProperty',
        './ConstantPositionProperty',
        './CorridorGraphics',
        './DataSource',
        './DataSourceClock',
        './Entity',
        './EntityCluster',
        './EntityCollection',
        './LabelGraphics',
        './PathGraphics',
        './PolygonGraphics',
        './PolylineGraphics',
        './PositionPropertyArray',
        './RectangleGraphics',
        './ReferenceProperty',
        './SampledPositionProperty',
        './ScaledPositionProperty',
        './TimeIntervalCollectionProperty',
        './WallGraphics'
    ], function(
        AssociativeArray,
        BoundingRectangle,
        Cartesian2,
        Cartesian3,
        Cartographic,
        ClockRange,
        ClockStep,
        Color,
        createGuid,
        defaultValue,
        defined,
        defineProperties,
        DeveloperError,
        Ellipsoid,
        Event,
        getAbsoluteUri,
        getExtensionFromUri,
        getFilenameFromUri,
        Iso8601,
        joinUrls,
        JulianDate,
        loadBlob,
        loadXML,
        CesiumMath,
        NearFarScalar,
        PinBuilder,
        PolygonHierarchy,
        Rectangle,
        RequestScheduler,
        RuntimeError,
        TimeInterval,
        TimeIntervalCollection,
        HeightReference,
        HorizontalOrigin,
        LabelStyle,
        SceneMode,
        Autolinker,
        Uri,
        when,
        zip,
        BillboardGraphics,
        CompositePositionProperty,
        ConstantPositionProperty,
        CorridorGraphics,
        DataSource,
        DataSourceClock,
        Entity,
        EntityCluster,
        EntityCollection,
        LabelGraphics,
        PathGraphics,
        PolygonGraphics,
        PolylineGraphics,
        PositionPropertyArray,
        RectangleGraphics,
        ReferenceProperty,
        SampledPositionProperty,
        ScaledPositionProperty,
        TimeIntervalCollectionProperty,
        WallGraphics) {
    'use strict';

    // IE 8 doesn't have a DOM parser and can't run Cesium anyway, so just bail.
    if (typeof DOMParser === 'undefined') {
        return {};
    }

    //This is by no means an exhaustive list of MIME types.
    //The purpose of this list is to be able to accurately identify content embedded
    //in KMZ files. Eventually, we can make this configurable by the end user so they can add
    //there own content types if they have KMZ files that require it.
    var MimeTypes = {
        avi : "video/x-msvideo",
        bmp : "image/bmp",
        bz2 : "application/x-bzip2",
        chm : "application/vnd.ms-htmlhelp",
        css : "text/css",
        csv : "text/csv",
        doc : "application/msword",
        dvi : "application/x-dvi",
        eps : "application/postscript",
        flv : "video/x-flv",
        gif : "image/gif",
        gz : "application/x-gzip",
        htm : "text/html",
        html : "text/html",
        ico : "image/vnd.microsoft.icon",
        jnlp : "application/x-java-jnlp-file",
        jpeg : "image/jpeg",
        jpg : "image/jpeg",
        m3u : "audio/x-mpegurl",
        m4v : "video/mp4",
        mathml : "application/mathml+xml",
        mid : "audio/midi",
        midi : "audio/midi",
        mov : "video/quicktime",
        mp3 : "audio/mpeg",
        mp4 : "video/mp4",
        mp4v : "video/mp4",
        mpeg : "video/mpeg",
        mpg : "video/mpeg",
        odp : "application/vnd.oasis.opendocument.presentation",
        ods : "application/vnd.oasis.opendocument.spreadsheet",
        odt : "application/vnd.oasis.opendocument.text",
        ogg : "application/ogg",
        pdf : "application/pdf",
        png : "image/png",
        pps : "application/vnd.ms-powerpoint",
        ppt : "application/vnd.ms-powerpoint",
        ps : "application/postscript",
        qt : "video/quicktime",
        rdf : "application/rdf+xml",
        rss : "application/rss+xml",
        rtf : "application/rtf",
        svg : "image/svg+xml",
        swf : "application/x-shockwave-flash",
        text : "text/plain",
        tif : "image/tiff",
        tiff : "image/tiff",
        txt : "text/plain",
        wav : "audio/x-wav",
        wma : "audio/x-ms-wma",
        wmv : "video/x-ms-wmv",
        xml : "application/xml",
        zip : "application/zip",

        detectFromFilename : function(filename) {
            var ext = filename.toLowerCase();
            ext = getExtensionFromUri(ext);
            return MimeTypes[ext];
        }
    };

    var parser = new DOMParser();
    var autolinker = new Autolinker({
        stripPrefix : false,
        twitter : false,
        email : false,
        replaceFn : function(linker, match) {
            if (!match.protocolUrlMatch) {
                //Prevent matching of non-explicit urls.
                //i.e. foo.id won't match but http://foo.id will
                return false;
            }
        }
    });

    var BILLBOARD_SIZE = 32;

    var BILLBOARD_NEAR_DISTANCE = 2414016;
    var BILLBOARD_NEAR_RATIO = 1.0;
    var BILLBOARD_FAR_DISTANCE = 1.6093e+7;
    var BILLBOARD_FAR_RATIO = 0.1;

    function isZipFile(blob) {
        var magicBlob = blob.slice(0, Math.min(4, blob.size));
        var deferred = when.defer();
        var reader = new FileReader();
        reader.addEventListener('load', function() {
            deferred.resolve(new DataView(reader.result).getUint32(0, false) === 0x504b0304);
        });
        reader.addEventListener('error', function() {
            deferred.reject(reader.error);
        });
        reader.readAsArrayBuffer(magicBlob);
        return deferred.promise;
    }

    function readBlobAsText(blob) {
        var deferred = when.defer();
        var reader = new FileReader();
        reader.addEventListener('load', function() {
            deferred.resolve(reader.result);
        });
        reader.addEventListener('error', function() {
            deferred.reject(reader.error);
        });
        reader.readAsText(blob);
        return deferred.promise;
    }

    function loadXmlFromZip(reader, entry, uriResolver, deferred) {
        entry.getData(new zip.TextWriter(), function(text) {
            uriResolver.kml = parser.parseFromString(text, 'application/xml');
            deferred.resolve();
        });
    }

    function loadDataUriFromZip(reader, entry, uriResolver, deferred) {
        var mimeType = defaultValue(MimeTypes.detectFromFilename(entry.filename), 'application/octet-stream');
        entry.getData(new zip.Data64URIWriter(mimeType), function(dataUri) {
            uriResolver[entry.filename] = dataUri;
            deferred.resolve();
        });
    }

    function replaceAttributes(div, elementType, attributeName, uriResolver) {
        var keys = uriResolver.keys;
        var baseUri = new Uri('.');
        var elements = div.querySelectorAll(elementType);
        for (var i = 0; i < elements.length; i++) {
            var element = elements[i];
            var value = element.getAttribute(attributeName);
            var uri = new Uri(value).resolve(baseUri).toString();
            var index = keys.indexOf(uri);
            if (index !== -1) {
                var key = keys[index];
                element.setAttribute(attributeName, uriResolver[key]);
                if (elementType === 'a' && element.getAttribute('download') === null) {
                    element.setAttribute('download', key);
                }
            }
        }
    }

    function proxyUrl(url, proxy) {
        if (defined(proxy)) {
            if (new Uri(url).isAbsolute()) {
                url = proxy.getURL(url);
            }
        }
        return url;
    }

    // an optional context is passed to allow for some malformed kmls (those with multiple geometries with same ids) to still parse
    // correctly, as they do in Google Earth.
    function createEntity(node, entityCollection, context) {
        var id = queryStringAttribute(node, 'id');
        id = defined(id) && id.length !== 0 ? id : createGuid();
        if(defined(context)){
            id = context + id;
        }

        // If we have a duplicate ID just generate one.
        // This isn't valid KML but Google Earth handles this case.
        var entity = entityCollection.getById(id);
        if (defined(entity)) {
            id = createGuid();
            if(defined(context)){
                id = context + id;
            }
        }

        entity = entityCollection.add(new Entity({id : id}));
        if (!defined(entity.kml)) {
            entity.addProperty('kml');
            entity.kml = new KmlFeatureData();
        }
        return entity;
    }

    function isExtrudable(altitudeMode, gxAltitudeMode) {
        return altitudeMode === 'absolute' || altitudeMode === 'relativeToGround' || gxAltitudeMode === 'relativeToSeaFloor';
    }

    function readCoordinate(value) {
        //Google Earth treats empty or missing coordinates as 0.
        if (!defined(value)) {
            return Cartesian3.fromDegrees(0, 0, 0);
        }

        var digits = value.match(/[^\s,\n]+/g);
        if (!defined(digits)) {
            return Cartesian3.fromDegrees(0, 0, 0);
        }

        var longitude = parseFloat(digits[0]);
        var latitude = parseFloat(digits[1]);
        var height = parseFloat(digits[2]);

        longitude = isNaN(longitude) ? 0.0 : longitude;
        latitude = isNaN(latitude) ? 0.0 : latitude;
        height = isNaN(height) ? 0.0 : height;

        return Cartesian3.fromDegrees(longitude, latitude, height);
    }

    function readCoordinates(element) {
        if (!defined(element)) {
            return undefined;
        }

        var tuples = element.textContent.match(/[^\s\n]+/g);
        if (!defined(tuples)) {
            return undefined;
        }

        var length = tuples.length;
        var result = new Array(length);
        var resultIndex = 0;
        for (var i = 0; i < length; i++) {
            result[resultIndex++] = readCoordinate(tuples[i]);
        }
        return result;
    }

    var kmlNamespaces = [null, undefined, 'http://www.opengis.net/kml/2.2', 'http://earth.google.com/kml/2.2', 'http://earth.google.com/kml/2.1', 'http://earth.google.com/kml/2.0'];
    var gxNamespaces = ['http://www.google.com/kml/ext/2.2'];
    var atomNamespaces = ['http://www.w3.org/2005/Atom'];
    var namespaces = {
        kml : kmlNamespaces,
        gx : gxNamespaces,
        atom : atomNamespaces,
        kmlgx : kmlNamespaces.concat(gxNamespaces)
    };

    function queryNumericAttribute(node, attributeName) {
        if (!defined(node)) {
            return undefined;
        }

        var value = node.getAttribute(attributeName);
        if (value !== null) {
            var result = parseFloat(value);
            return !isNaN(result) ? result : undefined;
        }
        return undefined;
    }

    function queryStringAttribute(node, attributeName) {
        if (!defined(node)) {
            return undefined;
        }
        var value = node.getAttribute(attributeName);
        return value !== null ? value : undefined;
    }

    function queryFirstNode(node, tagName, namespace) {
        if (!defined(node)) {
            return undefined;
        }
        var childNodes = node.childNodes;
        var length = childNodes.length;
        for (var q = 0; q < length; q++) {
            var child = childNodes[q];
            if (child.localName === tagName && namespace.indexOf(child.namespaceURI) !== -1) {
                return child;
            }
        }
        return undefined;
    }

    function queryNodes(node, tagName, namespace) {
        if (!defined(node)) {
            return undefined;
        }
        var result = [];
        var childNodes = node.getElementsByTagNameNS('*', tagName);
        var length = childNodes.length;
        for (var q = 0; q < length; q++) {
            var child = childNodes[q];
            if (child.localName === tagName && namespace.indexOf(child.namespaceURI) !== -1) {
                result.push(child);
            }
        }
        return result;
    }

    function queryChildNodes(node, tagName, namespace) {
        if (!defined(node)) {
            return [];
        }
        var result = [];
        var childNodes = node.childNodes;
        var length = childNodes.length;
        for (var q = 0; q < length; q++) {
            var child = childNodes[q];
            if (child.localName === tagName && namespace.indexOf(child.namespaceURI) !== -1) {
                result.push(child);
            }
        }
        return result;
    }

    function queryNumericValue(node, tagName, namespace) {
        var resultNode = queryFirstNode(node, tagName, namespace);
        if (defined(resultNode)) {
            var result = parseFloat(resultNode.textContent);
            return !isNaN(result) ? result : undefined;
        }
        return undefined;
    }

    function queryStringValue(node, tagName, namespace) {
        var result = queryFirstNode(node, tagName, namespace);
        if (defined(result)) {
            return result.textContent.trim();
        }
        return undefined;
    }

    function queryBooleanValue(node, tagName, namespace) {
        var result = queryFirstNode(node, tagName, namespace);
        if (defined(result)) {
            var value = result.textContent.trim();
            return value === '1' || /^true$/i.test(value);
        }
        return undefined;
    }

    function resolveHref(href, proxy, sourceUri, uriResolver) {
        if (!defined(href)) {
            return undefined;
        }
        var hrefResolved = false;
        if (defined(uriResolver)) {
            var blob = uriResolver[href];
            if (defined(blob)) {
                hrefResolved = true;
                href = blob;
            } else {
                // Needed for multiple levels of KML files in a KMZ
                var tmpHref = getAbsoluteUri(href, sourceUri);
                blob = uriResolver[tmpHref];
                if (defined(blob)) {
                    hrefResolved = true;
                    href = blob;
                }
            }
        }
        if (!hrefResolved && defined(sourceUri)) {
            href = getAbsoluteUri(href, getAbsoluteUri(sourceUri));
            href = proxyUrl(href, proxy);
        }
        return href;
    }

    var colorOptions = {};

    function parseColorString(value, isRandom) {
        if (!defined(value)) {
            return undefined;
        }

        if (value[0] === '#') {
            value = value.substring(1);
        }

        var alpha = parseInt(value.substring(0, 2), 16) / 255.0;
        var blue = parseInt(value.substring(2, 4), 16) / 255.0;
        var green = parseInt(value.substring(4, 6), 16) / 255.0;
        var red = parseInt(value.substring(6, 8), 16) / 255.0;

        if (!isRandom) {
            return new Color(red, green, blue, alpha);
        }

        if (red > 0) {
            colorOptions.maximumRed = red;
        } else {
            colorOptions.red = 0;
        }
        if (green > 0) {
            colorOptions.maximumGreen = green;
        } else {
            colorOptions.green = 0;
        }
        if (blue > 0) {
            colorOptions.maximumBlue = blue;
        } else {
            colorOptions.blue = 0;
        }
        colorOptions.alpha = alpha;
        return Color.fromRandom(colorOptions);
    }

    function queryColorValue(node, tagName, namespace) {
        var value = queryStringValue(node, tagName, namespace);
        if (!defined(value)) {
            return undefined;
        }
        return parseColorString(value, queryStringValue(node, 'colorMode', namespace) === 'random');
    }

    function processTimeStamp(featureNode) {
        var node = queryFirstNode(featureNode, 'TimeStamp', namespaces.kmlgx);
        var whenString = queryStringValue(node, 'when', namespaces.kmlgx);

        if (!defined(node) || !defined(whenString) || whenString.length === 0) {
            return undefined;
        }

        //According to the KML spec, a TimeStamp represents a "single moment in time"
        //However, since Cesium animates much differently than Google Earth, that doesn't
        //Make much sense here.  Instead, we use the TimeStamp as the moment the feature
        //comes into existence.  This works much better and gives a similar feel to
        //GE's experience.
        var when = JulianDate.fromIso8601(whenString);
        var result = new TimeIntervalCollection();
        result.addInterval(new TimeInterval({
            start : when,
            stop : Iso8601.MAXIMUM_VALUE
        }));
        return result;
    }

    function processTimeSpan(featureNode) {
        var node = queryFirstNode(featureNode, 'TimeSpan', namespaces.kmlgx);
        if (!defined(node)) {
            return undefined;
        }
        var result;

        var beginNode = queryFirstNode(node, 'begin', namespaces.kmlgx);
        var beginDate = defined(beginNode) ? JulianDate.fromIso8601(beginNode.textContent) : undefined;

        var endNode = queryFirstNode(node, 'end', namespaces.kmlgx);
        var endDate = defined(endNode) ? JulianDate.fromIso8601(endNode.textContent) : undefined;

        if (defined(beginDate) && defined(endDate)) {
            if (JulianDate.lessThan(endDate, beginDate)) {
                var tmp = beginDate;
                beginDate = endDate;
                endDate = tmp;
            }
            result = new TimeIntervalCollection();
            result.addInterval(new TimeInterval({
                start : beginDate,
                stop : endDate
            }));
        } else if (defined(beginDate)) {
            result = new TimeIntervalCollection();
            result.addInterval(new TimeInterval({
                start : beginDate,
                stop : Iso8601.MAXIMUM_VALUE
            }));
        } else if (defined(endDate)) {
            result = new TimeIntervalCollection();
            result.addInterval(new TimeInterval({
                start : Iso8601.MINIMUM_VALUE,
                stop : endDate
            }));
        }

        return result;
    }

    function createDefaultBillboard() {
        var billboard = new BillboardGraphics();
        billboard.width = BILLBOARD_SIZE;
        billboard.height = BILLBOARD_SIZE;
        billboard.scaleByDistance = new NearFarScalar(BILLBOARD_NEAR_DISTANCE, BILLBOARD_NEAR_RATIO, BILLBOARD_FAR_DISTANCE, BILLBOARD_FAR_RATIO);
        billboard.pixelOffsetScaleByDistance = new NearFarScalar(BILLBOARD_NEAR_DISTANCE, BILLBOARD_NEAR_RATIO, BILLBOARD_FAR_DISTANCE, BILLBOARD_FAR_RATIO);
        return billboard;
    }

    function createDefaultPolygon() {
        var polygon = new PolygonGraphics();
        polygon.outline = true;
        polygon.outlineColor = Color.WHITE;
        return polygon;
    }

    function createDefaultLabel() {
        var label = new LabelGraphics();
        label.translucencyByDistance = new NearFarScalar(3000000, 1.0, 5000000, 0.0);
        label.pixelOffset = new Cartesian2(17, 0);
        label.horizontalOrigin = HorizontalOrigin.LEFT;
        label.font = '16px sans-serif';
        label.style = LabelStyle.FILL_AND_OUTLINE;
        return label;
    }

    function getIconHref(iconNode, dataSource, sourceUri, uriResolver, canRefresh) {
        var href = queryStringValue(iconNode, 'href', namespaces.kml);
        if (!defined(href) || (href.length === 0)) {
            return undefined;
        }

        if (href.indexOf('root://icons/palette-') === 0) {
            var palette = href.charAt(21);

            // Get the icon number
            var x = defaultValue(queryNumericValue(iconNode, 'x', namespaces.gx), 0);
            var y = defaultValue(queryNumericValue(iconNode, 'y', namespaces.gx), 0);
            x = Math.min(x / 32, 7);
            y = 7 - Math.min(y / 32, 7);
            var iconNum = (8 * y) + x;

            href = 'https://maps.google.com/mapfiles/kml/pal' + palette + '/icon' + iconNum + '.png';
        }

        href = resolveHref(href, dataSource._proxy, sourceUri, uriResolver);

        if (canRefresh) {
            var refreshMode = queryStringValue(iconNode, 'refreshMode', namespaces.kml);
            var viewRefreshMode = queryStringValue(iconNode, 'viewRefreshMode', namespaces.kml);
            if (refreshMode === 'onInterval' || refreshMode === 'onExpire') {
                console.log('KML - Unsupported Icon refreshMode: ' + refreshMode);
            } else if (viewRefreshMode === 'onStop' || viewRefreshMode === 'onRegion') {
                console.log('KML - Unsupported Icon viewRefreshMode: ' + viewRefreshMode);
            }

            var viewBoundScale = defaultValue(queryStringValue(iconNode, 'viewBoundScale', namespaces.kml), 1.0);
            var defaultViewFormat = (viewRefreshMode === 'onStop') ? 'BBOX=[bboxWest],[bboxSouth],[bboxEast],[bboxNorth]' : '';
            var viewFormat = defaultValue(queryStringValue(iconNode, 'viewFormat', namespaces.kml), defaultViewFormat);
            var httpQuery = queryStringValue(iconNode, 'httpQuery', namespaces.kml);
            var queryString = makeQueryString(viewFormat, httpQuery);

            var icon = joinUrls(href, queryString, false);
            return processNetworkLinkQueryString(dataSource._camera, dataSource._canvas, icon, viewBoundScale, dataSource._lastCameraView.bbox);
        }

        return href;
    }

    function processBillboardIcon(dataSource, node, targetEntity, sourceUri, uriResolver) {
        var scale = queryNumericValue(node, 'scale', namespaces.kml);
        var heading = queryNumericValue(node, 'heading', namespaces.kml);
        var color = queryColorValue(node, 'color', namespaces.kml);

        var iconNode = queryFirstNode(node, 'Icon', namespaces.kml);
        var icon = getIconHref(iconNode, dataSource, sourceUri, uriResolver, false);
        var x = queryNumericValue(iconNode, 'x', namespaces.gx);
        var y = queryNumericValue(iconNode, 'y', namespaces.gx);
        var w = queryNumericValue(iconNode, 'w', namespaces.gx);
        var h = queryNumericValue(iconNode, 'h', namespaces.gx);

        var hotSpotNode = queryFirstNode(node, 'hotSpot', namespaces.kml);
        var hotSpotX = queryNumericAttribute(hotSpotNode, 'x');
        var hotSpotY = queryNumericAttribute(hotSpotNode, 'y');
        var hotSpotXUnit = queryStringAttribute(hotSpotNode, 'xunits');
        var hotSpotYUnit = queryStringAttribute(hotSpotNode, 'yunits');

        var billboard = targetEntity.billboard;
        if (!defined(billboard)) {
            billboard = createDefaultBillboard();
            targetEntity.billboard = billboard;
        }

        billboard.image = icon;
        billboard.scale = scale;
        billboard.color = color;

        if (defined(x) || defined(y) || defined(w) || defined(h)) {
            billboard.imageSubRegion = new BoundingRectangle(x, y, w, h);
        }

        //GE treats a heading of zero as no heading
        //You can still point north using a 360 degree angle (or any multiple of 360)
        if (defined(heading) && heading !== 0) {
            billboard.rotation = CesiumMath.toRadians(-heading);
            billboard.alignedAxis = Cartesian3.UNIT_Z;
        }

        //Hotpot is the KML equivalent of pixel offset
        //The hotspot origin is the lower left, but we leave
        //our billboard origin at the center and simply
        //modify the pixel offset to take this into account
        scale = defaultValue(scale, 1.0);

        var xOffset;
        var yOffset;
        if (defined(hotSpotX)) {
            if (hotSpotXUnit === 'pixels') {
                xOffset = -hotSpotX * scale;
            } else if (hotSpotXUnit === 'insetPixels') {
                xOffset = (hotSpotX - BILLBOARD_SIZE) * scale;
            } else if (hotSpotXUnit === 'fraction') {
                xOffset = -hotSpotX * BILLBOARD_SIZE * scale;
            }
            xOffset += BILLBOARD_SIZE * 0.5 * scale;
        }

        if (defined(hotSpotY)) {
            if (hotSpotYUnit === 'pixels') {
                yOffset = hotSpotY * scale;
            } else if (hotSpotYUnit === 'insetPixels') {
                yOffset = (-hotSpotY + BILLBOARD_SIZE) * scale;
            } else if (hotSpotYUnit === 'fraction') {
                yOffset = hotSpotY * BILLBOARD_SIZE * scale;
            }

            yOffset -= BILLBOARD_SIZE * 0.5 * scale;
        }

        if (defined(xOffset) || defined(yOffset)) {
            billboard.pixelOffset = new Cartesian2(xOffset, yOffset);
        }
    }

    function applyStyle(dataSource, styleNode, targetEntity, sourceUri, uriResolver) {
        for (var i = 0, len = styleNode.childNodes.length; i < len; i++) {
            var node = styleNode.childNodes.item(i);
            if (node.localName === 'IconStyle') {
                processBillboardIcon(dataSource, node, targetEntity, sourceUri, uriResolver);
            } else if (node.localName === 'LabelStyle') {
                var label = targetEntity.label;
                if (!defined(label)) {
                    label = createDefaultLabel();
                    targetEntity.label = label;
                }
                label.scale = defaultValue(queryNumericValue(node, 'scale', namespaces.kml), label.scale);
                label.fillColor = defaultValue(queryColorValue(node, 'color', namespaces.kml), label.fillColor);
                label.text = targetEntity.name;
            } else if (node.localName === 'LineStyle') {
                var polyline = targetEntity.polyline;
                if (!defined(polyline)) {
                    polyline = new PolylineGraphics();
                    targetEntity.polyline = polyline;
                }
                polyline.width = queryNumericValue(node, 'width', namespaces.kml);
                polyline.material = queryColorValue(node, 'color', namespaces.kml);
                if (defined(queryColorValue(node, 'outerColor', namespaces.gx))) {
                    console.log('KML - gx:outerColor is not supported in a LineStyle');
                }
                if (defined(queryNumericValue(node, 'outerWidth', namespaces.gx))) {
                    console.log('KML - gx:outerWidth is not supported in a LineStyle');
                }
                if (defined(queryNumericValue(node, 'physicalWidth', namespaces.gx))) {
                    console.log('KML - gx:physicalWidth is not supported in a LineStyle');
                }
                if (defined(queryBooleanValue(node, 'labelVisibility', namespaces.gx))) {
                    console.log('KML - gx:labelVisibility is not supported in a LineStyle');
                }
            } else if (node.localName === 'PolyStyle') {
                var polygon = targetEntity.polygon;
                if (!defined(polygon)) {
                    polygon = createDefaultPolygon();
                    targetEntity.polygon = polygon;
                }
                polygon.material = defaultValue(queryColorValue(node, 'color', namespaces.kml), polygon.material);
                polygon.fill = defaultValue(queryBooleanValue(node, 'fill', namespaces.kml), polygon.fill);
                polygon.outline = defaultValue(queryBooleanValue(node, 'outline', namespaces.kml), polygon.outline);
            } else if (node.localName === 'BalloonStyle') {
                var bgColor = defaultValue(parseColorString(queryStringValue(node, 'bgColor', namespaces.kml)), Color.WHITE);
                var textColor = defaultValue(parseColorString(queryStringValue(node, 'textColor', namespaces.kml)), Color.BLACK);
                var text = queryStringValue(node, 'text', namespaces.kml);

                //This is purely an internal property used in style processing,
                //it never ends up on the final entity.
                targetEntity.addProperty('balloonStyle');
                targetEntity.balloonStyle = {
                    bgColor : bgColor,
                    textColor : textColor,
                    text : text
                };
            } else if (node.localName === 'ListStyle') {
                var listItemType = queryStringValue(node, 'listItemType', namespaces.kml);
                if (listItemType === 'radioFolder' || listItemType === 'checkOffOnly') {
                    console.log('KML - Unsupported ListStyle with listItemType: ' + listItemType);
                }
            }
        }
    }

    //Processes and merges any inline styles for the provided node into the provided entity.
    function computeFinalStyle(entity, dataSource, placeMark, styleCollection, sourceUri, uriResolver) {
        var result = new Entity();
        var styleEntity;

        //Google earth seems to always use the last inline Style/StyleMap only
        var styleIndex = -1;
        var childNodes = placeMark.childNodes;
        var length = childNodes.length;
        for (var q = 0; q < length; q++) {
            var child = childNodes[q];
            if (child.localName === 'Style' || child.localName === 'StyleMap') {
                styleIndex = q;
            }
        }

        if (styleIndex !== -1) {
            var inlineStyleNode = childNodes[styleIndex];
            if (inlineStyleNode.localName === 'Style') {
                applyStyle(dataSource, inlineStyleNode, result, sourceUri, uriResolver);
            } else { // StyleMap
                var pairs = queryChildNodes(inlineStyleNode, 'Pair', namespaces.kml);
                for (var p = 0; p < pairs.length; p++) {
                    var pair = pairs[p];
                    var key = queryStringValue(pair, 'key', namespaces.kml);
                    if (key === 'normal') {
                        var styleUrl = queryStringValue(pair, 'styleUrl', namespaces.kml);
                        if (defined(styleUrl)) {
                            styleEntity = styleCollection.getById(styleUrl);
                            if (!defined(styleEntity)) {
                                styleEntity = styleCollection.getById('#' + styleUrl);
                            }
                            if (defined(styleEntity)) {
                                result.merge(styleEntity);
                            }
                        } else {
                            var node = queryFirstNode(pair, 'Style', namespaces.kml);
                            applyStyle(dataSource, node, result, sourceUri, uriResolver);
                        }
                    } else {
                        console.log('KML - Unsupported StyleMap key: ' + key);
                    }
                }
            }
        }

        //Google earth seems to always use the first external style only.
        var externalStyle = queryStringValue(placeMark, 'styleUrl', namespaces.kml);
        if (defined(externalStyle)) {
            var id = externalStyle;
            if (externalStyle[0] !== '#' && externalStyle.indexOf('#') !== -1) {
                var tokens = externalStyle.split('#');
                var uri = tokens[0];
                if (defined(sourceUri)) {
                    uri = getAbsoluteUri(uri, getAbsoluteUri(sourceUri));
                }
                id = uri + '#' + tokens[1];
            }

            styleEntity = styleCollection.getById(id);
            if (!defined(styleEntity)) {
                styleEntity = styleCollection.getById('#' + id);
            }
            if (defined(styleEntity)) {
                result.merge(styleEntity);
            }
        }

        return result;
    }

    //Asynchronously processes an external style file.
    function processExternalStyles(dataSource, uri, styleCollection) {
<<<<<<< HEAD
        return when(RequestScheduler.request(proxyUrl(uri, dataSource._proxy), loadXML), function(styleKml) {
=======
        return loadXML(proxyUrl(uri, dataSource._proxy)).then(function(styleKml) {
>>>>>>> 7f4970b8
            return processStyles(dataSource, styleKml, styleCollection, uri, true);
        });
    }

    //Processes all shared and external styles and stores
    //their id into the provided styleCollection.
    //Returns an array of promises that will resolve when
    //each style is loaded.
    function processStyles(dataSource, kml, styleCollection, sourceUri, isExternal, uriResolver) {
        var i;
        var id;
        var styleEntity;

        var node;
        var styleNodes = queryNodes(kml, 'Style', namespaces.kml);
        if (defined(styleNodes)) {
            var styleNodesLength = styleNodes.length;
            for (i = 0; i < styleNodesLength; i++) {
                node = styleNodes[i];
                id = queryStringAttribute(node, 'id');
                if (defined(id)) {
                    id = '#' + id;
                    if (isExternal && defined(sourceUri)) {
                        id = sourceUri + id;
                    }
                    if (!defined(styleCollection.getById(id))) {
                        styleEntity = new Entity({
                            id : id
                        });
                        styleCollection.add(styleEntity);
                        applyStyle(dataSource, node, styleEntity, sourceUri, uriResolver);
                    }
                }
            }
        }

        var styleMaps = queryNodes(kml, 'StyleMap', namespaces.kml);
        if (defined(styleMaps)) {
            var styleMapsLength = styleMaps.length;
            for (i = 0; i < styleMapsLength; i++) {
                var styleMap = styleMaps[i];
                id = queryStringAttribute(styleMap, 'id');
                if (defined(id)) {
                    var pairs = queryChildNodes(styleMap, 'Pair', namespaces.kml);
                    for (var p = 0; p < pairs.length; p++) {
                        var pair = pairs[p];
                        var key = queryStringValue(pair, 'key', namespaces.kml);
                        if (key === 'normal') {
                            id = '#' + id;
                            if (isExternal && defined(sourceUri)) {
                                id = sourceUri + id;
                            }
                            if (!defined(styleCollection.getById(id))) {
                                styleEntity = styleCollection.getOrCreateEntity(id);

                                var styleUrl = queryStringValue(pair, 'styleUrl', namespaces.kml);
                                if (defined(styleUrl)) {
                                    if (styleUrl[0] !== '#') {
                                        styleUrl = '#' + styleUrl;
                                    }

                                    if (isExternal && defined(sourceUri)) {
                                        styleUrl = sourceUri + styleUrl;
                                    }
                                    var base = styleCollection.getById(styleUrl);

                                    if (defined(base)) {
                                        styleEntity.merge(base);
                                    }
                                } else {
                                    node = queryFirstNode(pair, 'Style', namespaces.kml);
                                    applyStyle(dataSource, node, styleEntity, sourceUri, uriResolver);
                                }
                            }
                        } else {
                            console.log('KML - Unsupported StyleMap key: ' + key);
                        }
                    }
                }
            }
        }

        var externalStyleHash = {};
        var promises = [];
        var styleUrlNodes = kml.getElementsByTagName('styleUrl');
        var styleUrlNodesLength = styleUrlNodes.length;
        for (i = 0; i < styleUrlNodesLength; i++) {
            var styleReference = styleUrlNodes[i].textContent;
            if (styleReference[0] !== '#') {
                //According to the spec, all local styles should start with a #
                //and everything else is an external style that has a # seperating
                //the URL of the document and the style.  However, Google Earth
                //also accepts styleUrls without a # as meaning a local style.
                var tokens = styleReference.split('#');
                if (tokens.length === 2) {
                    var uri = tokens[0];
                    if (!defined(externalStyleHash[uri])) {
                        if (defined(sourceUri)) {
                            uri = getAbsoluteUri(uri, getAbsoluteUri(sourceUri));
                        }
                        promises.push(processExternalStyles(dataSource, uri, styleCollection, sourceUri));
                    }
                }
            }
        }

        return promises;
    }

    function createDropLine(entityCollection, entity, styleEntity) {
        var entityPosition = new ReferenceProperty(entityCollection, entity.id, ['position']);
        var surfacePosition = new ScaledPositionProperty(entity.position);
        entity.polyline = defined(styleEntity.polyline) ? styleEntity.polyline.clone() : new PolylineGraphics();
        entity.polyline.positions = new PositionPropertyArray([entityPosition, surfacePosition]);
    }

    function heightReferenceFromAltitudeMode(altitudeMode, gxAltitudeMode) {
        if (!defined(altitudeMode) && !defined(gxAltitudeMode) || altitudeMode === 'clampToGround') {
            return HeightReference.CLAMP_TO_GROUND;
        }

        if (altitudeMode === 'relativeToGround') {
            return HeightReference.RELATIVE_TO_GROUND;
        }

        if (altitudeMode === 'absolute') {
            return HeightReference.NONE;
        }

        if (gxAltitudeMode === 'clampToSeaFloor') {
            console.log('KML - <gx:altitudeMode>:clampToSeaFloor is currently not supported, using <kml:altitudeMode>:clampToGround.');
            return HeightReference.CLAMP_TO_GROUND;
        }

        if (gxAltitudeMode === 'relativeToSeaFloor') {
            console.log('KML - <gx:altitudeMode>:relativeToSeaFloor is currently not supported, using <kml:altitudeMode>:relativeToGround.');
            return HeightReference.RELATIVE_TO_GROUND;
        }

        if (defined(altitudeMode)) {
            console.log('KML - Unknown <kml:altitudeMode>:' + altitudeMode + ', using <kml:altitudeMode>:CLAMP_TO_GROUND.');
        } else {
            console.log('KML - Unknown <gx:altitudeMode>:' + gxAltitudeMode + ', using <kml:altitudeMode>:CLAMP_TO_GROUND.');
        }

        // Clamp to ground is the default
        return HeightReference.CLAMP_TO_GROUND;
    }

    function createPositionPropertyFromAltitudeMode(property, altitudeMode, gxAltitudeMode) {
        if (gxAltitudeMode === 'relativeToSeaFloor' || altitudeMode === 'absolute' || altitudeMode === 'relativeToGround') {
            //Just return the ellipsoid referenced property until we support MSL
            return property;
        }

        if ((defined(altitudeMode) && altitudeMode !== 'clampToGround') || //
            (defined(gxAltitudeMode) && gxAltitudeMode !== 'clampToSeaFloor')) {
            console.log('KML - Unknown altitudeMode: ' + defaultValue(altitudeMode, gxAltitudeMode));
        }

        // Clamp to ground is the default
        return new ScaledPositionProperty(property);
    }

    function createPositionPropertyArrayFromAltitudeMode(properties, altitudeMode, gxAltitudeMode) {
        if (!defined(properties)) {
            return undefined;
        }

        if (gxAltitudeMode === 'relativeToSeaFloor' || altitudeMode === 'absolute' || altitudeMode === 'relativeToGround') {
            //Just return the ellipsoid referenced property until we support MSL
            return properties;
        }

        if ((defined(altitudeMode) && altitudeMode !== 'clampToGround') || //
            (defined(gxAltitudeMode) && gxAltitudeMode !== 'clampToSeaFloor')) {
            console.log('KML - Unknown altitudeMode: ' + defaultValue(altitudeMode, gxAltitudeMode));
        }

        // Clamp to ground is the default
        var propertiesLength = properties.length;
        for (var i = 0; i < propertiesLength; i++) {
            var property = properties[i];
            Ellipsoid.WGS84.scaleToGeodeticSurface(property, property);
        }
        return properties;
    }

    function processPositionGraphics(dataSource, entity, styleEntity, heightReference) {
        var label = entity.label;
        if (!defined(label)) {
            label = defined(styleEntity.label) ? styleEntity.label.clone() : createDefaultLabel();
            entity.label = label;
        }
        label.text = entity.name;

        var billboard = entity.billboard;
        if (!defined(billboard)) {
            billboard = defined(styleEntity.billboard) ? styleEntity.billboard.clone() : createDefaultBillboard();
            entity.billboard = billboard;
        }

        if (!defined(billboard.image)) {
            billboard.image = dataSource._pinBuilder.fromColor(Color.YELLOW, 64);
        }

        var scale = 1.0;
        if (defined(billboard.scale)) {
            scale = billboard.scale.getValue();
            if (scale !== 0) {
                label.pixelOffset = new Cartesian2((scale * 16) + 1, 0);
            } else {
                //Minor tweaks to better match Google Earth.
                label.pixelOffset = undefined;
                label.horizontalOrigin = undefined;
            }
        }

        if (defined(heightReference) && dataSource._clampToGround) {
            billboard.heightReference = heightReference;
            label.heightReference = heightReference;
        }
    }

    function processPathGraphics(dataSource, entity, styleEntity) {
        var path = entity.path;
        if (!defined(path)) {
            path = new PathGraphics();
            path.leadTime = 0;
            entity.path = path;
        }

        var polyline = styleEntity.polyline;
        if (defined(polyline)) {
            path.material = polyline.material;
            path.width = polyline.width;
        }
    }

    function processPoint(dataSource, entityCollection, geometryNode, entity, styleEntity) {
        var coordinatesString = queryStringValue(geometryNode, 'coordinates', namespaces.kml);
        var altitudeMode = queryStringValue(geometryNode, 'altitudeMode', namespaces.kml);
        var gxAltitudeMode = queryStringValue(geometryNode, 'altitudeMode', namespaces.gx);
        var extrude = queryBooleanValue(geometryNode, 'extrude', namespaces.kml);

        var position = readCoordinate(coordinatesString);

        entity.position = position;
        processPositionGraphics(dataSource, entity, styleEntity, heightReferenceFromAltitudeMode(altitudeMode, gxAltitudeMode));

        if (extrude && isExtrudable(altitudeMode, gxAltitudeMode)) {
            createDropLine(entityCollection, entity, styleEntity);
        }

        return true;
    }

    function processLineStringOrLinearRing(dataSource, entityCollection, geometryNode, entity, styleEntity) {
        var coordinatesNode = queryFirstNode(geometryNode, 'coordinates', namespaces.kml);
        var altitudeMode = queryStringValue(geometryNode, 'altitudeMode', namespaces.kml);
        var gxAltitudeMode = queryStringValue(geometryNode, 'altitudeMode', namespaces.gx);
        var extrude = queryBooleanValue(geometryNode, 'extrude', namespaces.kml);
        var tessellate = queryBooleanValue(geometryNode, 'tessellate', namespaces.kml);
        var canExtrude = isExtrudable(altitudeMode, gxAltitudeMode);

        if (defined(queryNumericValue(geometryNode, 'drawOrder', namespaces.gx))) {
            console.log('KML - gx:drawOrder is not supported in LineStrings');
        }

        var coordinates = readCoordinates(coordinatesNode);
        var polyline = styleEntity.polyline;
        if (canExtrude && extrude) {
            var wall = new WallGraphics();
            entity.wall = wall;
            wall.positions = coordinates;
            var polygon = styleEntity.polygon;

            if (defined(polygon)) {
                wall.fill = polygon.fill;
                wall.outline = polygon.outline;
                wall.material = polygon.material;
            }

            if (defined(polyline)) {
                wall.outlineColor = defined(polyline.material) ? polyline.material.color : Color.WHITE;
                wall.outlineWidth = polyline.width;
            }
        } else {
            if (dataSource._clampToGround && !canExtrude && tessellate) {
                var corridor = new CorridorGraphics();
                entity.corridor = corridor;
                corridor.positions = coordinates;
                if (defined(polyline)) {
                    corridor.material = defined(polyline.material) ? polyline.material.color.getValue(Iso8601.MINIMUM_VALUE) : Color.WHITE;
                    corridor.width = defaultValue(polyline.width, 1.0);
                } else {
                    corridor.material = Color.WHITE;
                    corridor.width = 1.0;
                }
            } else {
                polyline = defined(polyline) ? polyline.clone() : new PolylineGraphics();
                entity.polyline = polyline;
                polyline.positions = createPositionPropertyArrayFromAltitudeMode(coordinates, altitudeMode, gxAltitudeMode);
                if (!tessellate || canExtrude) {
                    polyline.followSurface = false;
                }
            }
        }

        return true;
    }

    function processPolygon(dataSource, entityCollection, geometryNode, entity, styleEntity) {
        var outerBoundaryIsNode = queryFirstNode(geometryNode, 'outerBoundaryIs', namespaces.kml);
        var linearRingNode = queryFirstNode(outerBoundaryIsNode, 'LinearRing', namespaces.kml);
        var coordinatesNode = queryFirstNode(linearRingNode, 'coordinates', namespaces.kml);
        var coordinates = readCoordinates(coordinatesNode);
        var extrude = queryBooleanValue(geometryNode, 'extrude', namespaces.kml);
        var altitudeMode = queryStringValue(geometryNode, 'altitudeMode', namespaces.kml);
        var gxAltitudeMode = queryStringValue(geometryNode, 'altitudeMode', namespaces.gx);
        var canExtrude = isExtrudable(altitudeMode, gxAltitudeMode);

        var polygon = defined(styleEntity.polygon) ? styleEntity.polygon.clone() : createDefaultPolygon();

        var polyline = styleEntity.polyline;
        if (defined(polyline)) {
            polygon.outlineColor = defined(polyline.material) ? polyline.material.color : Color.WHITE;
            polygon.outlineWidth = polyline.width;
        }
        entity.polygon = polygon;

        if (canExtrude) {
            polygon.perPositionHeight = true;
            polygon.extrudedHeight = extrude ? 0 : undefined;
        } else if (!dataSource._clampToGround) {
            polygon.height = 0;
        }

        if (defined(coordinates)) {
            var hierarchy = new PolygonHierarchy(coordinates);
            var innerBoundaryIsNodes = queryChildNodes(geometryNode, 'innerBoundaryIs', namespaces.kml);
            for (var j = 0; j < innerBoundaryIsNodes.length; j++) {
                linearRingNode = queryChildNodes(innerBoundaryIsNodes[j], 'LinearRing', namespaces.kml);
                for (var k = 0; k < linearRingNode.length; k++) {
                    coordinatesNode = queryFirstNode(linearRingNode[k], 'coordinates', namespaces.kml);
                    coordinates = readCoordinates(coordinatesNode);
                    if (defined(coordinates)) {
                        hierarchy.holes.push(new PolygonHierarchy(coordinates));
                    }
                }
            }
            polygon.hierarchy = hierarchy;
        }

        return true;
    }

    function processTrack(dataSource, entityCollection, geometryNode, entity, styleEntity) {
        var altitudeMode = queryStringValue(geometryNode, 'altitudeMode', namespaces.kml);
        var gxAltitudeMode = queryStringValue(geometryNode, 'altitudeMode', namespaces.gx);
        var coordNodes = queryChildNodes(geometryNode, 'coord', namespaces.gx);
        var angleNodes = queryChildNodes(geometryNode, 'angles', namespaces.gx);
        var timeNodes = queryChildNodes(geometryNode, 'when', namespaces.kml);
        var extrude = queryBooleanValue(geometryNode, 'extrude', namespaces.kml);
        var canExtrude = isExtrudable(altitudeMode, gxAltitudeMode);

        if (angleNodes.length > 0) {
            console.log('KML - gx:angles are not supported in gx:Tracks');
        }

        var length = Math.min(coordNodes.length, timeNodes.length);
        var coordinates = [];
        var times = [];
        for (var i = 0; i < length; i++) {
            var position = readCoordinate(coordNodes[i].textContent);
            coordinates.push(position);
            times.push(JulianDate.fromIso8601(timeNodes[i].textContent));
        }
        var property = new SampledPositionProperty();
        property.addSamples(times, coordinates);
        entity.position = property;
        processPositionGraphics(dataSource, entity, styleEntity, heightReferenceFromAltitudeMode(altitudeMode, gxAltitudeMode));
        processPathGraphics(dataSource, entity, styleEntity);

        entity.availability = new TimeIntervalCollection();

        if (timeNodes.length > 0) {
            entity.availability.addInterval(new TimeInterval({
                start : times[0],
                stop : times[times.length - 1]
            }));
        }

        if (canExtrude && extrude) {
            createDropLine(entityCollection, entity, styleEntity);
        }

        return true;
    }

    function addToMultiTrack(times, positions, composite, availability, dropShowProperty, extrude, altitudeMode, gxAltitudeMode, includeEndPoints) {
        var start = times[0];
        var stop = times[times.length - 1];

        var data = new SampledPositionProperty();
        data.addSamples(times, positions);

        composite.intervals.addInterval(new TimeInterval({
            start : start,
            stop : stop,
            isStartIncluded : includeEndPoints,
            isStopIncluded : includeEndPoints,
            data : createPositionPropertyFromAltitudeMode(data, altitudeMode, gxAltitudeMode)
        }));
        availability.addInterval(new TimeInterval({
            start : start,
            stop : stop,
            isStartIncluded : includeEndPoints,
            isStopIncluded : includeEndPoints
        }));
        dropShowProperty.intervals.addInterval(new TimeInterval({
            start : start,
            stop : stop,
            isStartIncluded : includeEndPoints,
            isStopIncluded : includeEndPoints,
            data : extrude
        }));
    }

    function processMultiTrack(dataSource, entityCollection, geometryNode, entity, styleEntity) {
        // Multitrack options do not work in GE as detailed in the spec,
        // rather than altitudeMode being at the MultiTrack level,
        // GE just defers all settings to the underlying track.

        var interpolate = queryBooleanValue(geometryNode, 'interpolate', namespaces.gx);
        var trackNodes = queryChildNodes(geometryNode, 'Track', namespaces.gx);

        var times;
        var lastStop;
        var lastStopPosition;
        var needDropLine = false;
        var dropShowProperty = new TimeIntervalCollectionProperty();
        var availability = new TimeIntervalCollection();
        var composite = new CompositePositionProperty();
        for (var i = 0, len = trackNodes.length; i < len; i++) {
            var trackNode = trackNodes[i];
            var timeNodes = queryChildNodes(trackNode, 'when', namespaces.kml);
            var coordNodes = queryChildNodes(trackNode, 'coord', namespaces.gx);
            var altitudeMode = queryStringValue(trackNode, 'altitudeMode', namespaces.kml);
            var gxAltitudeMode = queryStringValue(trackNode, 'altitudeMode', namespaces.gx);
            var canExtrude = isExtrudable(altitudeMode, gxAltitudeMode);
            var extrude = queryBooleanValue(trackNode, 'extrude', namespaces.kml);

            var length = Math.min(coordNodes.length, timeNodes.length);

            var positions = [];
            times = [];
            for (var x = 0; x < length; x++) {
                var position = readCoordinate(coordNodes[x].textContent);
                positions.push(position);
                times.push(JulianDate.fromIso8601(timeNodes[x].textContent));
            }

            if (interpolate) {
                //If we are interpolating, then we need to fill in the end of
                //the last track and the beginning of this one with a sampled
                //property.  From testing in Google Earth, this property
                //is never extruded and always absolute.
                if (defined(lastStop)) {
                    addToMultiTrack([lastStop, times[0]], [lastStopPosition, positions[0]], composite, availability, dropShowProperty, false, 'absolute', undefined, false);
                }
                lastStop = times[length - 1];
                lastStopPosition = positions[positions.length - 1];
            }

            addToMultiTrack(times, positions, composite, availability, dropShowProperty, canExtrude && extrude, altitudeMode, gxAltitudeMode, true);
            needDropLine = needDropLine || (canExtrude && extrude);
        }

        entity.availability = availability;
        entity.position = composite;
        processPositionGraphics(dataSource, entity, styleEntity);
        processPathGraphics(dataSource, entity, styleEntity);
        if (needDropLine) {
            createDropLine(entityCollection, entity, styleEntity);
            entity.polyline.show = dropShowProperty;
        }

        return true;
    }

    function processMultiGeometry(dataSource, entityCollection, geometryNode, entity, styleEntity, context) {
        var childNodes = geometryNode.childNodes;
        var hasGeometry = false;
        for (var i = 0, len = childNodes.length; i < len; i++) {
            var childNode = childNodes.item(i);
            var geometryProcessor = geometryTypes[childNode.localName];
            if (defined(geometryProcessor)) {
                var childEntity = createEntity(childNode, entityCollection, context);
                childEntity.parent = entity;
                childEntity.name = entity.name;
                childEntity.availability = entity.availability;
                childEntity.description = entity.description;
                childEntity.kml = entity.kml;
                if (geometryProcessor(dataSource, entityCollection, childNode, childEntity, styleEntity)) {
                    hasGeometry = true;
                }
            }
        }

        return hasGeometry;
    }
    function processUnsupportedGeometry(dataSource, entityCollection, geometryNode, entity, styleEntity) {
        console.log('KML - Unsupported geometry: ' + geometryNode.localName);
        return false;
    }

    function processExtendedData(node, entity) {
        var extendedDataNode = queryFirstNode(node, 'ExtendedData', namespaces.kml);

        if (!defined(extendedDataNode)) {
            return undefined;
        }

        if (defined(queryFirstNode(extendedDataNode, 'SchemaData', namespaces.kml))) {
            console.log('KML - SchemaData is unsupported');
        }
        if (defined(queryStringAttribute(extendedDataNode, 'xmlns:prefix'))) {
            console.log('KML - ExtendedData with xmlns:prefix is unsupported');
        }

        var result = {};
        var dataNodes = queryChildNodes(extendedDataNode, 'Data', namespaces.kml);
        if (defined(dataNodes)) {
            var length = dataNodes.length;
            for (var i = 0; i < length; i++) {
                var dataNode = dataNodes[i];
                var name = queryStringAttribute(dataNode, 'name');
                if (defined(name)) {
                    result[name] = {
                        displayName : queryStringValue(dataNode, 'displayName', namespaces.kml),
                        value : queryStringValue(dataNode, 'value', namespaces.kml)
                    };
                }
            }
        }
        entity.kml.extendedData = result;
    }

    var scratchDiv = document.createElement('div');

    function processDescription(node, entity, styleEntity, uriResolver) {
        var i;
        var key;
        var keys;

        var kmlData = entity.kml;
        var extendedData = kmlData.extendedData;
        var description = queryStringValue(node, 'description', namespaces.kml);

        var balloonStyle = defaultValue(entity.balloonStyle, styleEntity.balloonStyle);

        var background = Color.WHITE;
        var foreground = Color.BLACK;
        var text = description;

        if (defined(balloonStyle)) {
            background = defaultValue(balloonStyle.bgColor, Color.WHITE);
            foreground = defaultValue(balloonStyle.textColor, Color.BLACK);
            text = defaultValue(balloonStyle.text, description);
        }

        var value;
        if (defined(text)) {
            text = text.replace('$[name]', defaultValue(entity.name, ''));
            text = text.replace('$[description]', defaultValue(description, ''));
            text = text.replace('$[address]', defaultValue(kmlData.address, ''));
            text = text.replace('$[Snippet]', defaultValue(kmlData.snippet, ''));
            text = text.replace('$[id]', entity.id);

            //While not explicitly defined by the OGC spec, in Google Earth
            //The appearance of geDirections adds the directions to/from links
            //We simply replace this string with nothing.
            text = text.replace('$[geDirections]', '');

            if (defined(extendedData)) {
                var matches = text.match(/\$\[.+?\]/g);
                if (matches !== null) {
                    for (i = 0; i < matches.length; i++) {
                        var token = matches[i];
                        var propertyName = token.substr(2, token.length - 3);
                        var isDisplayName = /\/displayName$/.test(propertyName);
                        propertyName = propertyName.replace(/\/displayName$/, '');

                        value = extendedData[propertyName];
                        if (defined(value)) {
                            value = isDisplayName ? value.displayName : value.value;
                        }
                        if (defined(value)) {
                            text = text.replace(token, defaultValue(value, ''));
                        }
                    }
                }
            }
        } else if (defined(extendedData)) {
            //If no description exists, build a table out of the extended data
            keys = Object.keys(extendedData);
            if (keys.length > 0) {
                text = '<table class="cesium-infoBox-defaultTable cesium-infoBox-defaultTable-lighter"><tbody>';
                for (i = 0; i < keys.length; i++) {
                    key = keys[i];
                    value = extendedData[key];
                    text += '<tr><th>' + defaultValue(value.displayName, key) + '</th><td>' + defaultValue(value.value, '') + '</td></tr>';
                }
                text += '</tbody></table>';
            }
        }

        if (!defined(text)) {
            //No description
            return;
        }

        //Turns non-explicit links into clickable links.
        text = autolinker.link(text);

        //Use a temporary div to manipulate the links
        //so that they open in a new window.
        scratchDiv.innerHTML = text;
        var links = scratchDiv.querySelectorAll('a');
        for (i = 0; i < links.length; i++) {
            links[i].setAttribute('target', '_blank');
        }

        //Rewrite any KMZ embedded urls
        if (defined(uriResolver) && uriResolver.keys.length > 1) {
            replaceAttributes(scratchDiv, 'a', 'href', uriResolver);
            replaceAttributes(scratchDiv, 'img', 'src', uriResolver);
        }

        var tmp = '<div class="cesium-infoBox-description-lighter" style="';
        tmp += 'overflow:auto;';
        tmp += 'word-wrap:break-word;';
        tmp += 'background-color:' + background.toCssColorString() + ';';
        tmp += 'color:' + foreground.toCssColorString() + ';';
        tmp += '">';
        tmp += scratchDiv.innerHTML + '</div>';
        scratchDiv.innerHTML = '';

        //Set the final HTML as the description.
        entity.description = tmp;
    }

    function processFeature(dataSource, parent, featureNode, entityCollection, styleCollection, sourceUri, uriResolver, promises, context) {
        var entity = createEntity(featureNode, entityCollection, context);
        var kmlData = entity.kml;
        var styleEntity = computeFinalStyle(entity, dataSource, featureNode, styleCollection, sourceUri, uriResolver);

        var name = queryStringValue(featureNode, 'name', namespaces.kml);
        entity.name = name;
        entity.parent = parent;

        var availability = processTimeSpan(featureNode);
        if (!defined(availability)) {
            availability = processTimeStamp(featureNode);
        }
        entity.availability = availability;

        mergeAvailabilityWithParent(entity);

        // Per KML spec "A Feature is visible only if it and all its ancestors are visible."
        function ancestryIsVisible(parentEntity) {
            if (!parentEntity) {
              return true;
            }
            return parentEntity.show && ancestryIsVisible(parentEntity.parent);
        }

        var visibility = queryBooleanValue(featureNode, 'visibility', namespaces.kml);
        entity.show = ancestryIsVisible(parent) && defaultValue(visibility, true);
        //var open = queryBooleanValue(featureNode, 'open', namespaces.kml);

        var authorNode = queryFirstNode(featureNode, 'author', namespaces.atom);
        var author = kmlData.author;
        author.name = queryStringValue(authorNode, 'name', namespaces.atom);
        author.uri = queryStringValue(authorNode, 'uri', namespaces.atom);
        author.email = queryStringValue(authorNode, 'email', namespaces.atom);

        var linkNode = queryFirstNode(featureNode, 'link', namespaces.atom);
        var link = kmlData.link;
        link.href = queryStringAttribute(linkNode, 'href');
        link.hreflang = queryStringAttribute(linkNode, 'hreflang');
        link.rel = queryStringAttribute(linkNode, 'rel');
        link.type = queryStringAttribute(linkNode, 'type');
        link.title = queryStringAttribute(linkNode, 'title');
        link.length = queryStringAttribute(linkNode, 'length');

        kmlData.address = queryStringValue(featureNode, 'address', namespaces.kml);
        kmlData.phoneNumber = queryStringValue(featureNode, 'phoneNumber', namespaces.kml);
        kmlData.snippet = queryStringValue(featureNode, 'Snippet', namespaces.kml);

        processExtendedData(featureNode, entity);
        processDescription(featureNode, entity, styleEntity, uriResolver);

        if (defined(queryFirstNode(featureNode, 'Camera', namespaces.kml))) {
            console.log('KML - Unsupported view: Camera');
        }
        if (defined(queryFirstNode(featureNode, 'LookAt', namespaces.kml))) {
            console.log('KML - Unsupported view: LookAt');
        }
        if (defined(queryFirstNode(featureNode, 'Region', namespaces.kml))) {
            console.log('KML - Placemark Regions are unsupported');
        }

        return {
            entity : entity,
            styleEntity : styleEntity
        };
    }

    var geometryTypes = {
        Point : processPoint,
        LineString : processLineStringOrLinearRing,
        LinearRing : processLineStringOrLinearRing,
        Polygon : processPolygon,
        Track : processTrack,
        MultiTrack : processMultiTrack,
        MultiGeometry : processMultiGeometry,
        Model : processUnsupportedGeometry
    };

    function processDocument(dataSource, parent, node, entityCollection, styleCollection, sourceUri, uriResolver, promises, context) {
        var featureTypeNames = Object.keys(featureTypes);
        var featureTypeNamesLength = featureTypeNames.length;

        for (var i = 0; i < featureTypeNamesLength; i++) {
            var featureName = featureTypeNames[i];
            var processFeatureNode = featureTypes[featureName];

            var childNodes = node.childNodes;
            var length = childNodes.length;
            for (var q = 0; q < length; q++) {
                var child = childNodes[q];
                if (child.localName === featureName &&
                    ((namespaces.kml.indexOf(child.namespaceURI) !== -1) || (namespaces.gx.indexOf(child.namespaceURI) !== -1))) {
                    processFeatureNode(dataSource, parent, child, entityCollection, styleCollection, sourceUri, uriResolver, promises, context);
                }
            }
        }
    }

    function processFolder(dataSource, parent, node, entityCollection, styleCollection, sourceUri, uriResolver, promises, context) {
        var r = processFeature(dataSource, parent, node, entityCollection, styleCollection, sourceUri, uriResolver, promises, context);
        processDocument(dataSource, r.entity, node, entityCollection, styleCollection, sourceUri, uriResolver, promises, context);
    }

    function processPlacemark(dataSource, parent, placemark, entityCollection, styleCollection, sourceUri, uriResolver, promises, context) {
        var r = processFeature(dataSource, parent, placemark, entityCollection, styleCollection, sourceUri, uriResolver, promises, context);
        var entity = r.entity;
        var styleEntity = r.styleEntity;

        var hasGeometry = false;
        var childNodes = placemark.childNodes;
        for (var i = 0, len = childNodes.length; i < len && !hasGeometry; i++) {
            var childNode = childNodes.item(i);
            var geometryProcessor = geometryTypes[childNode.localName];
            if (defined(geometryProcessor)) {
                // pass the placemark entity id as a context for case of defining multiple child entities together to handle case
                // where some malformed kmls reuse the same id across placemarks, which works in GE, but is not technically to spec.
                geometryProcessor(dataSource, entityCollection, childNode, entity, styleEntity, entity.id);
                hasGeometry = true;
            }
        }

        if (!hasGeometry) {
            entity.merge(styleEntity);
            processPositionGraphics(dataSource, entity, styleEntity);
        }
    }

    function processGroundOverlay(dataSource, parent, groundOverlay, entityCollection, styleCollection, sourceUri, uriResolver, promises, context) {
        var r = processFeature(dataSource, parent, groundOverlay, entityCollection, styleCollection, sourceUri, uriResolver, promises, context);
        var entity = r.entity;

        var geometry;
        var isLatLonQuad = false;

        var positions = readCoordinates(queryFirstNode(groundOverlay, 'LatLonQuad', namespaces.gx));
        if (defined(positions)) {
            geometry = createDefaultPolygon();
            geometry.hierarchy = new PolygonHierarchy(positions);
            entity.polygon = geometry;
            isLatLonQuad = true;
        } else {
            geometry = new RectangleGraphics();
            entity.rectangle = geometry;

            var latLonBox = queryFirstNode(groundOverlay, 'LatLonBox', namespaces.kml);
            if (defined(latLonBox)) {
                var west = queryNumericValue(latLonBox, 'west', namespaces.kml);
                var south = queryNumericValue(latLonBox, 'south', namespaces.kml);
                var east = queryNumericValue(latLonBox, 'east', namespaces.kml);
                var north = queryNumericValue(latLonBox, 'north', namespaces.kml);

                if (defined(west)) {
                    west = CesiumMath.negativePiToPi(CesiumMath.toRadians(west));
                }
                if (defined(south)) {
                    south = CesiumMath.clampToLatitudeRange(CesiumMath.toRadians(south));
                }
                if (defined(east)) {
                    east = CesiumMath.negativePiToPi(CesiumMath.toRadians(east));
                }
                if (defined(north)) {
                    north = CesiumMath.clampToLatitudeRange(CesiumMath.toRadians(north));
                }
                geometry.coordinates = new Rectangle(west, south, east, north);

                var rotation = queryNumericValue(latLonBox, 'rotation', namespaces.kml);
                if (defined(rotation)) {
                    geometry.rotation = CesiumMath.toRadians(rotation);
                }
            }
        }

        var iconNode = queryFirstNode(groundOverlay, 'Icon', namespaces.kml);
        var href = getIconHref(iconNode, dataSource, sourceUri, uriResolver, true);
        if (defined(href)) {
            if (isLatLonQuad) {
                console.log('KML - gx:LatLonQuad Icon does not support texture projection.');
            }
            var x = queryNumericValue(iconNode, 'x', namespaces.gx);
            var y = queryNumericValue(iconNode, 'y', namespaces.gx);
            var w = queryNumericValue(iconNode, 'w', namespaces.gx);
            var h = queryNumericValue(iconNode, 'h', namespaces.gx);

            if (defined(x) || defined(y) || defined(w) || defined(h)) {
                console.log('KML - gx:x, gx:y, gx:w, gx:h aren\'t supported for GroundOverlays');
            }

            geometry.material = href;
            geometry.material.color = queryColorValue(groundOverlay, 'color', namespaces.kml);
            geometry.material.transparent = true;
        } else {
            geometry.material = queryColorValue(groundOverlay, 'color', namespaces.kml);
        }

        var altitudeMode = queryStringValue(groundOverlay, 'altitudeMode', namespaces.kml);

        if (defined(altitudeMode)) {
            if (altitudeMode === 'absolute') {
                //Use height above ellipsoid until we support MSL.
                geometry.height = queryNumericValue(groundOverlay, 'altitude', namespaces.kml);
            } else if (altitudeMode !== 'clampToGround'){
                console.log('KML - Unknown altitudeMode: ' + altitudeMode);
            }
            // else just use the default of 0 until we support 'clampToGround'
        } else {
            altitudeMode = queryStringValue(groundOverlay, 'altitudeMode', namespaces.gx);
            if (altitudeMode === 'relativeToSeaFloor') {
                console.log('KML - altitudeMode relativeToSeaFloor is currently not supported, treating as absolute.');
                geometry.height = queryNumericValue(groundOverlay, 'altitude', namespaces.kml);
            } else if (altitudeMode === 'clampToSeaFloor') {
                console.log('KML - altitudeMode clampToSeaFloor is currently not supported, treating as clampToGround.');
            } else if (defined(altitudeMode)) {
                console.log('KML - Unknown altitudeMode: ' + altitudeMode);
            }
        }
    }

    function processUnsupportedFeature(dataSource, parent, node, entityCollection, styleCollection, sourceUri, uriResolver, promises, context) {
        dataSource._unsupportedNode.raiseEvent(dataSource, parent, node, entityCollection, styleCollection, sourceUri, uriResolver);
        console.log('KML - Unsupported feature: ' + node.localName);
    }

    var RefreshMode = {
        INTERVAL : 0,
        EXPIRE : 1,
        STOP : 2
    };


    function cleanupString(s) {
        if (!defined(s) || s.length === 0) {
            return '';
        }

        var sFirst = s[0];
        if (sFirst === '&') {
            s.splice(0, 1);
        }

        if(sFirst !== '?') {
            s = '?' + s;
        }

        return s;
    }

    function makeQueryString(string1, string2) {
        var result = '';
        if ((defined(string1) && string1.length > 0) || (defined(string2) && string2.length > 0)) {
            result += joinUrls(cleanupString(string1), cleanupString(string2), false);
        }

        return result;
    }

    var zeroRectangle = new Rectangle();
    var scratchCartographic = new Cartographic();
    var scratchCartesian2 = new Cartesian2();
    var scratchCartesian3 = new Cartesian3();
    function processNetworkLinkQueryString(camera, canvas, queryString, viewBoundScale, bbox) {
        function fixLatitude(value) {
            if (value < -CesiumMath.PI_OVER_TWO) {
                return -CesiumMath.PI_OVER_TWO;
            } else if (value > CesiumMath.PI_OVER_TWO) {
                return CesiumMath.PI_OVER_TWO;
            }
            return value;
        }

        function fixLongitude(value) {
            if (value > CesiumMath.PI) {
                return value - CesiumMath.TWO_PI;
            } else if (value < -CesiumMath.PI) {
                return value + CesiumMath.TWO_PI;
            }

            return value;
        }

        if (defined(camera) && camera._mode !== SceneMode.MORPHING) {
            var wgs84 = Ellipsoid.WGS84;
            var centerCartesian;
            var centerCartographic;

            bbox = defaultValue(bbox, zeroRectangle);
            if (defined(canvas)) {
                scratchCartesian2.x = canvas.clientWidth * 0.5;
                scratchCartesian2.y = canvas.clientHeight * 0.5;
                centerCartesian = camera.pickEllipsoid(scratchCartesian2, wgs84, scratchCartesian3);
            }

            if (defined(centerCartesian)) {
                centerCartographic = wgs84.cartesianToCartographic(centerCartesian, scratchCartographic);
            } else {
                centerCartographic = Rectangle.center(bbox, scratchCartographic);
                centerCartesian = wgs84.cartographicToCartesian(centerCartographic);
            }


            if (defined(viewBoundScale) && !CesiumMath.equalsEpsilon(viewBoundScale, 1.0, CesiumMath.EPSILON9)) {
                var newHalfWidth = bbox.width * viewBoundScale * 0.5;
                var newHalfHeight = bbox.height * viewBoundScale * 0.5;
                bbox = new Rectangle(fixLongitude(centerCartographic.longitude - newHalfWidth),
                    fixLatitude(centerCartographic.latitude - newHalfHeight),
                    fixLongitude(centerCartographic.longitude + newHalfWidth),
                    fixLatitude(centerCartographic.latitude + newHalfHeight)
                );
            }

            queryString = queryString.replace('[bboxWest]', CesiumMath.toDegrees(bbox.west).toString());
            queryString = queryString.replace('[bboxSouth]', CesiumMath.toDegrees(bbox.south).toString());
            queryString = queryString.replace('[bboxEast]', CesiumMath.toDegrees(bbox.east).toString());
            queryString = queryString.replace('[bboxNorth]', CesiumMath.toDegrees(bbox.north).toString());

            var lon = CesiumMath.toDegrees(centerCartographic.longitude).toString();
            var lat = CesiumMath.toDegrees(centerCartographic.latitude).toString();
            queryString = queryString.replace('[lookatLon]', lon);
            queryString = queryString.replace('[lookatLat]', lat);
            queryString = queryString.replace('[lookatTilt]', CesiumMath.toDegrees(camera.pitch).toString());
            queryString = queryString.replace('[lookatHeading]', CesiumMath.toDegrees(camera.heading).toString());
            queryString = queryString.replace('[lookatRange]', Cartesian3.distance(camera.positionWC, centerCartesian));
            queryString = queryString.replace('[lookatTerrainLon]', lon);
            queryString = queryString.replace('[lookatTerrainLat]', lat);
            queryString = queryString.replace('[lookatTerrainAlt]', centerCartographic.height.toString());

            wgs84.cartesianToCartographic(camera.positionWC, scratchCartographic);
            queryString = queryString.replace('[cameraLon]', CesiumMath.toDegrees(scratchCartographic.longitude).toString());
            queryString = queryString.replace('[cameraLat]', CesiumMath.toDegrees(scratchCartographic.latitude).toString());
            queryString = queryString.replace('[cameraAlt]', CesiumMath.toDegrees(scratchCartographic.height).toString());

            var frustum = camera.frustum;
            var aspectRatio = frustum.aspectRatio;
            var horizFov = '';
            var vertFov = '';
            if (defined(aspectRatio)) {
                var fov = CesiumMath.toDegrees(frustum.fov);
                if (aspectRatio > 1.0) {
                    horizFov = fov;
                    vertFov = fov / aspectRatio;
                } else {
                    vertFov = fov;
                    horizFov = fov * aspectRatio;
                }
            }
            queryString = queryString.replace('[horizFov]', horizFov.toString());
            queryString = queryString.replace('[vertFov]', vertFov.toString());
        } else {
            queryString = queryString.replace('[bboxWest]', '-180');
            queryString = queryString.replace('[bboxSouth]', '-90');
            queryString = queryString.replace('[bboxEast]', '180');
            queryString = queryString.replace('[bboxNorth]', '90');

            queryString = queryString.replace('[lookatLon]', '');
            queryString = queryString.replace('[lookatLat]', '');
            queryString = queryString.replace('[lookatRange]', '');
            queryString = queryString.replace('[lookatTilt]', '');
            queryString = queryString.replace('[lookatHeading]', '');
            queryString = queryString.replace('[lookatTerrainLon]', '');
            queryString = queryString.replace('[lookatTerrainLat]', '');
            queryString = queryString.replace('[lookatTerrainAlt]', '');

            queryString = queryString.replace('[cameraLon]', '');
            queryString = queryString.replace('[cameraLat]', '');
            queryString = queryString.replace('[cameraAlt]', '');
            queryString = queryString.replace('[horizFov]', '');
            queryString = queryString.replace('[vertFov]', '');
        }

        if (defined(canvas)) {
            queryString = queryString.replace('[horizPixels]', canvas.clientWidth);
            queryString = queryString.replace('[vertPixels]', canvas.clientHeight);
        } else {
            queryString = queryString.replace('[horizPixels]', '');
            queryString = queryString.replace('[vertPixels]', '');
        }

        queryString = queryString.replace('[terrainEnabled]', '1');
        queryString = queryString.replace('[clientVersion]', '1');
        queryString = queryString.replace('[kmlVersion]', '2.2');
        queryString = queryString.replace('[clientName]', 'Cesium');
        queryString = queryString.replace('[language]', 'English');

        return queryString;
    }

    function processNetworkLink(dataSource, parent, node, entityCollection, styleCollection, sourceUri, uriResolver, promises, context) {
        var r = processFeature(dataSource, parent, node, entityCollection, styleCollection, sourceUri, uriResolver, promises, context);
        var networkEntity = r.entity;

        var link = queryFirstNode(node, 'Link', namespaces.kml);

        if(!defined(link)){
            link = queryFirstNode(node, 'Url', namespaces.kml);
        }
        if (defined(link)) {
            var href = queryStringValue(link, 'href', namespaces.kml);
            if (defined(href)) {
                var newSourceUri = href;
                href = resolveHref(href, undefined, sourceUri, uriResolver);
                var linkUrl;

                // We need to pass in the original path if resolveHref returns a data uri because the network link
                //  references a document in a KMZ archive
                if (/^data:/.test(href)) {
                    // No need to build a query string for a data uri, just use as is
                    linkUrl = href;

                    // So if sourceUri isn't the kmz file, then its another kml in the archive, so resolve it
                    if (!/\.kmz/i.test(sourceUri)) {
                        newSourceUri = getAbsoluteUri(newSourceUri, sourceUri);
                    }
                } else {
                    newSourceUri = href; // Not a data uri so use the fully qualified uri
                    var viewRefreshMode = queryStringValue(link, 'viewRefreshMode', namespaces.kml);
                    var viewBoundScale = defaultValue(queryStringValue(link, 'viewBoundScale', namespaces.kml), 1.0);
                    var defaultViewFormat = (viewRefreshMode === 'onStop') ? 'BBOX=[bboxWest],[bboxSouth],[bboxEast],[bboxNorth]' : '';
                    var viewFormat = defaultValue(queryStringValue(link, 'viewFormat', namespaces.kml), defaultViewFormat);
                    var httpQuery = queryStringValue(link, 'httpQuery', namespaces.kml);
                    var queryString = makeQueryString(viewFormat, httpQuery);

                    linkUrl = processNetworkLinkQueryString(dataSource._camera, dataSource._canvas, joinUrls(href, queryString, false),
                        viewBoundScale, dataSource._lastCameraView.bbox);
                }

                var options = {
                    sourceUri : newSourceUri,
                    uriResolver : uriResolver,
                    context : networkEntity.id
                };
                var networkLinkCollection = new EntityCollection();
                var promise = load(dataSource, networkLinkCollection, linkUrl, options).then(function(rootElement) {
                    var entities = dataSource._entityCollection;
                    var newEntities = networkLinkCollection.values;
                    entities.suspendEvents();
                    for (var i = 0; i < newEntities.length; i++) {
                        var newEntity = newEntities[i];
                        if (!defined(newEntity.parent)) {
                            newEntity.parent = networkEntity;
                            mergeAvailabilityWithParent(newEntity);
                        }

                        entities.add(newEntity);
                    }
                    entities.resumeEvents();

                    // Add network links to a list if we need they will need to be updated
                    var refreshMode = queryStringValue(link, 'refreshMode', namespaces.kml);
                    var refreshInterval = defaultValue(queryNumericValue(link, 'refreshInterval', namespaces.kml), 0);
                    if ((refreshMode === 'onInterval' && refreshInterval > 0 ) || (refreshMode === 'onExpire') || (viewRefreshMode === 'onStop')) {
                        var networkLinkControl = queryFirstNode(rootElement, 'NetworkLinkControl', namespaces.kml);
                        var hasNetworkLinkControl = defined(networkLinkControl);

                        var now = JulianDate.now();
                        var networkLinkInfo = {
                            id : createGuid(),
                            href : href,
                            cookie : '',
                            queryString : queryString,
                            lastUpdated : now,
                            updating : false,
                            entity : networkEntity,
                            viewBoundScale : viewBoundScale,
                            needsUpdate : false,
                            cameraUpdateTime : now
                        };

                        var minRefreshPeriod = 0;
                        if (hasNetworkLinkControl) {
                            networkLinkInfo.cookie = defaultValue(queryStringValue(networkLinkControl, 'cookie', namespaces.kml), '');
                            minRefreshPeriod = defaultValue(queryNumericValue(networkLinkControl, 'minRefreshPeriod', namespaces.kml), 0);
                        }

                        if (refreshMode === 'onInterval') {
                            if (hasNetworkLinkControl) {
                                refreshInterval = Math.max(minRefreshPeriod, refreshInterval);
                            }
                            networkLinkInfo.refreshMode = RefreshMode.INTERVAL;
                            networkLinkInfo.time = refreshInterval;
                        } else if (refreshMode === 'onExpire') {
                            var expires;
                            if (hasNetworkLinkControl) {
                                expires = queryStringValue(networkLinkControl, 'expires', namespaces.kml);
                            }
                            if (defined(expires)) {
                                try {
                                    var date = JulianDate.fromIso8601(expires);
                                    var diff = JulianDate.secondsDifference(date, now);
                                    if (diff > 0 && diff < minRefreshPeriod) {
                                        JulianDate.addSeconds(now, minRefreshPeriod, date);
                                    }
                                    networkLinkInfo.refreshMode = RefreshMode.EXPIRE;
                                    networkLinkInfo.time = date;
                                } catch (e) {
                                    console.log('KML - NetworkLinkControl expires is not a valid date');
                                }
                            } else {
                                console.log('KML - refreshMode of onExpire requires the NetworkLinkControl to have an expires element');
                            }
                        } else {
                            if (dataSource._camera) { // Only allow onStop refreshes if we have a camera
                                networkLinkInfo.refreshMode = RefreshMode.STOP;
                                networkLinkInfo.time = defaultValue(queryNumericValue(link, 'viewRefreshTime', namespaces.kml), 0);
                            } else {
                                console.log('A NetworkLink with viewRefreshMode=onStop requires a camera be passed in when creating the KmlDataSource');
                            }
                        }

                        if (defined(networkLinkInfo.refreshMode)) {
                            dataSource._networkLinks.set(networkLinkInfo.id, networkLinkInfo);
                        }
                    } else if (viewRefreshMode === 'onRegion'){
                        console.log('KML - Unsupported viewRefreshMode: onRegion');
                    }
                });

                promises.push(promise);
            }
        }
    }

    // Ensure Specs/Data/KML/unsupported.kml is kept up to date with these supported types
    var featureTypes = {
        Document : processDocument,
        Folder : processFolder,
        Placemark : processPlacemark,
        NetworkLink : processNetworkLink,
        GroundOverlay : processGroundOverlay,
        PhotoOverlay : processUnsupportedFeature,
        ScreenOverlay : processUnsupportedFeature,
        Tour : processUnsupportedFeature
    };

    function processFeatureNode(dataSource, node, parent, entityCollection, styleCollection, sourceUri, uriResolver, promises, context) {
        var featureProcessor = featureTypes[node.localName];
        if (defined(featureProcessor)) {
            featureProcessor(dataSource, parent, node, entityCollection, styleCollection, sourceUri, uriResolver, promises, context);
        } else {
            processUnsupportedFeature(dataSource, parent, node, entityCollection, styleCollection, sourceUri, uriResolver, promises, context);
        }
    }

    function loadKml(dataSource, entityCollection, kml, sourceUri, uriResolver, context) {
        entityCollection.removeAll();

        var promises = [];
        var documentElement = kml.documentElement;
        var document = documentElement.localName === 'Document' ? documentElement : queryFirstNode(documentElement, 'Document', namespaces.kml);
        var name = queryStringValue(document, 'name', namespaces.kml);
        if (!defined(name) && defined(sourceUri)) {
            name = getFilenameFromUri(sourceUri);
        }

        // Only set the name from the root document
        if (!defined(dataSource._name)) {
            dataSource._name = name;
        }

        var styleCollection = new EntityCollection(dataSource);
        return when.all(processStyles(dataSource, kml, styleCollection, sourceUri, false, uriResolver, context)).then(function() {
            var element = kml.documentElement;
            if (element.localName === 'kml') {
                var childNodes = element.childNodes;
                for (var i = 0; i < childNodes.length; i++) {
                    var tmp = childNodes[i];
                    if (defined(featureTypes[tmp.localName])) {
                        element = tmp;
                        break;
                    }
                }
            }
            entityCollection.suspendEvents();
            processFeatureNode(dataSource, element, undefined, entityCollection, styleCollection, sourceUri, uriResolver, promises, context);
            entityCollection.resumeEvents();

            return when.all(promises).then(function() {
                return kml.documentElement;
            });
        });
    }

    function loadKmz(dataSource, entityCollection, blob, sourceUri) {
        var deferred = when.defer();
        zip.createReader(new zip.BlobReader(blob), function(reader) {
            reader.getEntries(function(entries) {
                var promises = [];
                var uriResolver = {};
                var docEntry;
                var docDefer;
                for (var i = 0; i < entries.length; i++) {
                    var entry = entries[i];
                    if (!entry.directory) {
                        var innerDefer = when.defer();
                        promises.push(innerDefer.promise);
                        if (/\.kml$/i.test(entry.filename)) {
                            // We use the first KML document we come across
                            //  https://developers.google.com/kml/documentation/kmzarchives
                            // Unless we come across a .kml file at the root of the archive because GE does this
                            if (!defined(docEntry) || !/\//i.test(entry.filename)) {
                                if (defined(docEntry)) {
                                    // We found one at the root so load the initial kml as a data uri
                                    loadDataUriFromZip(reader, docEntry, uriResolver, docDefer);
                                }
                                docEntry = entry;
                                docDefer = innerDefer;
                            } else {
                                // Wasn't the first kml and wasn't at the root
                                loadDataUriFromZip(reader, entry, uriResolver, innerDefer);
                            }
                        } else {
                            loadDataUriFromZip(reader, entry, uriResolver, innerDefer);
                        }
                    }
                }

                // Now load the root KML document
                if (defined(docEntry)) {
                    loadXmlFromZip(reader, docEntry, uriResolver, docDefer);
                }
                when.all(promises).then(function() {
                    reader.close();
                    if (!defined(uriResolver.kml)) {
                        deferred.reject(new RuntimeError('KMZ file does not contain a KML document.'));
                        return;
                    }
                    uriResolver.keys = Object.keys(uriResolver);
                    return loadKml(dataSource, entityCollection, uriResolver.kml, sourceUri, uriResolver);
                }).then(deferred.resolve).otherwise(deferred.reject);
            });
        }, function(e) {
            deferred.reject(e);
        });

        return deferred.promise;
    }

    function load(dataSource, entityCollection, data, options) {
        options = defaultValue(options, defaultValue.EMPTY_OBJECT);
        var sourceUri = options.sourceUri;
        var uriResolver = options.uriResolver;
        var context = options.context;

        var promise = data;
        if (typeof data === 'string') {
            promise = RequestScheduler.request(proxyUrl(data, dataSource._proxy), loadBlob);
            sourceUri = defaultValue(sourceUri, data);
        }

        return when(promise)
            .then(function(dataToLoad) {
                if (dataToLoad instanceof Blob) {
                    return isZipFile(dataToLoad).then(function(isZip) {
                        if (isZip) {
                            return loadKmz(dataSource, entityCollection, dataToLoad, sourceUri);
                        }
                        return readBlobAsText(dataToLoad).then(function(text) {
                            //There's no official way to validate if a parse was successful.
                            //The following check detects the error on various browsers.

                            //IE raises an exception
                            var kml;
                            var error;
                            try {
                                kml = parser.parseFromString(text, 'application/xml');
                            } catch (e) {
                                error = e.toString();
                            }

                            //The parse succeeds on Chrome and Firefox, but the error
                            //handling is different in each.
                            if (defined(error) || kml.body || kml.documentElement.tagName === 'parsererror') {
                                //Firefox has error information as the firstChild nodeValue.
                                var msg = defined(error) ? error : kml.documentElement.firstChild.nodeValue;

                                //Chrome has it in the body text.
                                if (!msg) {
                                    msg = kml.body.innerText;
                                }

                                //Return the error
                                throw new RuntimeError(msg);
                            }
                            return loadKml(dataSource, entityCollection, kml, sourceUri, uriResolver, context);
                        });
                    });
                } else {
                    return loadKml(dataSource, entityCollection, dataToLoad, sourceUri, uriResolver, context);
                }
            })
            .otherwise(function(error) {
                dataSource._error.raiseEvent(dataSource, error);
                console.log(error);
                return when.reject(error);
            });
    }

    /**
     * A {@link DataSource} which processes Keyhole Markup Language 2.2 (KML).
     * <p>
     * KML support in Cesium is incomplete, but a large amount of the standard,
     * as well as Google's <code>gx</code> extension namespace, is supported. See Github issue
     * {@link https://github.com/AnalyticalGraphicsInc/cesium/issues/873|#873} for a
     * detailed list of what is and isn't support. Cesium will also write information to the
     * console when it encounters most unsupported features.
     * </p>
     * <p>
     * Non visual feature data, such as <code>atom:author</code> and <code>ExtendedData</code>
     * is exposed via an instance of {@link KmlFeatureData}, which is added to each {@link Entity}
     * under the <code>kml</code> property.
     * </p>
     *
     * @alias KmlDataSource
     * @constructor
     *
     * @param {Camera} options.camera The camera that is used for viewRefreshModes and sending camera properties to network links.
     * @param {Canvas} options.canvas The canvas that is used for sending viewer properties to network links.
     * @param {DefaultProxy} [options.proxy] A proxy to be used for loading external data.
     *
     * @see {@link http://www.opengeospatial.org/standards/kml/|Open Geospatial Consortium KML Standard}
     * @see {@link https://developers.google.com/kml/|Google KML Documentation}
     *
     * @demo {@link http://cesiumjs.org/Cesium/Apps/Sandcastle/index.html?src=KML.html|Cesium Sandcastle KML Demo}
     *
     * @example
     * var viewer = new Cesium.Viewer('cesiumContainer');
     * viewer.dataSources.add(Cesium.KmlDataSource.load('../../SampleData/facilities.kmz'),
     *      {
     *          camera: viewer.scene.camera,
     *          canvas: viewer.scene.canvas
     *      });
     */
    function KmlDataSource(options) {
        options = defaultValue(options, {});
        var camera = options.camera;
        var canvas = options.canvas;

        //>>includeStart('debug', pragmas.debug);
        if (!defined(camera)) {
            throw new DeveloperError('options.camera is required.');
        }
        if (!defined(canvas)) {
            throw new DeveloperError('options.canvas is required.');
        }
        //>>includeEnd('debug');

        this._changed = new Event();
        this._error = new Event();
        this._loading = new Event();
        this._refresh = new Event();
        this._unsupportedNode = new Event();

        this._clock = undefined;
        this._entityCollection = new EntityCollection(this);
        this._name = undefined;
        this._isLoading = false;
        this._proxy = options.proxy;
        this._pinBuilder = new PinBuilder();
        this._networkLinks = new AssociativeArray();
        this._entityCluster = new EntityCluster();

        this._canvas = canvas;
        this._camera = camera;
        this._lastCameraView = {
            position : defined(camera) ? Cartesian3.clone(camera.positionWC) : undefined,
            direction : defined(camera) ? Cartesian3.clone(camera.directionWC) : undefined,
            up : defined(camera) ? Cartesian3.clone(camera.upWC) : undefined,
            bbox : defined(camera) ? camera.computeViewRectangle() : Rectangle.clone(Rectangle.MAX_VALUE)
        };
    }

    /**
     * Creates a Promise to a new instance loaded with the provided KML data.
     *
     * @param {String|Document|Blob} data A url, parsed KML document, or Blob containing binary KMZ data or a parsed KML document.
     * @param {Object} [options] An object with the following properties:
     * @param {Camera} options.camera The camera that is used for viewRefreshModes and sending camera properties to network links.
     * @param {Canvas} options.canvas The canvas that is used for sending viewer properties to network links.
     * @param {DefaultProxy} [options.proxy] A proxy to be used for loading external data.
     * @param {String} [options.sourceUri] Overrides the url to use for resolving relative links and other KML network features.
     * @param {Boolean} [options.clampToGround=false] true if we want the geometry features (Polygons, LineStrings and LinearRings) clamped to the ground. If true, lines will use corridors so use Entity.corridor instead of Entity.polyline.
     *
     * @returns {Promise.<KmlDataSource>} A promise that will resolve to a new KmlDataSource instance once the KML is loaded.
     */
    KmlDataSource.load = function(data, options) {
        options = defaultValue(options, defaultValue.EMPTY_OBJECT);
        var dataSource = new KmlDataSource(options);
        return dataSource.load(data, options);
    };

    defineProperties(KmlDataSource.prototype, {
        /**
         * Gets a human-readable name for this instance.
         * This will be automatically be set to the KML document name on load.
         * @memberof KmlDataSource.prototype
         * @type {String}
         */
        name : {
            get : function() {
                return this._name;
            }
        },
        /**
         * Gets the clock settings defined by the loaded KML. This represents the total
         * availability interval for all time-dynamic data. If the KML does not contain
         * time-dynamic data, this value is undefined.
         * @memberof KmlDataSource.prototype
         * @type {DataSourceClock}
         */
        clock : {
            get : function() {
                return this._clock;
            }
        },
        /**
         * Gets the collection of {@link Entity} instances.
         * @memberof KmlDataSource.prototype
         * @type {EntityCollection}
         */
        entities : {
            get : function() {
                return this._entityCollection;
            }
        },
        /**
         * Gets a value indicating if the data source is currently loading data.
         * @memberof KmlDataSource.prototype
         * @type {Boolean}
         */
        isLoading : {
            get : function() {
                return this._isLoading;
            }
        },
        /**
         * Gets an event that will be raised when the underlying data changes.
         * @memberof KmlDataSource.prototype
         * @type {Event}
         */
        changedEvent : {
            get : function() {
                return this._changed;
            }
        },
        /**
         * Gets an event that will be raised if an error is encountered during processing.
         * @memberof KmlDataSource.prototype
         * @type {Event}
         */
        errorEvent : {
            get : function() {
                return this._error;
            }
        },
        /**
         * Gets an event that will be raised when the data source either starts or stops loading.
         * @memberof KmlDataSource.prototype
         * @type {Event}
         */
        loadingEvent : {
            get : function() {
                return this._loading;
            }
        },
        /**
         * Gets an event that will be raised when the data source refreshes a network link.
         * @memberof KmlDataSource.prototype
         * @type {Event}
         */
        refreshEvent : {
            get : function() {
                return this._refresh;
            }
        },
        /**
         * Gets an event that will be raised when the data source finds an unsupported node type.
         * @memberof KmlDataSource.prototype
         * @type {Event}
         */
        unsupportedNodeEvent : {
            get : function() {
                return this._unsupportedNode;
            }
        },
        /**
         * Gets whether or not this data source should be displayed.
         * @memberof KmlDataSource.prototype
         * @type {Boolean}
         */
        show : {
            get : function() {
                return this._entityCollection.show;
            },
            set : function(value) {
                this._entityCollection.show = value;
            }
        },

        /**
         * Gets or sets the clustering options for this data source. This object can be shared between multiple data sources.
         *
         * @memberof KmlDataSource.prototype
         * @type {EntityCluster}
         */
        clustering : {
            get : function() {
                return this._entityCluster;
            },
            set : function(value) {
                //>>includeStart('debug', pragmas.debug);
                if (!defined(value)) {
                    throw new DeveloperError('value must be defined.');
                }
                //>>includeEnd('debug');
                this._entityCluster = value;
            }
        }
    });

    /**
     * Asynchronously loads the provided KML data, replacing any existing data.
     *
     * @param {String|Document|Blob} data A url, parsed KML document, or Blob containing binary KMZ data or a parsed KML document.
     * @param {Object} [options] An object with the following properties:
     * @param {Number} [options.sourceUri] Overrides the url to use for resolving relative links and other KML network features.
     * @returns {Promise.<KmlDataSource>} A promise that will resolve to this instances once the KML is loaded.
     * @param {Boolean} [options.clampToGround=false] true if we want the geometry features (Polygons, LineStrings and LinearRings) clamped to the ground. If true, lines will use corridors so use Entity.corridor instead of Entity.polyline.
     */
    KmlDataSource.prototype.load = function(data, options) {
        //>>includeStart('debug', pragmas.debug);
        if (!defined(data)) {
            throw new DeveloperError('data is required.');
        }
        //>>includeEnd('debug');

        options = defaultValue(options, {});
        DataSource.setLoading(this, true);

        var oldName = this._name;
        this._name = undefined;
        this._clampToGround = defaultValue(options.clampToGround, false);

        var that = this;
        return load(this, this._entityCollection, data, options).then(function() {
            var clock;

            var availability = that._entityCollection.computeAvailability();

            var start = availability.start;
            var stop = availability.stop;
            var isMinStart = JulianDate.equals(start, Iso8601.MINIMUM_VALUE);
            var isMaxStop = JulianDate.equals(stop, Iso8601.MAXIMUM_VALUE);
            if (!isMinStart || !isMaxStop) {
                var date;

                //If start is min time just start at midnight this morning, local time
                if (isMinStart) {
                    date = new Date();
                    date.setHours(0, 0, 0, 0);
                    start = JulianDate.fromDate(date);
                }

                //If stop is max value just stop at midnight tonight, local time
                if (isMaxStop) {
                    date = new Date();
                    date.setHours(24, 0, 0, 0);
                    stop = JulianDate.fromDate(date);
                }

                clock = new DataSourceClock();
                clock.startTime = start;
                clock.stopTime = stop;
                clock.currentTime = JulianDate.clone(start);
                clock.clockRange = ClockRange.LOOP_STOP;
                clock.clockStep = ClockStep.SYSTEM_CLOCK_MULTIPLIER;
                clock.multiplier = Math.round(Math.min(Math.max(JulianDate.secondsDifference(stop, start) / 60, 1), 3.15569e7));
            }

            var changed = false;
            if (clock !== that._clock) {
                that._clock = clock;
                changed = true;
            }

            if (oldName !== that._name) {
                changed = true;
            }

            if (changed) {
                that._changed.raiseEvent(that);
            }

            DataSource.setLoading(that, false);

            return that;
        }).otherwise(function(error) {
            DataSource.setLoading(that, false);
            that._error.raiseEvent(that, error);
            console.log(error);
            return when.reject(error);
        });
    };

    function mergeAvailabilityWithParent(child) {
        var parent = child.parent;
        if (defined(parent)) {
            var parentAvailability = parent.availability;
            if (defined(parentAvailability)) {
                var childAvailability = child.availability;
                if (defined(childAvailability)) {
                    childAvailability.intersect(parentAvailability);
                } else {
                    child.availability = parentAvailability;
                }
            }
        }
    }

    function getNetworkLinkUpdateCallback(dataSource, networkLink, newEntityCollection, networkLinks, processedHref) {
        return function(rootElement) {
            if (!networkLinks.contains(networkLink.id)) {
                // Got into the odd case where a parent network link was updated while a child
                //  network link update was in flight, so just throw it away.
                return;
            }
            var remove = false;
            var networkLinkControl = queryFirstNode(rootElement, 'NetworkLinkControl', namespaces.kml);
            var hasNetworkLinkControl = defined(networkLinkControl);

            var minRefreshPeriod = 0;
            if (hasNetworkLinkControl) {
                if (defined(queryFirstNode(networkLinkControl, 'Update', namespaces.kml))) {
                    console.log('KML - NetworkLinkControl updates aren\'t supported.');
                    networkLink.updating = false;
                    networkLinks.remove(networkLink.id);
                    return;
                }
                networkLink.cookie = defaultValue(queryStringValue(networkLinkControl, 'cookie', namespaces.kml), '');
                minRefreshPeriod = defaultValue(queryNumericValue(networkLinkControl, 'minRefreshPeriod', namespaces.kml), 0);
            }

            var now = JulianDate.now();
            var refreshMode = networkLink.refreshMode;
            if (refreshMode === RefreshMode.INTERVAL) {
                if (defined(networkLinkControl)) {
                    networkLink.time = Math.max(minRefreshPeriod, networkLink.time);
                }
            } else if (refreshMode === RefreshMode.EXPIRE) {
                var expires;
                if (defined(networkLinkControl)) {
                    expires = queryStringValue(networkLinkControl, 'expires', namespaces.kml);
                }
                if (defined(expires)) {
                    try {
                        var date = JulianDate.fromIso8601(expires);
                        var diff = JulianDate.secondsDifference(date, now);
                        if (diff > 0 && diff < minRefreshPeriod) {
                            JulianDate.addSeconds(now, minRefreshPeriod, date);
                        }
                        networkLink.time = date;
                    } catch (e) {
                        console.log('KML - NetworkLinkControl expires is not a valid date');
                        remove = true;
                    }
                } else {
                    console.log('KML - refreshMode of onExpire requires the NetworkLinkControl to have an expires element');
                    remove = true;
                }
            }

            var networkLinkEntity = networkLink.entity;
            var entityCollection = dataSource._entityCollection;
            var newEntities = newEntityCollection.values;

            function removeChildren(entity) {
                entityCollection.remove(entity);
                var children = entity._children;
                var count = children.length;
                for(var i=0;i<count;++i) {
                    removeChildren(children[i]);
                }
            }

            // Remove old entities
            entityCollection.suspendEvents();
            var entitiesCopy = entityCollection.values.slice();
            for (var i=0;i<entitiesCopy.length;++i) {
                var entityToRemove = entitiesCopy[i];
                if (entityToRemove.parent === networkLinkEntity) {
                    entityToRemove.parent = undefined;
                    removeChildren(entityToRemove);
                }
            }
            entityCollection.resumeEvents();

            // Add new entities
            entityCollection.suspendEvents();
            for (i = 0; i < newEntities.length; i++) {
                var newEntity = newEntities[i];
                if (!defined(newEntity.parent)) {
                    newEntity.parent = networkLinkEntity;
                    mergeAvailabilityWithParent(newEntity);
                }
                entityCollection.add(newEntity);
            }
            entityCollection.resumeEvents();

            // No refresh information remove it, otherwise update lastUpdate time
            if (remove) {
                networkLinks.remove(networkLink.id);
            } else {
                networkLink.lastUpdated = now;
            }

            var availability = entityCollection.computeAvailability();

            var start = availability.start;
            var stop = availability.stop;
            var isMinStart = JulianDate.equals(start, Iso8601.MINIMUM_VALUE);
            var isMaxStop = JulianDate.equals(stop, Iso8601.MAXIMUM_VALUE);
            if (!isMinStart || !isMaxStop) {
                var clock = dataSource._clock;

                if (clock.startTime !== start ||  clock.stopTime !== stop) {
                    clock.startTime = start;
                    clock.stopTime = stop;
                    dataSource._changed.raiseEvent(dataSource);
                }
            }

            networkLink.updating = false;
            networkLink.needsUpdate = false;
            dataSource._refresh.raiseEvent(dataSource, processedHref);
        };
    }

    var entitiesToIgnore = new AssociativeArray();

    /**
     * Updates any NetworkLink that require updating
     * @function
     *
     * @param {JulianDate} time The simulation time.
     * @returns {Boolean} True if this data source is ready to be displayed at the provided time, false otherwise.
     */
    KmlDataSource.prototype.update = function(time) {
        var networkLinks = this._networkLinks;
        if (networkLinks.length === 0) {
            return true;
        }

        var now = JulianDate.now();
        var that = this;

        entitiesToIgnore.removeAll();
        function recurseIgnoreEntities(entity) {
            var children = entity._children;
            var count = children.length;
            for (var i=0;i<count;++i) {
                var child = children[i];
                entitiesToIgnore.set(child.id, child);
                recurseIgnoreEntities(child);
            }
        }

        var cameraViewUpdate = false;
        var lastCameraView = this._lastCameraView;
        var camera = this._camera;
        if (defined(camera) &&
            !(camera.positionWC.equalsEpsilon(lastCameraView.position, CesiumMath.EPSILON7) &&
              camera.directionWC.equalsEpsilon(lastCameraView.direction, CesiumMath.EPSILON7) &&
              camera.upWC.equalsEpsilon(lastCameraView.up, CesiumMath.EPSILON7))) {

            // Camera has changed so update the last view
            lastCameraView.position = Cartesian3.clone(camera.positionWC);
            lastCameraView.direction = Cartesian3.clone(camera.directionWC);
            lastCameraView.up = Cartesian3.clone(camera.upWC);
            lastCameraView.bbox = camera.computeViewRectangle();
            cameraViewUpdate = true;
        }

        var newNetworkLinks = new AssociativeArray();
        var changed = false;
        networkLinks.values.forEach(function(networkLink) {
            var entity = networkLink.entity;
            if (entitiesToIgnore.contains(entity.id)) {
                return;
            }

            if (!networkLink.updating) {
                var doUpdate = false;
                if (networkLink.refreshMode === RefreshMode.INTERVAL) {
                    if (JulianDate.secondsDifference(now, networkLink.lastUpdated) > networkLink.time) {
                        doUpdate = true;
                    }
                }
                else if (networkLink.refreshMode === RefreshMode.EXPIRE) {
                    if (JulianDate.greaterThan(now, networkLink.time)) {
                        doUpdate = true;
                    }

                } else if (networkLink.refreshMode === RefreshMode.STOP) {
                    if (cameraViewUpdate) {
                        networkLink.needsUpdate = true;
                        networkLink.cameraUpdateTime = now;
                    }

                    if (networkLink.needsUpdate && JulianDate.secondsDifference(now, networkLink.cameraUpdateTime) >= networkLink.time) {
                        doUpdate = true;
                    }
                }

                if (doUpdate) {
                    recurseIgnoreEntities(entity);
                    networkLink.updating = true;
                    var newEntityCollection = new EntityCollection();
                    var href = joinUrls(networkLink.href, makeQueryString(networkLink.cookie, networkLink.queryString), false);
                    href = processNetworkLinkQueryString(that._camera, that._canvas, href, networkLink.viewBoundScale, lastCameraView.bbox);
                    load(that, newEntityCollection, href, {context: entity.id})
                        .then(getNetworkLinkUpdateCallback(that, networkLink, newEntityCollection, newNetworkLinks, href))
                        .otherwise(function(error) {
                            var msg = 'NetworkLink ' + networkLink.href + ' refresh failed: ' + error;
                            console.log(msg);
                            that._error.raiseEvent(that, msg);
                        });
                    changed = true;
                }
            }
            newNetworkLinks.set(networkLink.id, networkLink);
        });

        if (changed) {
            this._networkLinks = newNetworkLinks;
            this._changed.raiseEvent(this);
        }

        return true;
    };

    /**
     * Contains KML Feature data loaded into the <code>Entity.kml</code> property by {@link KmlDataSource}.
     * @alias KmlFeatureData
     * @constructor
     */
    function KmlFeatureData() {
        /**
         * Gets the atom syndication format author field.
         * @type Object
         */
        this.author = {
            /**
             * Gets the name.
             * @type String
             * @alias author.name
             * @memberof! KmlFeatureData#
             * @property author.name
             */
            name : undefined,
            /**
             * Gets the URI.
             * @type String
             * @alias author.uri
             * @memberof! KmlFeatureData#
             * @property author.uri
             */
            uri : undefined,
            /**
             * Gets the email.
             * @type String
             * @alias author.email
             * @memberof! KmlFeatureData#
             * @property author.email
             */
            email : undefined
        };

        /**
         * Gets the link.
         * @type Object
         */
        this.link = {
            /**
             * Gets the href.
             * @type String
             * @alias link.href
             * @memberof! KmlFeatureData#
             * @property link.href
             */
            href : undefined,
            /**
             * Gets the language of the linked resource.
             * @type String
             * @alias link.hreflang
             * @memberof! KmlFeatureData#
             * @property link.hreflang
             */
            hreflang : undefined,
            /**
             * Gets the link relation.
             * @type String
             * @alias link.rel
             * @memberof! KmlFeatureData#
             * @property link.rel
             */
            rel : undefined,
            /**
             * Gets the link type.
             * @type String
             * @alias link.type
             * @memberof! KmlFeatureData#
             * @property link.type
             */
            type : undefined,
            /**
             * Gets the link title.
             * @type String
             * @alias link.title
             * @memberof! KmlFeatureData#
             * @property link.title
             */
            title : undefined,
            /**
             * Gets the link length.
             * @type String
             * @alias link.length
             * @memberof! KmlFeatureData#
             * @property link.length
             */
            length : undefined
        };

        /**
         * Gets the unstructured address field.
         * @type String
         */
        this.address = undefined;
        /**
         * Gets the phone number.
         * @type String
         */
        this.phoneNumber = undefined;
        /**
         * Gets the snippet.
         * @type String
         */
        this.snippet = undefined;
        /**
         * Gets the extended data, parsed into a JSON object.
         * Currently only the <code>Data</code> property is supported.
         * <code>SchemaData</code> and custom data are ignored.
         * @type String
         */
        this.extendedData = undefined;
    }

    return KmlDataSource;
});<|MERGE_RESOLUTION|>--- conflicted
+++ resolved
@@ -880,11 +880,7 @@
 
     //Asynchronously processes an external style file.
     function processExternalStyles(dataSource, uri, styleCollection) {
-<<<<<<< HEAD
         return when(RequestScheduler.request(proxyUrl(uri, dataSource._proxy), loadXML), function(styleKml) {
-=======
-        return loadXML(proxyUrl(uri, dataSource._proxy)).then(function(styleKml) {
->>>>>>> 7f4970b8
             return processStyles(dataSource, styleKml, styleCollection, uri, true);
         });
     }
