/*global define*/
define(['../Core/createGuid',
        '../Core/defaultValue',
        '../Core/defined',
        '../Core/defineProperties',
        '../Core/DeveloperError',
        '../Core/Event',
        '../Core/JulianDate',
        '../Core/TimeInterval',
        './createDynamicPropertyDescriptor'
    ], function(
        createGuid,
        defaultValue,
        defined,
        defineProperties,
        DeveloperError,
        Event,
        JulianDate,
        TimeInterval,
        createDynamicPropertyDescriptor) {
    "use strict";

    var reservedPropertyNames = ['cachedAvailabilityDate', 'cachedAvailabilityValue', 'id', 'propertyChanged', //
                                 'propertyNames', 'isAvailable', 'clean', 'merge', 'addProperty', 'removeProperty'];

    /**
     * DynamicObject instances are the primary data store for processed data.
     * They are used primarily by the visualizers to create and maintain graphic
     * primitives that represent the DynamicObject's properties at a specific time.
     * @alias DynamicObject
     * @constructor
     *
     * @param {String} [id] A unique identifier for this object.  If no id is provided, a GUID is generated.
     *
     * @see Property
     * @see DynamicObjectCollection
     */
    var DynamicObject = function(id) {
        this._cachedAvailabilityDate = undefined;
        this._cachedAvailabilityValue = undefined;

        if (!defined(id)) {
            id = createGuid();
        }

        this._id = id;
        this._availability = undefined;
        this._position = undefined;
        this._orientation = undefined;
        this._billboard = undefined;
        this._cone = undefined;
        this._ellipsoid = undefined;
        this._ellipse = undefined;
        this._label = undefined;
        this._name = undefined;
<<<<<<< HEAD
        this._parent = undefined;
=======
>>>>>>> 305f242a
        this._path = undefined;
        this._point = undefined;
        this._polygon = undefined;
        this._polyline = undefined;
        this._pyramid = undefined;
        this._vertexPositions = undefined;
        this._vector = undefined;
        this._viewFrom = undefined;

        this._propertyChanged = new Event();
        this._propertyNames = ['position', 'orientation', 'billboard', //
                               'cone', 'ellipsoid', 'ellipse', 'label', 'path', 'point', 'polygon', //
                               'polyline', 'pyramid', 'vertexPositions', 'vector', 'viewFrom'];
    };

    defineProperties(DynamicObject.prototype, {
        /**
         * Gets the event that is raised whenever a new property is assigned.
         * @memberof DynamicObject.prototype
         * @type {Event}
         */
        propertyChanged : {
            get : function() {
                return this._propertyChanged;
            }
        },
        /**
         * Gets the names of all properties registed on this instance.
         * @memberof DynamicObject.prototype
         * @type {Event}
         */
        propertyNames : {
            get : function() {
                return this._propertyNames;
            }
        },
        /**
         * Gets the unique ID associated with this object.
         * @memberof DynamicObject.prototype
         * @type {String}
         */
        id : {
            get : function() {
                return this._id;
            }
        },
        /**
         * Gets or sets the name of the object.  The name is intended for end-user
         * consumption and does not need to be unique.
         * @memberof DynamicObject.prototype
         * @type {Property}
         */
        name : {
            configurable : false,
            get : function() {
                return this._name;
            },
            set : function(value) {
                var oldValue = this._name;
                if (oldValue !== value) {
                    this._name = value;
                    this._propertyChanged.raiseEvent(this, 'name', value, oldValue);
                }
            }
        },
        /**
         * The availability TimeInterval, if any, associated with this object.
         * If availability is undefined, it is assumed that this object's
         * other properties will return valid data for any provided time.
         * If availability exists, the objects other properties will only
         * provide valid data if queried within the given interval.
         * @memberof DynamicObject.prototype
         * @type {TimeInterval}
         */
        availability : createDynamicPropertyDescriptor('availability', '_availability'),
        /**
         * Gets or sets the position.
         * @memberof DynamicObject.prototype
         * @type {PositionProperty}
         */
        position : createDynamicPropertyDescriptor('position', '_position'),
        /**
         * Gets or sets the orientation.
         * @memberof DynamicObject.prototype
         * @type {Property}
         */
        orientation : createDynamicPropertyDescriptor('orientation', '_orientation'),
        /**
         * Gets or sets the suggested initial offset for viewing this object
         * with the camera.  The offset is defined in the east-north-up reference frame.
         * @memberof DynamicObject.prototype
         * @type {Cartesian3}
         */
        viewFrom : createDynamicPropertyDescriptor('viewFrom', '_viewFrom'),
        /**
         * Gets or sets the billboard.
         * @memberof DynamicObject.prototype
         * @type {DynamicBillboard}
         */
        billboard : createDynamicPropertyDescriptor('billboard', '_billboard'),
        /**
         * Gets or sets the cone.
         * @memberof DynamicObject.prototype
         * @type {DynamicCone}
         */
        cone : createDynamicPropertyDescriptor('cone', '_cone'),

        /**
         * Gets or sets the ellipsoid.
         * @memberof DynamicObject.prototype
         * @type {DynamicEllipsoid}
         */
        ellipsoid : createDynamicPropertyDescriptor('ellipsoid', '_ellipsoid'),
        /**
         * Gets or sets the ellipse.
         * @memberof DynamicObject.prototype
         * @type {DynamicEllipse}
         */
        ellipse : createDynamicPropertyDescriptor('ellipse', '_ellipse'),
        /**
         * Gets or sets the label.
         * @memberof DynamicObject.prototype
         * @type {DynamicLabel}
         */
        label : createDynamicPropertyDescriptor('label', '_label'),
        /**
         * Gets or sets the parent object.
         * @memberof DynamicObject.prototype
         * @type {DynamicObject}
         */
        parent : createDynamicPropertyDescriptor('parent', '_parent'),
        /**
         * Gets or sets the path.
         * @memberof DynamicObject.prototype
         * @type {DynamicPath}
         */
        path : createDynamicPropertyDescriptor('path', '_path'),
        /**
         * Gets or sets the point graphic.
         * @memberof DynamicObject.prototype
         * @type {DynamicPoint}
         */
        point : createDynamicPropertyDescriptor('point', '_point'),
        /**
         * Gets or sets the polygon.
         * @memberof DynamicObject.prototype
         * @type {DynamicPolygon}
         */
        polygon : createDynamicPropertyDescriptor('polygon', '_polygon'),
        /**
         * Gets or sets the polyline.
         * @memberof DynamicObject.prototype
         * @type {DynamicPolyline}
         */
        polyline : createDynamicPropertyDescriptor('polyline', '_polyline'),
        /**
         * Gets or sets the pyramid.
         * @memberof DynamicObject.prototype
         * @type {DynamicPyramid}
         */
        pyramid : createDynamicPropertyDescriptor('pyramid', '_pyramid'),
        /**
         * Gets or sets the vertex positions.
         * @memberof DynamicObject.prototype
         * @type {Property}
         */
        vertexPositions : createDynamicPropertyDescriptor('vertexPositions', '_vertexPositions'),
        /**
         * Gets or sets the vector.
         * @memberof DynamicObject.prototype
         * @type {DynamicVector}
         */
        vector : createDynamicPropertyDescriptor('vector', '_vector')
    });

    /**
     * Given a time, returns true if this object should have data during that time.
     * @memberof DynamicObject
     *
     * @param {JulianDate} time The time to check availability for.
     * @exception {DeveloperError} time is required.
     * @returns true if the object should have data during the provided time, false otherwise.
     */
    DynamicObject.prototype.isAvailable = function(time) {
        if (!defined(time)) {
            throw new DeveloperError('time is required.');
        }

        var availability = this._availability;
        return !defined(availability) || availability.contains(time);
    };

    /**
     * Adds a property to this object.  Once a property is added, it can be
     * observed with {@link DynamicObject.propertyChanged} and composited
     * with {@link CompositeDynamicObjectCollection}
     * @memberof DynamicObject
     *
     * @param propertyName The name of the property to add.
     *
     * @exception {DeveloperError} propertyName is required.
     * @exception {DeveloperError} "propertyName" is a reserved property name.
     * @exception {DeveloperError} "propertyName" is already a registered property.
     */
    DynamicObject.prototype.addProperty = function(propertyName) {
        if (!defined(propertyName)) {
            throw new DeveloperError('propertyName is required.');
        }

        var propertyNames = this._propertyNames;
        if (propertyNames.indexOf(propertyName) !== -1) {
            throw new DeveloperError(propertyName + ' is already a registered property.');
        }
        if (reservedPropertyNames.indexOf(propertyName) !== -1) {
            throw new DeveloperError(propertyName + ' is a reserved property name.');
        }

        propertyNames.push(propertyName);

        Object.defineProperty(this, propertyName, createDynamicPropertyDescriptor(propertyName, '_' + propertyName, true));
    };

    /**
     * Removed a property previously added with addProperty.
     * @memberof DynamicObject
     *
     * @param propertyName The name of the property to remove.
     *
     * @exception {DeveloperError} propertyName is required.
     * @exception {DeveloperError} "propertyName" is a reserved property name.
     * @exception {DeveloperError} "propertyName" is not a registered property.
     */
    DynamicObject.prototype.removeProperty = function(propertyName) {
        if (!defined(propertyName)) {
            throw new DeveloperError('propertyName is required.');
        }

        var propertyNames = this._propertyNames;
        if (reservedPropertyNames.indexOf(propertyName) !== -1) {
            throw new DeveloperError(propertyName + ' is a reserved property name.');
        }
        if (propertyNames.indexOf(propertyName) === -1) {
            throw new DeveloperError(propertyName + ' is not a registered property.');
        }

        this._propertyNames.push(propertyName);
        delete this[propertyName];
    };

    /**
     * Assigns each unassigned property on this object to the value
     * of the same property on the provided source object.
     * @memberof DynamicObject
     *
     * @param {DynamicObject} source The object to be merged into this object.
     * @exception {DeveloperError} source is required.
     */
    DynamicObject.prototype.merge = function(source) {
        if (!defined(source)) {
            throw new DeveloperError('source is required.');
        }

        //Name and availability are not Property objects and are currently handled differently.
        this.name = defaultValue(this.name, source.name);
        this.availability = defaultValue(source.availability, this.availability);

        var propertyNames = this._propertyNames;
        var propertyNamesLength = propertyNames.length;
        for ( var i = 0; i < propertyNamesLength; i++) {
            var name = propertyNames[i];
            var targetProperty = this[name];
            var sourceProperty = source[name];
            if (defined(sourceProperty)) {
                if (defined(targetProperty)) {
                    if (defined(targetProperty.merge)) {
                        targetProperty.merge(sourceProperty);
                    }
                } else if (defined(sourceProperty.merge) && defined(sourceProperty.clone)) {
                    this[name] = sourceProperty.clone();
                } else {
                    this[name] = sourceProperty;
                }
            }
        }
    };

    return DynamicObject;
});<|MERGE_RESOLUTION|>--- conflicted
+++ resolved
@@ -53,10 +53,7 @@
         this._ellipse = undefined;
         this._label = undefined;
         this._name = undefined;
-<<<<<<< HEAD
         this._parent = undefined;
-=======
->>>>>>> 305f242a
         this._path = undefined;
         this._point = undefined;
         this._polygon = undefined;
