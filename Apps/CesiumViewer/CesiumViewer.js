/*global define*/
define([
        'dojo/_base/window',
        'dojo/dom-class',
        'dojo/io-query',
        'dojo/parser',
        'dojo/ready',
        'Core/Color',
        'Core/Math',
        'Core/Cartographic',
        'Core/Cartesian3',
        'Core/Matrix4',
        'Core/Ellipsoid',
        'Core/Extent',
        'Core/Geometry',
        'Core/GeometryAttribute',
        'Core/GeometryInstance',
        'Core/ExtentGeometry',
        'Core/EllipseGeometry',
        'Core/EllipsoidGeometry',
        'Core/PolygonGeometry',
        'Core/BoxGeometry',
        'Core/GeometryPipeline',
        'Core/VertexFormat',
        'Core/Transforms',
        'Core/PrimitiveType',
        'Core/ComponentDatatype',
        'Core/ScreenSpaceEventHandler',
        'Core/ScreenSpaceEventType',
        'Core/WallGeometry',
        'Scene/Primitive',
        'Scene/Appearance',
        'Scene/ClosedTranslucentAppearance',
        'Scene/PerInstanceColorClosedTranslucentAppearance',
        'Scene/EllipsoidSurfaceAppearance',
        'Scene/Material',
        'Widgets/Dojo/checkForChromeFrame',
        'Widgets/Dojo/CesiumViewerWidget'
    ], function(
        win,
        domClass,
        ioQuery,
        parser,
        ready,
        Color,
        CesiumMath,
        Cartographic,
        Cartesian3,
        Matrix4,
        Ellipsoid,
        Extent,
        Geometry,
        GeometryAttribute,
        GeometryInstance,
        ExtentGeometry,
        EllipseGeometry,
        EllipsoidGeometry,
        PolygonGeometry,
        BoxGeometry,
        GeometryPipeline,
        VertexFormat,
        Transforms,
        PrimitiveType,
        ComponentDatatype,
        ScreenSpaceEventHandler,
        ScreenSpaceEventType,
        WallGeometry,
        Primitive,
        Appearance,
        ClosedTranslucentAppearance,
        PerInstanceColorClosedTranslucentAppearance,
        EllipsoidSurfaceAppearance,
        Material,
        checkForChromeFrame,
        CesiumViewerWidget) {
    "use strict";
    /*global console*/

    ready(function() {
        parser.parse();

        checkForChromeFrame();

        var endUserOptions = {};
        if (window.location.search) {
            endUserOptions = ioQuery.queryToObject(window.location.search.substring(1));
        }

        var widget = new CesiumViewerWidget({
            endUserOptions : endUserOptions,
            enableDragDrop : true
        });
        widget.placeAt('cesiumContainer');
        widget.startup();
        widget.fullscreen.viewModel.fullscreenElement = document.body;

        var scene = widget.scene;
        var ellipsoid = widget.centralBody.getEllipsoid();

        var geometry = new GeometryInstance({
            geometry : new ExtentGeometry({
                vertexFormat : VertexFormat.POSITION_AND_NORMAL,
                extent : new Extent(
                    CesiumMath.toRadians(-180.0),
                    CesiumMath.toRadians(50.0),
                    CesiumMath.toRadians(180.0),
                    CesiumMath.toRadians(90.0)),
                granularity : 0.006                     // More than 64K vertices
            }),
            pickData : 'geometry',
            color : Color.CORNFLOWERBLUE
        });

        var geometry1 = new GeometryInstance({
            geometry : new ExtentGeometry({
                vertexFormat : VertexFormat.ALL,
                extent : new Extent(
                        CesiumMath.toRadians(-90.0),
                        CesiumMath.toRadians(0.0),
                        CesiumMath.toRadians(-80.0),
                        CesiumMath.toRadians(20.0)),
                rotation: CesiumMath.toRadians(30),
                surfaceHeight: 300000,
                extrudedOptions: {
                    height: 600000
                }
            }),
            pickData: 'geometry1',
            color: Color.BLUEVIOLET
        });

        var geometry2 = new GeometryInstance({
            geometry : new EllipsoidGeometry({
                vertexFormat : VertexFormat.POSITION_AND_NORMAL,
                ellipsoid : new Ellipsoid(500000.0, 500000.0, 1000000.0)
            }),
            modelMatrix : Matrix4.multiplyByTranslation(Transforms.eastNorthUpToFixedFrame(
                ellipsoid.cartographicToCartesian(Cartographic.fromDegrees(-95.59777, 40.03883))), new Cartesian3(0.0, 0.0, 500000.0)),
            pickData : 'geometry2',
            color : Color.AQUAMARINE.clone()
        });
        geometry2.color.alpha = 0.5;
        var geometry3 = new GeometryInstance({
            geometry : new BoxGeometry({
                vertexFormat : VertexFormat.POSITION_AND_NORMAL,
                dimensions : new Cartesian3(1000000.0, 1000000.0, 2000000.0)
            }),
            modelMatrix : Matrix4.multiplyByTranslation(Transforms.eastNorthUpToFixedFrame(
                ellipsoid.cartographicToCartesian(Cartographic.fromDegrees(-75.59777, 40.03883))), new Cartesian3(0.0, 0.0, 3000000.0)),
            pickData : 'geometry3',
            color : Color.BLANCHEDALMOND
        });
        var geometry4 = new GeometryInstance({
            geometry : new EllipseGeometry({
                vertexFormat : VertexFormat.POSITION_AND_NORMAL,
                ellipsoid : ellipsoid,
                center : ellipsoid.cartographicToCartesian(Cartographic.fromDegrees(-100, 20)),
                semiMinorAxis : 500000.0,
                semiMajorAxis : 1000000.0,
                bearing : CesiumMath.PI_OVER_FOUR,
                height : 1000000.0
            }),
            pickData : 'geometry4',
            color : new Color(1.0, 1.0, 0.0, 0.5)
        });
        var primitive = new Primitive({
<<<<<<< HEAD
            geometryInstances : [geometry, geometry2, geometry3, geometry4],            appearance : new PerGeometryColorClosedTranslucentAppearance()
=======
            geometryInstances : [geometry, geometry2, geometry3, geometry4],
            appearance : new PerInstanceColorClosedTranslucentAppearance()
>>>>>>> 3db7914a
        });
        scene.getPrimitives().add(primitive);

        var m = new Material({
            context : widget.scene.getContext(),
            fabric : {
                materials : {
                    diffuseMaterial : {
                        type : 'DiffuseMap',
                        uniforms : {
                            image : '../Sandcastle/images/bumpmap.png'
                        }
                    },
                    normalMap : {
                        type : 'NormalMap',
                        uniforms : {
                            image : '../Sandcastle/images/normalmap.png',
                            strength : 0.6
                        }
                    }
                },
                components : {
                    diffuse : 'diffuseMaterial.diffuse',
                    specular : 0.01,
                    normal : 'normalMap.normal'
                }
            }
        });
        var rs = {
            depthTest : {
                enabled : true
            }
        };
        var appearance = new Appearance({
            material : m,
            renderState : rs
        });
        var geometry5 = new GeometryInstance({
            geometry : new EllipsoidGeometry({
                vertexFormat : VertexFormat.ALL,
                ellipsoid : new Ellipsoid(1000000.0, 500000.0, 500000.0)
            }),
            modelMatrix : Matrix4.multiplyByTranslation(Transforms.eastNorthUpToFixedFrame(
                ellipsoid.cartographicToCartesian(Cartographic.fromDegrees(-75.59777, 40.03883))), new Cartesian3(0.0, 0.0, 4500000.0)),
            pickData : 'geometry5'
        });
        scene.getPrimitives().add(new Primitive({
            geometryInstances : [geometry1, geometry5],
            appearance :appearance,
            vertexCacheOptimize : false,
            releasegeometryInstances : true,
            transformToWorldCoordinates : false
        }));

        var polygonGeometry = new GeometryInstance({
            geometry : new PolygonGeometry({
                vertexFormat : VertexFormat.POSITION_AND_ST,
/*
                positions : ellipsoid.cartographicArrayToCartesianArray([
                    Cartographic.fromDegrees(-72.0, 40.0),
                    Cartographic.fromDegrees(-70.0, 35.0),
                    Cartographic.fromDegrees(-75.0, 30.0),
                    Cartographic.fromDegrees(-70.0, 30.0),
                    Cartographic.fromDegrees(-68.0, 40.0)
                ]),
*/
                polygonHierarchy : {
                    positions : ellipsoid.cartographicArrayToCartesianArray([
                        Cartographic.fromDegrees(-109.0, 30.0),
                        Cartographic.fromDegrees(-95.0, 30.0),
                        Cartographic.fromDegrees(-95.0, 40.0),
                        Cartographic.fromDegrees(-109.0, 40.0)
                    ]),
                    holes : [{
                        positions : ellipsoid.cartographicArrayToCartesianArray([
                            Cartographic.fromDegrees(-107.0, 31.0),
                            Cartographic.fromDegrees(-107.0, 39.0),
                            Cartographic.fromDegrees(-97.0, 39.0),
                            Cartographic.fromDegrees(-97.0, 31.0)
                        ]),
                        holes : [{
                            positions : ellipsoid.cartographicArrayToCartesianArray([
                                Cartographic.fromDegrees(-105.0, 33.0),
                                Cartographic.fromDegrees(-99.0, 33.0),
                                Cartographic.fromDegrees(-99.0, 37.0),
                                Cartographic.fromDegrees(-105.0, 37.0)
                                ]),
                            holes : [{
                                positions : ellipsoid.cartographicArrayToCartesianArray([
                                    Cartographic.fromDegrees(-103.0, 34.0),
                                    Cartographic.fromDegrees(-101.0, 34.0),
                                    Cartographic.fromDegrees(-101.0, 36.0),
                                    Cartographic.fromDegrees(-103.0, 36.0)
                                ])
                            }]
                        }]
                    }]
                },
                stRotation : 0.523598776
            }),
            pickData : 'polygon3'
        });
        widget.scene.getPrimitives().add(new Primitive({
            geometryInstances : polygonGeometry,
            appearance : new EllipsoidSurfaceAppearance({
                material : Material.fromType(scene.getContext(), 'Stripe')
            })
        }));

        var wall = new GeometryInstance({
            geometry : new WallGeometry({
                vertexFormat : VertexFormat.ALL,
                positions    : ellipsoid.cartographicArrayToCartesianArray([
                    Cartographic.fromDegrees(-125.0, 37.0, 100000.0),
                    Cartographic.fromDegrees(-125.0, 38.0, 100000.0),
                    Cartographic.fromDegrees(-120.0, 38.0, 100000.0),
                    Cartographic.fromDegrees(-120.0, 37.0, 100000.0),
                    Cartographic.fromDegrees(-125.0, 37.0, 100000.0)
                ])
            }),
            pickData : 'wall'
        });
        widget.scene.getPrimitives().add(new Primitive({
            geometryInstances : wall,
            appearance : new Appearance({
                material : Material.fromType(scene.getContext(), 'Wood'),
                renderState : {
                    depthTest : {
                        enabled : true
                    }
                }
            })
        }));
<<<<<<< HEAD
/*
=======

        var customWithIndices = new GeometryInstance({
           geometry : new Geometry({
               attributes : {
                   position : new GeometryAttribute({
                        componentDatatype : ComponentDatatype.DOUBLE,
                        componentsPerAttribute : 3,
                        values : new Float64Array([
                            0.0, 0.0, 2000000.0,
                            7500000.0, 0.0, 2000000.0,
                            0.0, 7500000.0, 2000000.0
                        ])
                   })
               },
               indices : new Uint16Array([0, 1, 1, 2, 2, 0]),
               primitiveType : PrimitiveType.LINES
           }),
           pickData : 'customWithIndices'
        });
        widget.scene.getPrimitives().add(new Primitive({
            geometryInstances : customWithIndices,
            appearance : new Appearance()
        }));

        var customWithoutIndices = new GeometryInstance({
            geometry : new Geometry({
                attributes : {
                    position : new GeometryAttribute({
                         componentDatatype : ComponentDatatype.DOUBLE,
                         componentsPerAttribute : 3,
                         values : new Float64Array([
                             0.0, 0.0, 0.0,
                             7500000.0, 0.0, 0.0,
                             0.0, 7500000.0, 0.0
                         ])
                    })
                },
                primitiveType : PrimitiveType.LINE_LOOP
            }),
            pickData : 'customWithoutIndices'
         });
         widget.scene.getPrimitives().add(new Primitive({
             geometryInstances : customWithoutIndices,
             appearance : new Appearance()
         }));

>>>>>>> 3db7914a
        var handler = new ScreenSpaceEventHandler(scene.getCanvas());
        handler.setInputAction(
            function (movement) {
                var pickedObject = scene.pick(movement.endPosition);
                if (typeof pickedObject !== 'undefined') {
                    console.log(pickedObject);
                }
            },
            ScreenSpaceEventType.MOUSE_MOVE
        );
*/
        domClass.remove(win.body(), 'loading');
    });
});<|MERGE_RESOLUTION|>--- conflicted
+++ resolved
@@ -164,12 +164,8 @@
             color : new Color(1.0, 1.0, 0.0, 0.5)
         });
         var primitive = new Primitive({
-<<<<<<< HEAD
-            geometryInstances : [geometry, geometry2, geometry3, geometry4],            appearance : new PerGeometryColorClosedTranslucentAppearance()
-=======
             geometryInstances : [geometry, geometry2, geometry3, geometry4],
             appearance : new PerInstanceColorClosedTranslucentAppearance()
->>>>>>> 3db7914a
         });
         scene.getPrimitives().add(primitive);
 
@@ -303,9 +299,6 @@
                 }
             })
         }));
-<<<<<<< HEAD
-/*
-=======
 
         var customWithIndices = new GeometryInstance({
            geometry : new Geometry({
@@ -352,7 +345,7 @@
              appearance : new Appearance()
          }));
 
->>>>>>> 3db7914a
+/*
         var handler = new ScreenSpaceEventHandler(scene.getCanvas());
         handler.setInputAction(
             function (movement) {
