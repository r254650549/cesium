--- conflicted
+++ resolved
@@ -15,323 +15,16 @@
     "use strict";
     /*global console*/
 
-<<<<<<< HEAD
-    var visualizers;
-    var currentTime = new JulianDate();
-    var clock = new Clock({
-        startTime : currentTime.addDays(-0.5),
-        stopTime : currentTime.addDays(0.5),
-        currentTime : currentTime,
-        clockStep : ClockStep.SYSTEM_CLOCK_DEPENDENT,
-        multiplier : 1
-    });
-    var animationController = new AnimationController(clock);
-    var spindleController;
-    var timeline;
-    var transitioner;
-    var dynamicObjectCollection = new DynamicObjectCollection();
-    var speedIndicatorElement;
-    var timeLabel;
-    var lastTimeLabelUpdate;
-    var cameraCenteredObjectId;
-    var cameraCenteredObjectIdPosition;
-    var lastCameraCenteredObjectId;
-
-    function updateSpeedIndicator() {
-        if (animationController.isAnimating()) {
-            speedIndicatorElement.innerHTML = clock.multiplier + 'x realtime';
-        } else {
-            speedIndicatorElement.innerHTML = clock.multiplier + 'x realtime (paused)';
-        }
-    }
-
-    function setTimeFromBuffer() {
-        var animReverse = registry.byId('animReverse');
-        var animPause = registry.byId('animPause');
-        var animPlay = registry.byId('animPlay');
-        animReverse.set('checked', false);
-        animPause.set('checked', true);
-        animPlay.set('checked', false);
-
-        var availability = dynamicObjectCollection.computeAvailability();
-        if (availability.start.equals(Iso8601.MINIMUM_VALUE)) {
-            clock.startTime = new JulianDate();
-            clock.stopTime = clock.startTime.addDays(1);
-            clock.clockRange = ClockRange.UNBOUNDED;
-        } else {
-            clock.startTime = availability.start;
-            clock.stopTime = availability.stop;
-            clock.clockRange = ClockRange.LOOP;
-        }
-
-        clock.multiplier = 60;
-        clock.currentTime = clock.startTime;
-        timeline.zoomTo(clock.startTime, clock.stopTime);
-        updateSpeedIndicator();
-    }
-
-    function handleDrop(e) {
-        e.stopPropagation(); // Stops some browsers from redirecting.
-        e.preventDefault();
-
-        var files = e.dataTransfer.files;
-        var f = files[0];
-        var reader = new FileReader();
-        reader.onload = function(evt) {
-            //CZML_TODO visualizers.removeAllPrimitives(); is not really needed here, but right now visualizers
-            //cache data indefinitely and removeAll is the only way to get rid of it.
-            //while there are no visual differences, removeAll cleans the cache and improves performance
-            visualizers.removeAllPrimitives();
-            dynamicObjectCollection.clear();
-            processCzml(JSON.parse(evt.target.result), dynamicObjectCollection, f.name);
-            setTimeFromBuffer();
-        };
-        reader.readAsText(f);
-    }
-
-    function onObjectRightClickSelected(selectedObject) {
-        if (selectedObject && selectedObject.dynamicObject) {
-            cameraCenteredObjectId = selectedObject.dynamicObject.id;
-        } else {
-            cameraCenteredObjectId = undefined;
-=======
     ready(function() {
         var endUserOptions = {};
         if (window.location.search) {
             endUserOptions = ioQuery.queryToObject(window.location.search.substring(1));
->>>>>>> 318dc80a
         }
 
         new CesiumViewerWidget({
             endUserOptions : endUserOptions,
             enableDragDrop : true,
 
-<<<<<<< HEAD
-                // Update the camera to stay centered on the selected object, if any.
-                if (cameraCenteredObjectId) {
-                    var dynamicObject = dynamicObjectCollection.getObject(cameraCenteredObjectId);
-                    if (dynamicObject && dynamicObject.position) {
-                        cameraCenteredObjectIdPosition = dynamicObject.position.getValueCartesian(currentTime, cameraCenteredObjectIdPosition);
-                        if (typeof cameraCenteredObjectIdPosition !== 'undefined') {
-                            // If we're centering on an object for the first time, zoom to within 2km of it.
-                            if (lastCameraCenteredObjectId !== cameraCenteredObjectId) {
-                                lastCameraCenteredObjectId = cameraCenteredObjectId;
-                                var camera = widget.scene.getCamera();
-                                camera.position = camera.position.normalize().multiplyByScalar(5000.0);
-
-                                var controllers = camera.getControllers();
-                                controllers.removeAll();
-                                spindleController = controllers.addSpindle();
-                                spindleController.constrainedAxis = Cartesian3.UNIT_Z;
-                            }
-
-                            if (typeof spindleController !== 'undefined' && !spindleController.isDestroyed()) {
-                                var transform = Transforms.eastNorthUpToFixedFrame(cameraCenteredObjectIdPosition, widget.ellipsoid);
-                                spindleController.setReferenceFrame(transform, Ellipsoid.UNIT_SPHERE);
-                            }
-                        }
-                    }
-                }
-                widget.render(currentTime);
-                requestAnimationFrame(update);
-            }
-
-            transitioner = new SceneTransitioner(scene);
-            visualizers = VisualizerCollection.createCzmlStandardCollection(scene, dynamicObjectCollection);
-            //widget.enableStatistics(true);
-
-            var queryObject = {};
-            if (window.location.search) {
-                queryObject = ioQuery.queryToObject(window.location.search.substring(1));
-            }
-
-            if (typeof queryObject.source !== 'undefined') {
-                getJson(queryObject.source).then(function(czmlData) {
-                    processCzml(czmlData, dynamicObjectCollection, queryObject.source);
-                    setTimeFromBuffer();
-                });
-            }
-
-            if (typeof queryObject.lookAt !== 'undefined') {
-                cameraCenteredObjectId = queryObject.lookAt;
-            }
-
-            on(cesium, 'ObjectRightClickSelected', onObjectRightClickSelected);
-
-            var dropBox = dom.byId('cesiumContainer');
-            on(dropBox, 'drop', handleDrop);
-            on(dropBox, 'dragenter', event.stop);
-            on(dropBox, 'dragover', event.stop);
-            on(dropBox, 'dragexit', event.stop);
-
-            on(window, 'resize', function() {
-                cesium.resize();
-            });
-
-            lastTimeLabelUpdate = clock.currentTime;
-            timeLabel = dom.byId('timeLabel_label');
-            timeLabel.innerHTML = clock.currentTime.toDate().toUTCString();
-
-            speedIndicatorElement = dom.byId('speedIndicator');
-            updateSpeedIndicator();
-
-            var animReverse = registry.byId('animReverse');
-            var animPause = registry.byId('animPause');
-            var animPlay = registry.byId('animPlay');
-
-            on(registry.byId('animReset'), 'Click', function() {
-                animationController.reset();
-                animReverse.set('checked', false);
-                animPause.set('checked', true);
-                animPlay.set('checked', false);
-                updateSpeedIndicator();
-            });
-
-            function onAnimPause() {
-                animationController.pause();
-                animReverse.set('checked', false);
-                animPause.set('checked', true);
-                animPlay.set('checked', false);
-                updateSpeedIndicator();
-            }
-
-            on(animPause, 'Click', onAnimPause);
-
-            on(animReverse, 'Click', function() {
-                animationController.playReverse();
-                animReverse.set('checked', true);
-                animPause.set('checked', false);
-                animPlay.set('checked', false);
-                updateSpeedIndicator();
-            });
-
-            on(animPlay, 'Click', function() {
-                animationController.play();
-                animReverse.set('checked', false);
-                animPause.set('checked', false);
-                animPlay.set('checked', true);
-                updateSpeedIndicator();
-            });
-
-            on(registry.byId('animSlow'), 'Click', function() {
-                animationController.slower();
-                updateSpeedIndicator();
-            });
-
-            on(registry.byId('animFast'), 'Click', function() {
-                animationController.faster();
-                updateSpeedIndicator();
-            });
-
-            function onTimelineScrub(e) {
-                clock.currentTime = e.timeJulian;
-                onAnimPause();
-            }
-
-            var timelineWidget = registry.byId('mainTimeline');
-            timelineWidget.clock = clock;
-            timelineWidget.setupCallback = function(t) {
-                timeline = t;
-                timeline.addEventListener('settime', onTimelineScrub, false);
-                timeline.zoomTo(clock.startTime, clock.stopTime);
-            };
-
-            var viewHome = registry.byId('viewHome');
-            var view2D = registry.byId('view2D');
-            var view3D = registry.byId('view3D');
-            var viewColumbus = registry.byId('viewColumbus');
-            var viewFullScreen = registry.byId('viewFullScreen');
-
-            view2D.set('checked', false);
-            view3D.set('checked', true);
-            viewColumbus.set('checked', false);
-
-            on(viewFullScreen, 'Click', function() {
-                if (FullScreen.isFullscreenEnabled()) {
-                    FullScreen.exitFullscreen();
-                } else {
-                    FullScreen.requestFullScreen(document.body);
-                }
-            });
-
-            on(viewHome, 'Click', function() {
-                view2D.set('checked', false);
-                view3D.set('checked', true);
-                viewColumbus.set('checked', false);
-                transitioner.morphTo3D();
-                cesium.viewHome();
-                cesium.showSkyAtmosphere(true);
-                cesium.showGroundAtmosphere(true);
-            });
-            on(view2D, 'Click', function() {
-                cameraCenteredObjectId = undefined;
-                view2D.set('checked', true);
-                view3D.set('checked', false);
-                viewColumbus.set('checked', false);
-                cesium.showSkyAtmosphere(false);
-                cesium.showGroundAtmosphere(false);
-                transitioner.morphTo2D();
-            });
-            on(view3D, 'Click', function() {
-                cameraCenteredObjectId = undefined;
-                view2D.set('checked', false);
-                view3D.set('checked', true);
-                viewColumbus.set('checked', false);
-                transitioner.morphTo3D();
-                cesium.showSkyAtmosphere(true);
-                cesium.showGroundAtmosphere(true);
-            });
-            on(viewColumbus, 'Click', function() {
-                cameraCenteredObjectId = undefined;
-                view2D.set('checked', false);
-                view3D.set('checked', false);
-                viewColumbus.set('checked', true);
-                cesium.showSkyAtmosphere(false);
-                cesium.showGroundAtmosphere(false);
-                transitioner.morphToColumbusView();
-            });
-
-            var cbLighting = registry.byId('cbLighting');
-            on(cbLighting, 'Change', function(value) {
-                cesium.centralBody.affectedByLighting = !value;
-            });
-
-            var imagery = registry.byId('imagery');
-            var imageryAerial = registry.byId('imageryAerial');
-            var imageryAerialWithLabels = registry.byId('imageryAerialWithLabels');
-            var imageryRoad = registry.byId('imageryRoad');
-            var imagerySingleTile = registry.byId('imagerySingleTile');
-            var imageryOptions = [imageryAerial, imageryAerialWithLabels, imageryRoad, imagerySingleTile];
-            var bingHtml = imagery.containerNode.innerHTML;
-
-            function createImageryClickFunction(control, style) {
-                return function() {
-                    if (style) {
-                        cesium.setStreamingImageryMapStyle(style);
-                        imagery.containerNode.innerHTML = bingHtml;
-                    } else {
-                        cesium.enableStreamingImagery(false);
-                        imagery.containerNode.innerHTML = 'Imagery';
-                    }
-
-                    imageryOptions.forEach(function(o) {
-                        o.set('checked', o === control);
-                    });
-                };
-            }
-
-            on(imageryAerial, 'Click', createImageryClickFunction(imageryAerial, BingMapsStyle.AERIAL));
-            on(imageryAerialWithLabels, 'Click', createImageryClickFunction(imageryAerialWithLabels, BingMapsStyle.AERIAL_WITH_LABELS));
-            on(imageryRoad, 'Click', createImageryClickFunction(imageryRoad, BingMapsStyle.ROAD));
-            on(imagerySingleTile, 'Click', createImageryClickFunction(imagerySingleTile, undefined));
-
-            update();
-        },
-
-        onSetupError : function(widget, error) {
-            console.log(error);
-        }
-=======
             postSetup : function(widget) {
                 widget.startRenderLoop();
             },
@@ -340,6 +33,5 @@
                 console.log(error);
             }
         }).placeAt(dom.byId('cesiumContainer'));
->>>>>>> 318dc80a
     });
 });