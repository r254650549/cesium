<!DOCTYPE html>
<html lang="en">
<head>
    <meta charset="utf-8">
    <meta http-equiv="X-UA-Compatible" content="IE=Edge,chrome=1">  <!-- Use Chrome Frame in IE -->
    <meta name="viewport" content="width=device-width, height=device-height, initial-scale=1, maximum-scale=1, minimum-scale=1, user-scalable=no">
    <meta name="description" content="Stream imagery from different providers, including Bing Maps, ArcGIS World Street Maps, OpenStreetMaps, MapQuest OpenStreetmaps, and Stamen Maps.">
    <title>Cesium Demo</title>
    <script>
    var Sandcastle = {};
    Sandcastle.declare = function () {};
    Sandcastle.highlight = function () {};
    Sandcastle.registered = [];
    if (window.location.protocol === 'file:') {
        if (confirm("You must host this app on a web server.\nSee contributor's guide for more info?")) {
            window.location = 'https://github.com/AnalyticalGraphicsInc/cesium/wiki/Contributor%27s-Guide';
        }
    }
    </script>
    <script data-dojo-config="async: 1, tlmSiblingOfDojo: 0" src="../../../ThirdParty/dojo-release-1.7.2-src/dojo/dojo.js"></script>
    <script type="text/javascript">
    require({
        baseUrl : '../../..',
        packages: [
            { name: 'dojo', location: 'ThirdParty/dojo-release-1.7.2-src/dojo' },
            { name: 'dijit', location: 'ThirdParty/dojo-release-1.7.2-src/dijit' },
            { name: 'dojox', location: 'ThirdParty/dojo-release-1.7.2-src/dojox' },
            { name: 'Source', location: 'Source' },
            { name: 'Core', location: 'Source/Core' },
            { name: 'DynamicScene', location: 'Source/DynamicScene' },
            { name: 'Renderer', location: 'Source/Renderer' },
            { name: 'Scene', location: 'Source/Scene' },
            { name: 'Shaders', location: 'Source/Shaders' },
            { name: 'ThirdParty', location: 'Source/ThirdParty' },
            { name: 'Widgets', location: 'Source/Widgets' }
        ]
    });
    </script>
    <link rel="Stylesheet" href="../../../ThirdParty/dojo-release-1.7.2-src/dijit/themes/claro/claro.css" type="text/css">
    <link rel="Stylesheet" href="../../../Source/Widgets/Dojo/CesiumViewerWidget.css" type="text/css">
</head>
<body class="claro">

<style>
body {
    background: #000;
    color: #eee;
    font-family: sans-serif;
    font-size: 9pt;
    padding: 0;
    margin: 0;
    width: 100%;
    height: 100%;
    overflow: hidden;
}
.fullSize {
    display: block;
    position: absolute;
    top: 0;
    left: 0;
    border: none;
    width: 100%;
    height: 100%;
    z-index: -1;
}
#toolbar {
    margin: 5px;
    padding: 2px 5px;
    position: absolute;
}
</style>

<div id="cesiumContainer" class="fullSize"></div>
<div id="toolbar">Loading...</div>

<script id="cesium_sandcastle_script">
require([
    'Source/Cesium', 'Widgets/Dojo/CesiumWidget',
    'dojo/on', 'dojo/dom', 'dijit/form/Button'
], function(
    Cesium, CesiumWidget,
    on, dom, ToggleButton)
{
    "use strict";

    function bingMapsRoad(primitives) {
        Sandcastle.declare(bingMapsRoad);
        var provider = new Cesium.BingMapsTileProvider({
            server: 'dev.virtualearth.net',
            mapStyle: Cesium.BingMapsStyle.ROAD,
            // Some versions of Safari support WebGL, but don't correctly implement
            // cross-origin image loading, so we need to load Bing imagery using a proxy.
            proxy: Cesium.FeatureDetection.supportsCrossOriginImagery() ? undefined : new Cesium.DefaultProxy('/proxy/')
        });
        
        primitives.getCentralBody().dayTileProvider = provider;        
    }

    function arcGisWorldStreetMaps(primitives) {
        Sandcastle.declare(arcGisWorldStreetMaps);
        var provider = new Cesium.ArcGISTileProvider({
            host: 'server.arcgisonline.com',
            root: 'ArcGIS/rest',
            service: 'World_Street_Map',
            proxy: new Cesium.DefaultProxy('/proxy/')
        });
        
        primitives.getCentralBody().dayTileProvider = provider;        
    }
    
    function openStreetMaps(primitives) {
        Sandcastle.declare(openStreetMaps);
        var provider = new Cesium.OpenStreetMapTileProvider({
            proxy: new Cesium.DefaultProxy('/proxy/')
        });
        
        primitives.getCentralBody().dayTileProvider = provider;        
    }
    
    function mapQuestOpenStreetMaps(primitives) {
        Sandcastle.declare(mapQuestOpenStreetMaps);
        // Also try MapQuest Aerial OpenStreetMaps
        //   http://oatile1.mqcdn.com/naip/
        var provider = new Cesium.OpenStreetMapTileProvider({
            url: 'http://otile1.mqcdn.com/tiles/1.0.0/osm/',
            proxy: new Cesium.DefaultProxy('/proxy/')
        });
        
        primitives.getCentralBody().dayTileProvider = provider;        
    }
    
    function stamenMaps(primitives) {
        Sandcastle.declare(stamenMaps);
        // Stamen maps: http://maps.stamen.com
        // Other map urls:
        // * http://tile.stamen.com/toner/
        // * http://tile.stamen.com/terrain/
        var provider = new Cesium.OpenStreetMapTileProvider({
            url: 'http://tile.stamen.com/watercolor/',
            fileExtension: 'jpg',
            proxy: new Cesium.DefaultProxy('/proxy/'),
            credit: 'Map tiles by Stamen Design, under CC BY 3.0. Data by OpenStreetMap, under CC BY SA.'
        });
        
        primitives.getCentralBody().dayTileProvider = provider;        
    }
    
    function singleImage(primitives) {
        Sandcastle.declare(singleImage);
        var provider = new Cesium.SingleTileProvider('../../../Images/NE2_50M_SR_W_4096.jpg');

        primitives.getCentralBody().dayTileProvider = provider;        
    }

    function createButtons(primitives) {
        new ToggleButton({
<<<<<<< HEAD
            label: 'Bing Maps Road',
            onClick: function() { bingMapsRoad(primitives); }
        }).placeAt('toolbar');
        
        new ToggleButton({
            label: 'ArcGIS World Street Maps',
            onClick: function() { arcGisWorldStreetMaps(primitives); }
        }).placeAt('toolbar');

        new ToggleButton({
            label: 'OpenStreetMaps',
            onClick: function() { openStreetMaps(primitives); }
        }).placeAt('toolbar');

        new ToggleButton({
            label: 'MapQuest OpenStreetMaps',
            onClick: function() { mapQuestOpenStreetMaps(primitives); }
        }).placeAt('toolbar');

        new ToggleButton({
            label: 'Stamen Maps',
            onClick: function() { stamenMaps(primitives); }
        }).placeAt('toolbar');
        
        new ToggleButton({
            label: 'Single Image',
            onClick: function() { singleImage(primitives); }
        }).placeAt('toolbar');
=======
            label: "Bing Maps Road",
            onClick: function() { 
                bingMapsRoad(primitives);
                Sandcastle.highlight(bingMapsRoad);
            }
        }).placeAt("toolbar");
        
        new ToggleButton({
            label: "ArcGIS World Street Maps",
            onClick: function() { 
                arcGisWorldStreetMaps(primitives);
                Sandcastle.highlight(arcGisWorldStreetMaps);
            }
        }).placeAt("toolbar");

        new ToggleButton({
            label: "OpenStreetMaps",
            onClick: function() { 
                openStreetMaps(primitives);
                Sandcastle.highlight(openStreetMaps);
            }
        }).placeAt("toolbar");

        new ToggleButton({
            label: "MapQuest OpenStreetMaps",
            onClick: function() { 
                mapQuestOpenStreetMaps(primitives);
                Sandcastle.highlight(mapQuestOpenStreetMaps);
            }
        }).placeAt("toolbar");

        new ToggleButton({
            label: "Stamen Maps",
            onClick: function() { 
                stamenMaps(primitives);
                Sandcastle.highlight(stamenMaps);
            }
        }).placeAt("toolbar");
        
        new ToggleButton({
            label: "Single Image",
            onClick: function() { 
                singleImage(primitives); 
                Sandcastle.highlight(singleImage);
            }
        }).placeAt("toolbar");
>>>>>>> 90a162a1
    }
    
    var cesiumWidget = new CesiumWidget({
        postSetup : function(widget) {
            createButtons(widget.scene.getPrimitives());
            widget.startRenderLoop();
        }
    }).placeAt(dom.byId('cesiumContainer'));

    on(window, 'resize', function() {
        cesiumWidget.resize();
    });
    
    dom.byId('toolbar').innerHTML = '';
});

</script>
</body>
</html><|MERGE_RESOLUTION|>--- conflicted
+++ resolved
@@ -154,42 +154,12 @@
 
     function createButtons(primitives) {
         new ToggleButton({
-<<<<<<< HEAD
-            label: 'Bing Maps Road',
-            onClick: function() { bingMapsRoad(primitives); }
-        }).placeAt('toolbar');
-        
-        new ToggleButton({
-            label: 'ArcGIS World Street Maps',
-            onClick: function() { arcGisWorldStreetMaps(primitives); }
-        }).placeAt('toolbar');
-
-        new ToggleButton({
-            label: 'OpenStreetMaps',
-            onClick: function() { openStreetMaps(primitives); }
-        }).placeAt('toolbar');
-
-        new ToggleButton({
-            label: 'MapQuest OpenStreetMaps',
-            onClick: function() { mapQuestOpenStreetMaps(primitives); }
-        }).placeAt('toolbar');
-
-        new ToggleButton({
-            label: 'Stamen Maps',
-            onClick: function() { stamenMaps(primitives); }
-        }).placeAt('toolbar');
-        
-        new ToggleButton({
-            label: 'Single Image',
-            onClick: function() { singleImage(primitives); }
-        }).placeAt('toolbar');
-=======
             label: "Bing Maps Road",
             onClick: function() { 
                 bingMapsRoad(primitives);
                 Sandcastle.highlight(bingMapsRoad);
             }
-        }).placeAt("toolbar");
+        }).placeAt('toolbar');
         
         new ToggleButton({
             label: "ArcGIS World Street Maps",
@@ -197,7 +167,7 @@
                 arcGisWorldStreetMaps(primitives);
                 Sandcastle.highlight(arcGisWorldStreetMaps);
             }
-        }).placeAt("toolbar");
+        }).placeAt('toolbar');
 
         new ToggleButton({
             label: "OpenStreetMaps",
@@ -205,7 +175,7 @@
                 openStreetMaps(primitives);
                 Sandcastle.highlight(openStreetMaps);
             }
-        }).placeAt("toolbar");
+        }).placeAt('toolbar');
 
         new ToggleButton({
             label: "MapQuest OpenStreetMaps",
@@ -213,7 +183,7 @@
                 mapQuestOpenStreetMaps(primitives);
                 Sandcastle.highlight(mapQuestOpenStreetMaps);
             }
-        }).placeAt("toolbar");
+        }).placeAt('toolbar');
 
         new ToggleButton({
             label: "Stamen Maps",
@@ -221,7 +191,7 @@
                 stamenMaps(primitives);
                 Sandcastle.highlight(stamenMaps);
             }
-        }).placeAt("toolbar");
+        }).placeAt('toolbar');
         
         new ToggleButton({
             label: "Single Image",
@@ -229,8 +199,7 @@
                 singleImage(primitives); 
                 Sandcastle.highlight(singleImage);
             }
-        }).placeAt("toolbar");
->>>>>>> 90a162a1
+        }).placeAt('toolbar');
     }
     
     var cesiumWidget = new CesiumWidget({
