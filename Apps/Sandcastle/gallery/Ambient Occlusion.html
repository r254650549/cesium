--- conflicted
+++ resolved
@@ -192,13 +192,7 @@
 
         try {
           // Power Plant design model provided by Bentley Systems
-<<<<<<< HEAD
-          const tileset = await Cesium.Cesium3DTileset.fromIonAssetId(1240402);
-=======
-          const tileset = await Cesium.Cesium3DTileset.fromIonAssetId(2464651, {
-            disableCollision: true,
-          });
->>>>>>> 1974ff43
+          const tileset = await Cesium.Cesium3DTileset.fromIonAssetId(2464651);
           viewer.scene.primitives.add(tileset);
         } catch (error) {
           console.log(`Error loading tileset: ${error}`);
