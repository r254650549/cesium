--- conflicted
+++ resolved
@@ -1,18 +1,7 @@
-<<<<<<< HEAD
-import { Cartesian3 } from '../../Source/Cesium.js';
-import { Ellipsoid } from '../../Source/Cesium.js';
-import { Math as CesiumMath } from '../../Source/Cesium.js';
-import { GlobeTranslucency } from '../../Source/Cesium.js';
-import { SceneMode } from '../../Source/Cesium.js';
-import { SkyAtmosphere } from '../../Source/Cesium.js';
-import createScene from '../createScene.js';
-
-describe('Scene/SkyAtmosphere', function() {
-
-=======
 import { Cartesian3 } from "../../Source/Cesium.js";
 import { Ellipsoid } from "../../Source/Cesium.js";
 import { Math as CesiumMath } from "../../Source/Cesium.js";
+import { GlobeTranslucency } from "../../Source/Cesium.js";
 import { SceneMode } from "../../Source/Cesium.js";
 import { SkyAtmosphere } from "../../Source/Cesium.js";
 import createScene from "../createScene.js";
@@ -20,7 +9,6 @@
 describe(
   "Scene/SkyAtmosphere",
   function () {
->>>>>>> 2fd0e8f7
     var scene;
 
     beforeAll(function () {
@@ -106,41 +94,9 @@
       s.destroy();
     });
 
-<<<<<<< HEAD
-    it('draws sky with color correction active', function() {
-        spyOn(GlobeTranslucency, 'isSkyAtmosphereVisible').and.returnValue(true);
+    it("draws sky with color correction active", function () {
+      spyOn(GlobeTranslucency, "isSkyAtmosphereVisible").and.returnValue(true);
 
-        var oldSkyAtmosphere = scene.skyAtmosphere;
-        var s = new SkyAtmosphere();
-
-        scene.skyAtmosphere = s;
-        scene.environmentState.isReadyForAtmosphere = true;
-
-        scene.camera.setView({
-            destination : Cartesian3.fromDegrees(-75.5847, 40.0397, 1000.0),
-            orientation: {
-                heading : -CesiumMath.PI_OVER_TWO,
-                pitch : 0.2,
-                roll : 0.0
-            }
-        });
-
-        var color;
-        expect(scene).toRenderAndCall(function(rgba) {
-            color = rgba;
-            expect(color).not.toEqual([0, 0, 0, 255]);
-        });
-
-        // Expect color correction to change the color output.
-        s.hueShift = 0.5;
-        expect(scene).toRenderAndCall(function(rgba) {
-            expect(rgba).not.toEqual([0, 0, 0, 255]);
-            expect(rgba).not.toEqual(color);
-        });
-
-        scene.skyAtmosphere = oldSkyAtmosphere;
-=======
-    it("draws sky with color correction active", function () {
       var oldSkyAtmosphere = scene.skyAtmosphere;
       var s = new SkyAtmosphere();
 
@@ -170,7 +126,6 @@
       });
 
       scene.skyAtmosphere = oldSkyAtmosphere;
->>>>>>> 2fd0e8f7
     });
 
     it("does not render when show is false", function () {
