import {
  Cartesian3,
  Cesium3DTilePass,
  Cesium3DTileRefine,
  Cesium3DTileStyle,
  ClippingPlane,
  ClippingPlaneCollection,
  Color,
  ComponentDatatype,
  ContentMetadata,
  defined,
  DracoLoader,
  Expression,
  HeadingPitchRange,
  HeadingPitchRoll,
  Math as CesiumMath,
  MetadataClass,
  GroupMetadata,
  Pass,
  PerspectiveFrustum,
  RuntimeError,
  Transforms,
} from "../../Source/Cesium.js";
import Cesium3DTilesTester from "../Cesium3DTilesTester.js";
import createCanvas from "../createCanvas.js";
import createScene from "../createScene.js";
import pollToPromise from "../pollToPromise.js";

describe(
  "Scene/PointCloud3DTileContent",
  function () {
    let scene;
    const centerLongitude = -1.31968;
    const centerLatitude = 0.698874;

    const pointCloudRGBUrl =
      "./Data/Cesium3DTiles/PointCloud/PointCloudRGB/tileset.json";
    const pointCloudRGBAUrl =
      "./Data/Cesium3DTiles/PointCloud/PointCloudRGBA/tileset.json";
    const pointCloudRGB565Url =
      "./Data/Cesium3DTiles/PointCloud/PointCloudRGB565/tileset.json";
    const pointCloudNoColorUrl =
      "./Data/Cesium3DTiles/PointCloud/PointCloudNoColor/tileset.json";
    const pointCloudConstantColorUrl =
      "./Data/Cesium3DTiles/PointCloud/PointCloudConstantColor/tileset.json";
    const pointCloudNormalsUrl =
      "./Data/Cesium3DTiles/PointCloud/PointCloudNormals/tileset.json";
    const pointCloudNormalsOctEncodedUrl =
      "./Data/Cesium3DTiles/PointCloud/PointCloudNormalsOctEncoded/tileset.json";
    const pointCloudQuantizedUrl =
      "./Data/Cesium3DTiles/PointCloud/PointCloudQuantized/tileset.json";
    const pointCloudQuantizedOctEncodedUrl =
      "./Data/Cesium3DTiles/PointCloud/PointCloudQuantizedOctEncoded/tileset.json";
    const pointCloudDracoUrl =
      "./Data/Cesium3DTiles/PointCloud/PointCloudDraco/tileset.json";
    const pointCloudDracoPartialUrl =
      "./Data/Cesium3DTiles/PointCloud/PointCloudDracoPartial/tileset.json";
    const pointCloudDracoBatchedUrl =
      "./Data/Cesium3DTiles/PointCloud/PointCloudDracoBatched/tileset.json";
    const pointCloudWGS84Url =
      "./Data/Cesium3DTiles/PointCloud/PointCloudWGS84/tileset.json";
    const pointCloudBatchedUrl =
      "./Data/Cesium3DTiles/PointCloud/PointCloudBatched/tileset.json";
    const pointCloudWithPerPointPropertiesUrl =
      "./Data/Cesium3DTiles/PointCloud/PointCloudWithPerPointProperties/tileset.json";
    const pointCloudWithUnicodePropertyNamesUrl =
      "./Data/Cesium3DTiles/PointCloud/PointCloudWithUnicodePropertyNames/tileset.json";
    const pointCloudWithTransformUrl =
      "./Data/Cesium3DTiles/PointCloud/PointCloudWithTransform/tileset.json";
    const pointCloudTilesetUrl =
      "./Data/Cesium3DTiles/Tilesets/TilesetPoints/tileset.json";

    function setCamera(longitude, latitude) {
      // Point the camera to the center of the tile
      const center = Cartesian3.fromRadians(longitude, latitude, 5.0);
      scene.camera.lookAt(center, new HeadingPitchRange(0.0, -1.57, 5.0));
    }

    beforeAll(function () {
      scene = createScene();
      scene.frameState.passes.render = true;
    });

    afterAll(function () {
      scene.destroyForSpecs();
    });

    beforeEach(function () {
      scene.morphTo3D(0.0);

      const camera = scene.camera;
      camera.frustum = new PerspectiveFrustum();
      camera.frustum.aspectRatio =
        scene.drawingBufferWidth / scene.drawingBufferHeight;
      camera.frustum.fov = CesiumMath.toRadians(60.0);

      setCamera(centerLongitude, centerLatitude);
    });

    afterEach(function () {
      scene.primitives.removeAll();
    });

    it("throws with invalid version", function () {
      const arrayBuffer = Cesium3DTilesTester.generatePointCloudTileBuffer({
        version: 2,
      });
      Cesium3DTilesTester.loadTileExpectError(scene, arrayBuffer, "pnts");
    });

    it("throws if featureTableJsonByteLength is 0", function () {
      const arrayBuffer = Cesium3DTilesTester.generatePointCloudTileBuffer({
        featureTableJsonByteLength: 0,
      });
      Cesium3DTilesTester.loadTileExpectError(scene, arrayBuffer, "pnts");
    });

    it("throws if the feature table does not contain POINTS_LENGTH", function () {
      const arrayBuffer = Cesium3DTilesTester.generatePointCloudTileBuffer({
        featureTableJson: {
          POSITION: {
            byteOffset: 0,
          },
        },
      });
      Cesium3DTilesTester.loadTileExpectError(scene, arrayBuffer, "pnts");
    });

    it("throws if the feature table does not contain POSITION or POSITION_QUANTIZED", function () {
      const arrayBuffer = Cesium3DTilesTester.generatePointCloudTileBuffer({
        featureTableJson: {
          POINTS_LENGTH: 1,
        },
      });
      Cesium3DTilesTester.loadTileExpectError(scene, arrayBuffer, "pnts");
    });

    it("throws if the positions are quantized and the feature table does not contain QUANTIZED_VOLUME_SCALE", function () {
      const arrayBuffer = Cesium3DTilesTester.generatePointCloudTileBuffer({
        featureTableJson: {
          POINTS_LENGTH: 1,
          POSITION_QUANTIZED: {
            byteOffset: 0,
          },
          QUANTIZED_VOLUME_OFFSET: [0.0, 0.0, 0.0],
        },
      });
      Cesium3DTilesTester.loadTileExpectError(scene, arrayBuffer, "pnts");
    });

    it("throws if the positions are quantized and the feature table does not contain QUANTIZED_VOLUME_OFFSET", function () {
      const arrayBuffer = Cesium3DTilesTester.generatePointCloudTileBuffer({
        featureTableJson: {
          POINTS_LENGTH: 1,
          POSITION_QUANTIZED: {
            byteOffset: 0,
          },
          QUANTIZED_VOLUME_SCALE: [1.0, 1.0, 1.0],
        },
      });
      Cesium3DTilesTester.loadTileExpectError(scene, arrayBuffer, "pnts");
    });

    it("throws if the BATCH_ID semantic is defined but BATCH_LENGTH is not", function () {
      const arrayBuffer = Cesium3DTilesTester.generatePointCloudTileBuffer({
        featureTableJson: {
          POINTS_LENGTH: 2,
          POSITION: [0.0, 0.0, 0.0, 1.0, 1.0, 1.0],
          BATCH_ID: [0, 1],
        },
      });
      Cesium3DTilesTester.loadTileExpectError(scene, arrayBuffer, "pnts");
    });

    it("BATCH_ID semantic uses componentType of UNSIGNED_SHORT by default", function () {
      const arrayBuffer = Cesium3DTilesTester.generatePointCloudTileBuffer({
        featureTableJson: {
          POINTS_LENGTH: 2,
          POSITION: [0.0, 0.0, 0.0, 1.0, 1.0, 1.0],
          BATCH_ID: [0, 1],
          BATCH_LENGTH: 2,
        },
      });
      const content = Cesium3DTilesTester.loadTile(scene, arrayBuffer, "pnts");
      expect(
        content._pointCloud._drawCommand._vertexArray._attributes[1]
          .componentDatatype
      ).toEqual(ComponentDatatype.UNSIGNED_SHORT);
    });

    it("gets tileset properties", function () {
      return Cesium3DTilesTester.loadTileset(scene, pointCloudRGBUrl).then(
        function (tileset) {
          const root = tileset.root;
          const content = root.content;
          expect(content.tileset).toBe(tileset);
          expect(content.tile).toBe(root);
          expect(content.url.indexOf(root._header.content.uri) > -1).toBe(true);
        }
      );
    });

    it("resolves readyPromise", function () {
      return Cesium3DTilesTester.resolvesReadyPromise(scene, pointCloudRGBUrl);
    });

    it("renders point cloud with rgb colors", function () {
      return Cesium3DTilesTester.loadTileset(scene, pointCloudRGBUrl).then(
        function (tileset) {
          Cesium3DTilesTester.expectRender(scene, tileset);
        }
      );
    });

    it("renders point cloud with rgba colors", function () {
      return Cesium3DTilesTester.loadTileset(scene, pointCloudRGBAUrl).then(
        function (tileset) {
          Cesium3DTilesTester.expectRender(scene, tileset);
        }
      );
    });

    it("renders point cloud with rgb565 colors", function () {
      return Cesium3DTilesTester.loadTileset(scene, pointCloudRGB565Url).then(
        function (tileset) {
          Cesium3DTilesTester.expectRender(scene, tileset);
        }
      );
    });

    it("renders point cloud with no colors", function () {
      return Cesium3DTilesTester.loadTileset(scene, pointCloudNoColorUrl).then(
        function (tileset) {
          Cesium3DTilesTester.expectRender(scene, tileset);
        }
      );
    });

    it("renders point cloud with constant colors", function () {
      return Cesium3DTilesTester.loadTileset(
        scene,
        pointCloudConstantColorUrl
      ).then(function (tileset) {
        Cesium3DTilesTester.expectRender(scene, tileset);
      });
    });

    it("renders point cloud with normals", function () {
      return Cesium3DTilesTester.loadTileset(scene, pointCloudNormalsUrl).then(
        function (tileset) {
          Cesium3DTilesTester.expectRender(scene, tileset);
        }
      );
    });

    it("renders point cloud with oct encoded normals", function () {
      return Cesium3DTilesTester.loadTileset(
        scene,
        pointCloudNormalsOctEncodedUrl
      ).then(function (tileset) {
        Cesium3DTilesTester.expectRender(scene, tileset);
      });
    });

    it("renders point cloud with quantized positions", function () {
      return Cesium3DTilesTester.loadTileset(
        scene,
        pointCloudQuantizedUrl
      ).then(function (tileset) {
        Cesium3DTilesTester.expectRender(scene, tileset);
      });
    });

    it("renders point cloud with quantized positions and oct-encoded normals", function () {
      return Cesium3DTilesTester.loadTileset(
        scene,
        pointCloudQuantizedOctEncodedUrl
      ).then(function (tileset) {
        Cesium3DTilesTester.expectRender(scene, tileset);
      });
    });

    it("renders point cloud with draco encoded positions, normals, colors, and batch table properties", function () {
      return Cesium3DTilesTester.loadTileset(scene, pointCloudDracoUrl)
        .then(function (tileset) {
          Cesium3DTilesTester.expectRender(scene, tileset);
          // Test that Draco-encoded batch table properties are functioning correctly
          tileset.style = new Cesium3DTileStyle({
            color: "vec4(Number(${secondaryColor}[0] < 1.0), 0.0, 0.0, 1.0)",
          });
          return tileset.style.readyPromise;
        })
        .then(function () {
          expect(scene).toRenderAndCall(function (rgba) {
            // Produces a red color
            expect(rgba[0]).toBeGreaterThan(rgba[1]);
            expect(rgba[0]).toBeGreaterThan(rgba[2]);
          });
        });
    });

    it("renders point cloud with draco encoded positions and uncompressed normals and colors", function () {
      return Cesium3DTilesTester.loadTileset(
        scene,
        pointCloudDracoPartialUrl
      ).then(function (tileset) {
        Cesium3DTilesTester.expectRender(scene, tileset);
      });
    });

    it("renders point cloud with draco encoded positions, colors, and batch ids", function () {
      return Cesium3DTilesTester.loadTileset(
        scene,
        pointCloudDracoBatchedUrl
      ).then(function (tileset) {
        Cesium3DTilesTester.expectRender(scene, tileset);
      });
    });

    it("error decoding a draco point cloud causes loading to fail", function () {
      const readyPromise = pollToPromise(function () {
        return DracoLoader._taskProcessorReady;
      });
      DracoLoader._getDecoderTaskProcessor();
      return readyPromise
        .then(function () {
          const decoder = DracoLoader._getDecoderTaskProcessor();
          spyOn(decoder, "scheduleTask").and.callFake(function () {
            return Promise.reject({ message: "my error" });
          });
          return Cesium3DTilesTester.loadTileset(scene, pointCloudDracoUrl);
        })
        .then(function (tileset) {
          const root = tileset.root;
          return root.contentReadyPromise;
        })
        .then(function () {
          fail("should not resolve");
        })
        .catch(function (error) {
          expect(error.message).toBe("my error");
        });
    });

    it("renders point cloud that are not defined relative to center", function () {
      return Cesium3DTilesTester.loadTileset(scene, pointCloudWGS84Url).then(
        function (tileset) {
          Cesium3DTilesTester.expectRender(scene, tileset);
        }
      );
    });

    it("renders point cloud with batch table", function () {
      return Cesium3DTilesTester.loadTileset(scene, pointCloudBatchedUrl).then(
        function (tileset) {
          Cesium3DTilesTester.expectRender(scene, tileset);
        }
      );
    });

    it("renders point cloud with per-point properties", function () {
      return Cesium3DTilesTester.loadTileset(
        scene,
        pointCloudWithPerPointPropertiesUrl
      ).then(function (tileset) {
        Cesium3DTilesTester.expectRender(scene, tileset);
      });
    });

    it("renders point cloud with tile transform", function () {
      return Cesium3DTilesTester.loadTileset(
        scene,
        pointCloudWithTransformUrl
      ).then(function (tileset) {
        Cesium3DTilesTester.expectRender(scene, tileset);

        const newLongitude = -1.31962;
        const newLatitude = 0.698874;
        const newCenter = Cartesian3.fromRadians(
          newLongitude,
          newLatitude,
          5.0
        );
        const newHPR = new HeadingPitchRoll();
        const newTransform = Transforms.headingPitchRollToFixedFrame(
          newCenter,
          newHPR
        );

        // Update tile transform
        tileset.root.transform = newTransform;

        // Move the camera to the new location
        setCamera(newLongitude, newLatitude);
        Cesium3DTilesTester.expectRender(scene, tileset);
      });
    });

    it("renders with debug color", function () {
      CesiumMath.setRandomNumberSeed(0);
      return Cesium3DTilesTester.loadTileset(scene, pointCloudRGBUrl).then(
        function (tileset) {
          let color;
          expect(scene).toRenderAndCall(function (rgba) {
            color = rgba;
          });
          tileset.debugColorizeTiles = true;
          expect(scene).notToRender(color);
          tileset.debugColorizeTiles = false;
          expect(scene).toRender(color);
        }
      );
    });

    it("renders in CV", function () {
      return Cesium3DTilesTester.loadTileset(scene, pointCloudRGBUrl).then(
        function (tileset) {
          scene.morphToColumbusView(0.0);
          setCamera(centerLongitude, centerLatitude);
          Cesium3DTilesTester.expectRender(scene, tileset);
        }
      );
    });

    it("renders in 2D", function () {
      return Cesium3DTilesTester.loadTileset(scene, pointCloudRGBUrl).then(
        function (tileset) {
          scene.morphTo2D(0.0);
          setCamera(centerLongitude, centerLatitude);
          tileset.maximumScreenSpaceError = 3;
          Cesium3DTilesTester.expectRender(scene, tileset);
        }
      );
    });

    it("picks", function () {
      return Cesium3DTilesTester.loadTileset(scene, pointCloudRGBUrl).then(
        function (tileset) {
          const content = tileset.root.content;
          tileset.show = false;
          expect(scene).toPickPrimitive(undefined);
          tileset.show = true;
          expect(scene).toPickAndCall(function (result) {
            expect(result).toBeDefined();
            expect(result.primitive).toBe(tileset);
            expect(result.content).toBe(content);
          });
        }
      );
    });

    it("picks based on batchId", function () {
      return Cesium3DTilesTester.loadTileset(scene, pointCloudBatchedUrl).then(
        function (tileset) {
          // Get the original color
          let color;
          expect(scene).toRenderAndCall(function (rgba) {
            color = rgba;
          });

          // Change the color of the picked feature to yellow
          expect(scene).toPickAndCall(function (first) {
            expect(first).toBeDefined();

            first.color = Color.clone(Color.YELLOW, first.color);

            // Expect the pixel color to be some shade of yellow
            expect(scene).notToRender(color);

            // Turn show off. Expect a different feature to get picked.
            first.show = false;
            expect(scene).toPickAndCall(function (second) {
              expect(second).toBeDefined();
              expect(second).not.toBe(first);
            });
          });
        }
      );
    });

    it("point cloud without batch table works", function () {
      return Cesium3DTilesTester.loadTileset(scene, pointCloudRGBUrl).then(
        function (tileset) {
          const content = tileset.root.content;
          expect(content.featuresLength).toBe(0);
          expect(content.innerContents).toBeUndefined();
          expect(content.hasProperty(0, "name")).toBe(false);
          expect(content.getFeature(0)).toBeUndefined();
        }
      );
    });

    it("batched point cloud works", function () {
      return Cesium3DTilesTester.loadTileset(scene, pointCloudBatchedUrl).then(
        function (tileset) {
          const content = tileset.root.content;
          expect(content.featuresLength).toBe(8);
          expect(content.innerContents).toBeUndefined();
          expect(content.hasProperty(0, "name")).toBe(true);
          expect(content.getFeature(0)).toBeDefined();
        }
      );
    });

    it("point cloud with per-point properties work", function () {
      // When the batch table contains per-point properties, aka no batching, then a Cesium3DTileBatchTable is not
      // created. There is no per-point show/color/pickId because the overhead is too high. Instead points are styled
      // based on their properties, and these are not accessible from the API.
      return Cesium3DTilesTester.loadTileset(
        scene,
        pointCloudWithPerPointPropertiesUrl
      ).then(function (tileset) {
        const content = tileset.root.content;
        expect(content.featuresLength).toBe(0);
        expect(content.innerContents).toBeUndefined();
        expect(content.hasProperty(0, "name")).toBe(false);
        expect(content.getFeature(0)).toBeUndefined();
      });
    });

    it("throws when calling getFeature with invalid index", function () {
      return Cesium3DTilesTester.loadTileset(scene, pointCloudBatchedUrl).then(
        function (tileset) {
          const content = tileset.root.content;
          expect(function () {
            content.getFeature(-1);
          }).toThrowDeveloperError();
          expect(function () {
            content.getFeature(1000);
          }).toThrowDeveloperError();
          expect(function () {
            content.getFeature();
          }).toThrowDeveloperError();
        }
      );
    });

    it("Supports back face culling when there are per-point normals", function () {
      return Cesium3DTilesTester.loadTileset(scene, pointCloudBatchedUrl).then(
        function (tileset) {
          const content = tileset.root.content;

          // Get the number of picked sections with back face culling on
          let pickedCountCulling = 0;
          let pickedCount = 0;
          let picked;

          expect(scene).toPickAndCall(function (result) {
            // Set culling to true
            tileset.pointCloudShading.backFaceCulling = true;

            expect(scene).toPickAndCall(function (result) {
              picked = result;
            });

            /* jshint loopfunc: true */
            while (defined(picked)) {
              picked.show = false;
              //eslint-disable-next-line no-loop-func
              expect(scene).toPickAndCall(function (result) {
                picked = result;
              });
              ++pickedCountCulling;
            }

            // Set the shows back to true
            const length = content.featuresLength;
            for (let i = 0; i < length; ++i) {
              const feature = content.getFeature(i);
              feature.show = true;
            }

            // Set culling to false
            tileset.pointCloudShading.backFaceCulling = false;

            expect(scene).toPickAndCall(function (result) {
              picked = result;
            });

            /* jshint loopfunc: true */
            while (defined(picked)) {
              picked.show = false;
              //eslint-disable-next-line no-loop-func
              expect(scene).toPickAndCall(function (result) {
                picked = result;
              });
              ++pickedCount;
            }

            expect(pickedCount).toBeGreaterThan(pickedCountCulling);
          });
        }
      );
    });

    let noAttenuationPixelCount;
    function attenuationTest(postLoadCallback) {
      const scene = createScene({
        canvas: createCanvas(10, 10),
      });
      noAttenuationPixelCount = scene.logarithmicDepthBuffer ? 20 : 16;
      const center = new Cartesian3.fromRadians(
        centerLongitude,
        centerLatitude,
        5.0
      );
      scene.camera.lookAt(center, new HeadingPitchRange(0.0, -1.57, 5.0));
      scene.postProcessStages.fxaa.enabled = false;
      scene.camera.zoomIn(6);

      return Cesium3DTilesTester.loadTileset(scene, pointCloudNoColorUrl).then(
        function (tileset) {
          tileset.pointCloudShading.eyeDomeLighting = false;
          tileset.root.refine = Cesium3DTileRefine.REPLACE;
          postLoadCallback(scene, tileset);
          scene.destroyForSpecs();
        }
      );
    }

    it("attenuates points based on geometric error", function () {
      return attenuationTest(function (scene, tileset) {
        tileset.pointCloudShading.attenuation = true;
        tileset.pointCloudShading.geometricErrorScale = 1.0;
        tileset.pointCloudShading.maximumAttenuation = undefined;
        tileset.pointCloudShading.baseResolution = undefined;
        tileset.maximumScreenSpaceError = 16;
        expect(scene).toRenderPixelCountAndCall(function (pixelCount) {
          expect(pixelCount).toBeGreaterThan(noAttenuationPixelCount);
        });
      });
    });

    it("modulates attenuation using the tileset screen space error", function () {
      return attenuationTest(function (scene, tileset) {
        tileset.pointCloudShading.attenuation = true;
        tileset.pointCloudShading.geometricErrorScale = 1.0;
        tileset.pointCloudShading.maximumAttenuation = undefined;
        tileset.pointCloudShading.baseResolution = undefined;
        tileset.maximumScreenSpaceError = 1;
        expect(scene).toRenderPixelCountAndCall(function (pixelCount) {
          expect(pixelCount).toEqual(noAttenuationPixelCount);
        });
      });
    });

    it("modulates attenuation using the maximumAttenuation parameter", function () {
      return attenuationTest(function (scene, tileset) {
        tileset.pointCloudShading.attenuation = true;
        tileset.pointCloudShading.geometricErrorScale = 1.0;
        tileset.pointCloudShading.maximumAttenuation = 1;
        tileset.pointCloudShading.baseResolution = undefined;
        tileset.maximumScreenSpaceError = 16;
        expect(scene).toRenderPixelCountAndCall(function (pixelCount) {
          expect(pixelCount).toEqual(noAttenuationPixelCount);
        });
      });
    });

    it("modulates attenuation using the baseResolution parameter", function () {
      return attenuationTest(function (scene, tileset) {
        // pointCloudNoColorUrl is a single tile with GeometricError = 0,
        // which results in default baseResolution being computed
        tileset.pointCloudShading.attenuation = true;
        tileset.pointCloudShading.geometricErrorScale = 1.0;
        tileset.pointCloudShading.maximumAttenuation = undefined;
        tileset.pointCloudShading.baseResolution = 0.2;
        tileset.maximumScreenSpaceError = 16;
        expect(scene).toRenderPixelCountAndCall(function (pixelCount) {
          expect(pixelCount).toEqual(noAttenuationPixelCount);
        });
      });
    });

    it("modulates attenuation using the geometricErrorScale parameter", function () {
      return attenuationTest(function (scene, tileset) {
        tileset.pointCloudShading.attenuation = true;
        tileset.pointCloudShading.geometricErrorScale = 0.2;
        tileset.pointCloudShading.maximumAttenuation = undefined;
        tileset.pointCloudShading.baseResolution = 1.0;
        tileset.maximumScreenSpaceError = 1;
        expect(scene).toRenderPixelCountAndCall(function (pixelCount) {
          expect(pixelCount).toEqual(noAttenuationPixelCount);
        });
      });
    });

    it("attenuates points based on geometric error in 2D", function () {
      return attenuationTest(function (scene, tileset) {
        scene.morphTo2D(0);
        tileset.pointCloudShading.attenuation = true;
        tileset.pointCloudShading.geometricErrorScale = 1.0;
        tileset.pointCloudShading.maximumAttenuation = undefined;
        tileset.pointCloudShading.baseResolution = undefined;
        tileset.maximumScreenSpaceError = 16;
        expect(scene).toRenderPixelCountAndCall(function (pixelCount) {
          expect(pixelCount).toBeGreaterThan(noAttenuationPixelCount);
        });
      });
    });

    it("applies shader style", function () {
      let tileset, content;
      return Cesium3DTilesTester.loadTileset(
        scene,
        pointCloudWithPerPointPropertiesUrl
      )
        .then(function (t) {
          tileset = t;
          content = tileset.root.content;

          // Solid red color
          tileset.style = new Cesium3DTileStyle({
            color: 'color("red")',
          });
          return tileset.style.readyPromise;
        })
        .then(function () {
          expect(scene).toRender([255, 0, 0, 255]);
          expect(content._pointCloud._styleTranslucent).toBe(false);

          // Applies translucency
          tileset.style = new Cesium3DTileStyle({
            color: "rgba(255, 0, 0, 0.005)",
          });
          return tileset.style.readyPromise;
        })
        .then(function () {
          expect(scene).toRenderAndCall(function (rgba) {
            // Pixel is a darker red
            expect(rgba[0]).toBeLessThan(255);
            expect(rgba[1]).toBe(0);
            expect(rgba[2]).toBe(0);
            expect(rgba[3]).toBe(255);
            expect(content._pointCloud._styleTranslucent).toBe(true);
          });

          // Style with property
          tileset.style = new Cesium3DTileStyle({
            color: "color() * ${temperature}",
          });
          return tileset.style.readyPromise;
        })
        .then(function () {
          expect(scene).toRenderAndCall(function (rgba) {
            // Pixel color is some shade of gray
            expect(rgba[0]).toBe(rgba[1]);
            expect(rgba[0]).toBe(rgba[2]);
            expect(rgba[0]).toBeGreaterThan(0);
            expect(rgba[0]).toBeLessThan(255);
          });

          // When no conditions are met the default color is white
          tileset.style = new Cesium3DTileStyle({
            color: {
              conditions: [
                ["${secondaryColor}[0] > 1.0", 'color("red")'], // This condition will not be met
              ],
            },
          });
          return tileset.style.readyPromise;
        })
        .then(function () {
          expect(scene).toRender([255, 255, 255, 255]);

          // Apply style with conditions
          tileset.style = new Cesium3DTileStyle({
            color: {
              conditions: [
                ["${temperature} < 0.1", 'color("#000099")'],
                ["${temperature} < 0.2", 'color("#00cc99", 1.0)'],
                ["${temperature} < 0.3", 'color("#66ff33", 0.5)'],
                ["${temperature} < 0.4", "rgba(255, 255, 0, 0.1)"],
                ["${temperature} < 0.5", "rgb(255, 128, 0)"],
                ["${temperature} < 0.6", 'color("red")'],
                ["${temperature} < 0.7", 'color("rgb(255, 102, 102)")'],
                ["${temperature} < 0.8", "hsl(0.875, 1.0, 0.6)"],
                ["${temperature} < 0.9", "hsla(0.83, 1.0, 0.5, 0.1)"],
                ["true", 'color("#FFFFFF", 1.0)'],
              ],
            },
          });
          return tileset.style.readyPromise;
        })
        .then(function () {
          expect(scene).notToRender([0, 0, 0, 255]);

          // Apply show style
          tileset.style = new Cesium3DTileStyle({
            show: true,
          });
          return tileset.style.readyPromise;
        })
        .then(function () {
          expect(scene).notToRender([0, 0, 0, 255]);

          // Apply show style that hides all points
          tileset.style = new Cesium3DTileStyle({
            show: false,
          });
          return tileset.style.readyPromise;
        })
        .then(function () {
          expect(scene).toRender([0, 0, 0, 255]);

          // Apply show style with property
          tileset.style = new Cesium3DTileStyle({
            show: "${temperature} > 0.1",
          });
          return tileset.style.readyPromise;
        })
        .then(function () {
          expect(scene).notToRender([0, 0, 0, 255]);
          tileset.style = new Cesium3DTileStyle({
            show: "${temperature} > 1.0",
          });
          return tileset.style.readyPromise;
        })
        .then(function () {
          expect(scene).toRender([0, 0, 0, 255]);

          // Apply style with point cloud semantics
          tileset.style = new Cesium3DTileStyle({
            color: "${COLOR} / 2.0",
            show: "${POSITION}[0] > 0.5",
          });
          return tileset.style.readyPromise;
        })
        .then(function () {
          expect(scene).notToRender([0, 0, 0, 255]);

          // Apply pointSize style
          tileset.style = new Cesium3DTileStyle({
            pointSize: 5.0,
          });
          return tileset.style.readyPromise;
        })
        .then(function () {
          expect(scene).notToRender([0, 0, 0, 255]);
        });
    });

    it("applies shader style with unicode property names", function () {
      return Cesium3DTilesTester.loadTileset(
        scene,
        pointCloudWithUnicodePropertyNamesUrl
      )
        .then(function (tileset) {
          tileset.style = new Cesium3DTileStyle({
            color: "color() * ${feature['temperature ℃']}",
          });
          return tileset.style.readyPromise;
        })
        .then(function () {
          expect(scene).toRenderAndCall(function (rgba) {
            // Pixel color is some shade of gray
            expect(rgba[0]).toBe(rgba[1]);
            expect(rgba[0]).toBe(rgba[2]);
            expect(rgba[0]).toBeGreaterThan(0);
            expect(rgba[0]).toBeLessThan(255);
          });
        });
    });

    it("rebuilds shader style when expression changes", function () {
      let tileset;
      return Cesium3DTilesTester.loadTileset(scene, pointCloudTilesetUrl)
        .then(function (t) {
          tileset = t;
          // Solid red color
          tileset.style = new Cesium3DTileStyle({
            color: 'color("red")',
          });
          return tileset.style.readyPromise;
        })
        .then(function () {
          expect(scene).toRender([255, 0, 0, 255]);

          tileset.style.color = new Expression('color("lime")');
          tileset.makeStyleDirty();
          expect(scene).toRender([0, 255, 0, 255]);

          tileset.style.color = new Expression('color("blue", 0.5)');
          tileset.makeStyleDirty();
          expect(scene).toRenderAndCall(function (rgba) {
            expect(rgba).toEqualEpsilon([0, 0, 255, 255], 5);
          });

          let i;
          let commands = scene.frameState.commandList;
          let commandsLength = commands.length;
          expect(commandsLength).toBeGreaterThan(1); // Just check that at least some children are rendered
          for (i = 0; i < commandsLength; ++i) {
            expect(commands[i].pass).toBe(Pass.TRANSLUCENT);
          }

          tileset.style.color = new Expression('color("yellow")');
          tileset.makeStyleDirty();
          expect(scene).toRender([255, 255, 0, 255]);

          commands = scene.frameState.commandList;
          commandsLength = commands.length;
          for (i = 0; i < commandsLength; ++i) {
            expect(commands[i].pass).not.toBe(Pass.TRANSLUCENT);
          }
        });
    });

    it("applies shader style to point cloud with normals", function () {
      return Cesium3DTilesTester.loadTileset(
        scene,
        pointCloudQuantizedOctEncodedUrl
      )
        .then(function (tileset) {
          tileset.style = new Cesium3DTileStyle({
            color: 'color("red")',
          });
          return tileset.style.readyPromise;
        })
        .then(function () {
          expect(scene).toRenderAndCall(function (rgba) {
            expect(rgba[0]).toBeGreaterThan(0);
            expect(rgba[0]).toBeLessThan(255);
          });
        });
    });

    it("applies shader style to point cloud with normals", function () {
      return Cesium3DTilesTester.loadTileset(
        scene,
        pointCloudQuantizedOctEncodedUrl
      )
        .then(function (tileset) {
          tileset.style = new Cesium3DTileStyle({
            color: 'color("red")',
          });
          return tileset.style.readyPromise;
        })
        .then(function () {
          expect(scene).toRenderAndCall(function (rgba) {
            expect(rgba[0]).toBeGreaterThan(0);
          });
        });
    });

    it("applies shader style to point cloud without colors", function () {
      return Cesium3DTilesTester.loadTileset(scene, pointCloudNoColorUrl)
        .then(function (tileset) {
          tileset.style = new Cesium3DTileStyle({
            color: 'color("red")',
          });
          return tileset.style.readyPromise;
        })
        .then(function () {
          expect(scene).toRender([255, 0, 0, 255]);
        });
    });

    it("throws if style references the NORMAL semantic but the point cloud does not have per-point normals", function () {
      return Cesium3DTilesTester.loadTileset(scene, pointCloudRGBUrl)
        .then(function (tileset) {
          tileset.style = new Cesium3DTileStyle({
            color: "${NORMAL}[0] > 0.5",
          });
          return tileset.style.readyPromise;
        })
        .then(function () {
          expect(function () {
            scene.renderForSpecs();
<<<<<<< HEAD
          }).toThrowRuntimeError();
=======
          }).toThrowError(RuntimeError);
>>>>>>> 862d73ad
        });
    });

    it("does not apply shader style if the point cloud has a batch table", function () {
      let content, shaderProgram;
      return Cesium3DTilesTester.loadTileset(scene, pointCloudBatchedUrl)
        .then(function (tileset) {
          content = tileset.root.content;
          shaderProgram = content._pointCloud._drawCommand.shaderProgram;
          tileset.style = new Cesium3DTileStyle({
            color: 'color("red")',
          });
          return tileset.style.readyPromise;
        })
        .then(function () {
          scene.renderForSpecs();
          expect(content._pointCloud._drawCommand.shaderProgram).toBe(
            shaderProgram
          );

          // Point cloud is styled through the batch table
          expect(scene).notToRender([0, 0, 0, 255]);
        });
    });

    it("throws when shader style is invalid", function () {
      return Cesium3DTilesTester.loadTileset(scene, pointCloudRGBUrl)
        .then(function (tileset) {
          tileset.style = new Cesium3DTileStyle({
            show: '1 < "2"',
          });
          return tileset.style.readyPromise;
        })
        .then(function () {
          expect(function () {
            scene.renderForSpecs();
<<<<<<< HEAD
          }).toThrowRuntimeError();
=======
          }).toThrowError(RuntimeError);
>>>>>>> 862d73ad
        });
    });

    it("gets memory usage", function () {
      const promises = [
        Cesium3DTilesTester.loadTileset(scene, pointCloudNoColorUrl),
        Cesium3DTilesTester.loadTileset(scene, pointCloudRGBUrl),
        Cesium3DTilesTester.loadTileset(scene, pointCloudNormalsUrl),
        Cesium3DTilesTester.loadTileset(
          scene,
          pointCloudQuantizedOctEncodedUrl
        ),
      ];

      // 1000 points
      const expectedGeometryMemory = [
        1000 * 12, // 3 floats (xyz)
        1000 * 15, // 3 floats (xyz), 3 bytes (rgb)
        1000 * 27, // 3 floats (xyz), 3 bytes (rgb), 3 floats (normal)
        1000 * 11, // 3 shorts (quantized xyz), 3 bytes (rgb), 2 bytes (oct-encoded normal)
      ];

      return Promise.all(promises).then(function (tilesets) {
        const length = tilesets.length;
        for (let i = 0; i < length; ++i) {
          const content = tilesets[i].root.content;
          expect(content.geometryByteLength).toEqual(expectedGeometryMemory[i]);
          expect(content.texturesByteLength).toEqual(0);
        }
      });
    });

    it("gets memory usage for batch point cloud", function () {
      return Cesium3DTilesTester.loadTileset(scene, pointCloudBatchedUrl).then(
        function (tileset) {
          const content = tileset.root.content;

          // Point cloud consists of positions, colors, normals, and batchIds
          // 3 floats (xyz), 3 floats (normal), 1 byte (batchId)
          const pointCloudGeometryMemory = 1000 * 25;

          // One RGBA byte pixel per feature
          const batchTexturesByteLength = content.featuresLength * 4;
          const pickTexturesByteLength = content.featuresLength * 4;

          // Features have not been picked or colored yet, so the batch table contribution is 0.
          expect(content.geometryByteLength).toEqual(pointCloudGeometryMemory);
          expect(content.texturesByteLength).toEqual(0);
          expect(content.batchTableByteLength).toEqual(0);

          // Color a feature and expect the texture memory to increase
          content.getFeature(0).color = Color.RED;
          scene.renderForSpecs();
          expect(content.geometryByteLength).toEqual(pointCloudGeometryMemory);
          expect(content.texturesByteLength).toEqual(0);
          expect(content.batchTableByteLength).toEqual(batchTexturesByteLength);

          // Pick the tile and expect the texture memory to increase
          scene.pickForSpecs();
          expect(content.geometryByteLength).toEqual(pointCloudGeometryMemory);
          expect(content.texturesByteLength).toEqual(0);
          expect(content.batchTableByteLength).toEqual(
            batchTexturesByteLength + pickTexturesByteLength
          );
        }
      );
    });

    it("rebuilds shaders when clipping planes are enabled, change between union and intersection, or change count", function () {
      return Cesium3DTilesTester.loadTileset(scene, pointCloudRGBUrl).then(
        function (tileset) {
          const tile = tileset.root;
          tile._isClipped = true;
          const content = tile.content;
          const passOptions = Cesium3DTilePass.getPassOptions(
            Cesium3DTilePass.RENDER
          );

          const noClipFS =
            content._pointCloud._drawCommand.shaderProgram._fragmentShaderText;
          expect(noClipFS.indexOf("clip") !== -1).toBe(false);

          const clippingPlanes = new ClippingPlaneCollection({
            planes: [new ClippingPlane(Cartesian3.UNIT_X, 0.0)],
            unionClippingRegions: false,
          });
          tileset.clippingPlanes = clippingPlanes;

          clippingPlanes.update(scene.frameState);
          tile.update(tileset, scene.frameState, passOptions);
          const clipOneIntersectFS =
            content._pointCloud._drawCommand.shaderProgram._fragmentShaderText;
          expect(clipOneIntersectFS.indexOf("= clip(") !== -1).toBe(true);
          expect(clipOneIntersectFS.indexOf("float clip") !== -1).toBe(true);

          clippingPlanes.unionClippingRegions = true;

          clippingPlanes.update(scene.frameState);
          tile.update(tileset, scene.frameState, passOptions);
          const clipOneUnionFS =
            content._pointCloud._drawCommand.shaderProgram._fragmentShaderText;
          expect(clipOneUnionFS.indexOf("= clip(") !== -1).toBe(true);
          expect(clipOneUnionFS.indexOf("float clip") !== -1).toBe(true);
          expect(clipOneUnionFS).not.toEqual(clipOneIntersectFS);

          clippingPlanes.add(new ClippingPlane(Cartesian3.UNIT_Y, 1.0));

          clippingPlanes.update(scene.frameState);
          tile.update(tileset, scene.frameState, passOptions);
          const clipTwoUnionFS =
            content._pointCloud._drawCommand.shaderProgram._fragmentShaderText;
          expect(clipTwoUnionFS.indexOf("= clip(") !== -1).toBe(true);
          expect(clipTwoUnionFS.indexOf("float clip") !== -1).toBe(true);
          expect(clipTwoUnionFS).not.toEqual(clipOneIntersectFS);
          expect(clipTwoUnionFS).not.toEqual(clipOneUnionFS);
        }
      );
    });

    it("clipping planes selectively disable rendering", function () {
      return Cesium3DTilesTester.loadTileset(scene, pointCloudRGBUrl).then(
        function (tileset) {
          let color;
          expect(scene).toRenderAndCall(function (rgba) {
            color = rgba;
          });

          const clipPlane = new ClippingPlane(Cartesian3.UNIT_Z, -10.0);
          tileset.clippingPlanes = new ClippingPlaneCollection({
            planes: [clipPlane],
          });

          expect(scene).notToRender(color);

          clipPlane.distance = 0.0;

          expect(scene).toRender(color);
        }
      );
    });

    it("clipping planes apply edge styling", function () {
      return Cesium3DTilesTester.loadTileset(scene, pointCloudRGBUrl).then(
        function (tileset) {
          let color;
          expect(scene).toRenderAndCall(function (rgba) {
            color = rgba;
          });

          const clipPlane = new ClippingPlane(Cartesian3.UNIT_Z, -10.0);
          tileset.clippingPlanes = new ClippingPlaneCollection({
            planes: [clipPlane],
            modelMatrix: Transforms.eastNorthUpToFixedFrame(
              tileset.boundingSphere.center
            ),
            edgeWidth: 20.0,
            edgeColor: Color.RED,
          });

          expect(scene).notToRender(color);
        }
      );
    });

    it("clipping planes union regions (Uint8)", function () {
      // Force uint8 mode - there's a slight rendering difference between
      // float and packed uint8 clipping planes for this test due to the small context
      spyOn(ClippingPlaneCollection, "useFloatTexture").and.returnValue(false);
      return Cesium3DTilesTester.loadTileset(scene, pointCloudRGBUrl).then(
        function (tileset) {
          let color;
          expect(scene).toRenderAndCall(function (rgba) {
            color = rgba;
          });

          tileset.clippingPlanes = new ClippingPlaneCollection({
            planes: [
              new ClippingPlane(Cartesian3.UNIT_Z, 0.0),
              new ClippingPlane(Cartesian3.UNIT_X, 0.0),
            ],
            modelMatrix: Transforms.eastNorthUpToFixedFrame(
              tileset.boundingSphere.center
            ),
            unionClippingRegions: true,
          });

          expect(scene).notToRender(color);

          tileset.clippingPlanes.unionClippingRegions = false;

          expect(scene).toRender(color);
        }
      );
    });

    it("clipping planes union regions (Float)", function () {
      if (!ClippingPlaneCollection.useFloatTexture(scene.context)) {
        // This configuration for the test fails in uint8 mode due to the small context
        return;
      }
      return Cesium3DTilesTester.loadTileset(scene, pointCloudRGBUrl).then(
        function (tileset) {
          let color;
          expect(scene).toRenderAndCall(function (rgba) {
            color = rgba;
          });

          tileset.clippingPlanes = new ClippingPlaneCollection({
            planes: [
              new ClippingPlane(Cartesian3.UNIT_Z, -10.0),
              new ClippingPlane(Cartesian3.UNIT_X, 1.0),
            ],
            modelMatrix: Transforms.eastNorthUpToFixedFrame(
              tileset.boundingSphere.center
            ),
            unionClippingRegions: true,
          });

          expect(scene).notToRender(color);

          tileset.clippingPlanes.unionClippingRegions = false;

          expect(scene).toRender(color);
        }
      );
    });

    it("destroys", function () {
      return Cesium3DTilesTester.tileDestroys(scene, pointCloudRGBUrl);
    });

    describe("metadata", function () {
      let metadataClass;
      let groupMetadata;
      let contentMetadataClass;
      let contentMetadata;

      beforeAll(function () {
        metadataClass = new MetadataClass({
          id: "test",
          class: {
            properties: {
              name: {
                type: "STRING",
              },
              height: {
                type: "SCALAR",
                componentType: "FLOAT32",
              },
            },
          },
        });

        groupMetadata = new GroupMetadata({
          id: "testGroup",
          group: {
            properties: {
              name: "Test Group",
              height: 35.6,
            },
          },
          class: metadataClass,
        });

        contentMetadataClass = new MetadataClass({
          id: "contentTest",
          class: {
            properties: {
              author: {
                type: "STRING",
              },
              color: {
                type: "VEC3",
                componentType: "UINT8",
              },
            },
          },
        });

        contentMetadata = new ContentMetadata({
          content: {
            properties: {
              author: "Test Author",
              color: [255, 0, 0],
            },
          },
          class: contentMetadataClass,
        });
      });

      it("assigns groupMetadata", function () {
        return Cesium3DTilesTester.loadTileset(scene, pointCloudRGBUrl).then(
          function (tileset) {
            const content = tileset.root.content;
            content.groupMetadata = groupMetadata;
            expect(content.groupMetadata).toBe(groupMetadata);
          }
        );
      });

      it("assigns metadata", function () {
        return Cesium3DTilesTester.loadTileset(scene, pointCloudRGBUrl).then(
          function (tileset) {
            const content = tileset.root.content;
            content.metadata = contentMetadata;
            expect(content.metadata).toBe(contentMetadata);
          }
        );
      });
    });
  },
  "WebGL"
);<|MERGE_RESOLUTION|>--- conflicted
+++ resolved
@@ -967,11 +967,7 @@
         .then(function () {
           expect(function () {
             scene.renderForSpecs();
-<<<<<<< HEAD
-          }).toThrowRuntimeError();
-=======
           }).toThrowError(RuntimeError);
->>>>>>> 862d73ad
         });
     });
 
@@ -1008,11 +1004,7 @@
         .then(function () {
           expect(function () {
             scene.renderForSpecs();
-<<<<<<< HEAD
-          }).toThrowRuntimeError();
-=======
           }).toThrowError(RuntimeError);
->>>>>>> 862d73ad
         });
     });
 
