--- conflicted
+++ resolved
@@ -3033,7 +3033,6 @@
       });
     });
 
-<<<<<<< HEAD
     it("loads indices in typed array for wireframes in WebGL1", function () {
       return loadGltf(triangle, {
         loadIndicesForWireframe: true,
@@ -3085,8 +3084,6 @@
       });
     });
 
-=======
->>>>>>> b525bb85
     it("loads model from parsed JSON object", function () {
       return loadGltfFromJson(triangle).then(function (gltfLoader) {
         const components = gltfLoader.components;
