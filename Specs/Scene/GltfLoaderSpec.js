--- conflicted
+++ resolved
@@ -113,12 +113,9 @@
       "./Data/Models/GltfLoader/BoxWithPrimitiveOutline/glTF/BoxWithPrimitiveOutline.gltf";
     const boxWithPrimitiveOutlineSharedVertices =
       "./Data/Models/GltfLoader/BoxWithPrimitiveOutlineSharedVertices/glTF/BoxWithPrimitiveOutlineSharedVertices.gltf";
-<<<<<<< HEAD
     const multiUvTest = "./Data/Models/MultiUVTest/MultiUVTest.glb";
-=======
     const boxCesiumRtc =
       "./Data/Models/GltfLoader/BoxCesiumRtc/glTF/BoxCesiumRtc.gltf";
->>>>>>> c7af2fb4
 
     let scene;
     let sceneWithWebgl2;
