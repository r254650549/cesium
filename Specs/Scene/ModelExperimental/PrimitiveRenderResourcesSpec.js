--- conflicted
+++ resolved
@@ -63,20 +63,14 @@
 
   var runtimePrimitive = new ModelExperimentalPrimitive({
     primitive: primitive,
-<<<<<<< HEAD
     model: mockModel,
-=======
     allowPicking: true,
->>>>>>> 689579e1
   });
 
   var runtimePrimitiveWithoutIndices = new ModelExperimentalPrimitive({
     primitive: primitiveWithoutIndices,
-<<<<<<< HEAD
     model: mockModel,
-=======
     allowPicking: true,
->>>>>>> 689579e1
   });
 
   var expectedDepthTest = {
