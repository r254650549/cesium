--- conflicted
+++ resolved
@@ -5,8 +5,9 @@
   Cesium3DTilePass,
   Cesium3DTileRefine,
   Cesium3DTileStyle,
-<<<<<<< HEAD
   ClassificationType,
+  ClippingPlane,
+  ClippingPlaneCollection,
   Color,
   ColorGeometryInstanceAttribute,
   ContentMetadata,
@@ -14,24 +15,12 @@
   defined,
   destroyObject,
   Ellipsoid,
-  ExperimentalFeatures,
   GeometryInstance,
-  GroupMetadata,
-  HeadingPitchRange,
-  Math as CesiumMath,
-  Matrix4,
-=======
-  ClippingPlane,
-  ClippingPlaneCollection,
-  Color,
-  ContentMetadata,
-  defaultValue,
-  defined,
   GroupMetadata,
   HeadingPitchRange,
   HeadingPitchRoll,
   Math as CesiumMath,
->>>>>>> 9802240a
+  Matrix4,
   MetadataClass,
   Pass,
   PerInstanceColorAppearance,
@@ -40,11 +29,8 @@
   RectangleGeometry,
   RenderState,
   RuntimeError,
-<<<<<<< HEAD
   StencilConstants,
-=======
   Transforms,
->>>>>>> 9802240a
 } from "../../../Source/Cesium.js";
 import Cesium3DTilesTester from "../../Cesium3DTilesTester.js";
 import createScene from "../../createScene.js";
@@ -650,18 +636,7 @@
     });
 
     describe("pnts", function () {
-<<<<<<< HEAD
-      const pointCloudNormalsUrl =
-        "./Data/Cesium3DTiles/PointCloud/PointCloudNormals/tileset.json";
-      const pointCloudWithPerPointPropertiesUrl =
-        "./Data/Cesium3DTiles/PointCloud/PointCloudWithPerPointProperties/tileset.json";
-      const pointCloudWithUnicodePropertyIdsUrl =
-        "./Data/Cesium3DTiles/PointCloud/PointCloudWithUnicodePropertyIds/tileset.json";
-
-      it("renders pnts content", function () {
-=======
       beforeEach(function () {
->>>>>>> 9802240a
         setCamera(centerLongitude, centerLatitude, 5.0);
       });
 
@@ -947,14 +922,8 @@
         });
       });
 
-<<<<<<< HEAD
-    describe("picking", function () {
-      it("picks from glTF", function () {
-        return Cesium3DTilesTester.loadTileset(scene, gltfContentUrl).then(
-=======
       it("picks", function () {
         return Cesium3DTilesTester.loadTileset(scene, pointCloudRGBUrl).then(
->>>>>>> 9802240a
           function (tileset) {
             const content = tileset.root.content;
             tileset.show = false;
@@ -964,42 +933,6 @@
               expect(result).toBeDefined();
               expect(result.primitive).toBe(tileset);
               expect(result.content).toBe(content);
-<<<<<<< HEAD
-              expect(result.featureId).toBeUndefined();
-              expect(content.hasProperty(0, "id")).toBe(false);
-              expect(content.getFeature(0)).toBeUndefined();
-            });
-          }
-        );
-      });
-
-      it("picks from b3dm", function () {
-        setCamera(centerLongitude, centerLatitude, 15.0);
-        return Cesium3DTilesTester.loadTileset(
-          scene,
-          withoutBatchTableUrl
-        ).then(function (tileset) {
-          const content = tileset.root.content;
-          tileset.show = false;
-          expect(scene).toPickPrimitive(undefined);
-          tileset.show = true;
-          expect(scene).toPickAndCall(function (result) {
-            expect(result).toBeDefined();
-            expect(result.primitive).toBe(tileset);
-            expect(result.content).toBe(content);
-            const featureId = result.featureId;
-            expect(featureId).toBe(0);
-            expect(content.hasProperty(featureId, "id")).toBe(false);
-            expect(content.getFeature(featureId)).toBeDefined();
-          });
-        });
-      });
-
-      it("picks from glTF feature table", function () {
-        return Cesium3DTilesTester.loadTileset(
-          scene,
-          buildingsMetadataUrl
-=======
             });
           }
         );
@@ -1053,7 +986,6 @@
         return Cesium3DTilesTester.loadTileset(
           scene,
           pointCloudBatchedUrl
->>>>>>> 9802240a
         ).then(function (tileset) {
           const content = tileset.root.content;
           expect(content.featuresLength).toBe(8);
@@ -1100,39 +1032,69 @@
           };
 
           expect(scene).toPickAndCall(function (result) {
-<<<<<<< HEAD
-            expect(result).toBeDefined();
-            expect(result.primitive).toBe(tileset);
-            expect(result.content).toBe(content);
-            const featureId = result.featureId;
-            expect(featureId).toBe(0);
-            expect(content.batchTable).toBeDefined();
-            expect(content.hasProperty(featureId, "id")).toBe(true);
-            expect(content.getFeature(featureId)).toBeDefined();
-          });
-        });
-      });
-
-      it("picks from b3dm batch table", function () {
-        setCamera(centerLongitude, centerLatitude, 15.0);
-        return Cesium3DTilesTester.loadTileset(scene, withBatchTableUrl).then(
-          function (tileset) {
-            const content = tileset.root.content;
-            tileset.show = false;
-            expect(scene).toPickPrimitive(undefined);
-            tileset.show = true;
-            expect(scene).toPickAndCall(function (result) {
-              expect(result).toBeDefined();
-              expect(result.primitive).toBe(tileset);
-              expect(result.content).toBe(content);
-              const featureId = result.featureId;
-              expect(featureId).toBe(0);
-              expect(content.batchTable).toBeDefined();
-              expect(content.hasProperty(featureId, "id")).toBe(true);
-              expect(content.getFeature(featureId)).toBeDefined();
-            });
-          }
-        );
+            // Set culling to true
+            tileset.pointCloudShading.backFaceCulling = true;
+
+            expect(scene).toPickAndCall(callback);
+
+            while (defined(picked)) {
+              picked.show = false;
+              expect(scene).toPickAndCall(callback);
+              ++pickedCountCulling;
+            }
+
+            // Set the shows back to true
+            const length = content.featuresLength;
+            for (let i = 0; i < length; ++i) {
+              const feature = content.getFeature(i);
+              feature.show = true;
+            }
+
+            // Set culling to false
+            tileset.pointCloudShading.backFaceCulling = false;
+
+            expect(scene).toPickAndCall(callback);
+
+            while (defined(picked)) {
+              picked.show = false;
+              expect(scene).toPickAndCall(callback);
+              ++pickedCount;
+            }
+
+            expect(pickedCount).toBeGreaterThan(pickedCountCulling);
+          });
+        });
+      });
+
+      it("gets memory usage", function () {
+        const promises = [
+          Cesium3DTilesTester.loadTileset(scene, pointCloudNoColorUrl),
+          Cesium3DTilesTester.loadTileset(scene, pointCloudRGBUrl),
+          Cesium3DTilesTester.loadTileset(scene, pointCloudNormalsUrl),
+          Cesium3DTilesTester.loadTileset(
+            scene,
+            pointCloudQuantizedOctEncodedUrl
+          ),
+        ];
+
+        // 1000 points
+        const expectedGeometryMemory = [
+          1000 * 12, // 3 floats (xyz)
+          1000 * 15, // 3 floats (xyz), 3 bytes (rgb)
+          1000 * 27, // 3 floats (xyz), 3 bytes (rgb), 3 floats (normal)
+          1000 * 11, // 3 shorts (quantized xyz), 3 bytes (rgb), 2 bytes (oct-encoded normal)
+        ];
+
+        return Promise.all(promises).then(function (tilesets) {
+          const length = tilesets.length;
+          for (let i = 0; i < length; ++i) {
+            const content = tilesets[i].root.content;
+            expect(content.geometryByteLength).toEqual(
+              expectedGeometryMemory[i]
+            );
+            expect(content.texturesByteLength).toEqual(0);
+          }
+        });
       });
 
       it("picks from i3dm batch table", function () {
@@ -1157,78 +1119,6 @@
         });
       });
 
-      function picksGeoJson(url, hasProperties, expectedFeatureId) {
-        expectedFeatureId = defaultValue(expectedFeatureId, 0);
-        setCamera(centerLongitude, centerLatitude, 1.0);
-        return Cesium3DTilesTester.loadTileset(scene, url).then(function (
-          tileset
-        ) {
-=======
-            // Set culling to true
-            tileset.pointCloudShading.backFaceCulling = true;
-
-            expect(scene).toPickAndCall(callback);
-
-            while (defined(picked)) {
-              picked.show = false;
-              expect(scene).toPickAndCall(callback);
-              ++pickedCountCulling;
-            }
-
-            // Set the shows back to true
-            const length = content.featuresLength;
-            for (let i = 0; i < length; ++i) {
-              const feature = content.getFeature(i);
-              feature.show = true;
-            }
-
-            // Set culling to false
-            tileset.pointCloudShading.backFaceCulling = false;
-
-            expect(scene).toPickAndCall(callback);
-
-            while (defined(picked)) {
-              picked.show = false;
-              expect(scene).toPickAndCall(callback);
-              ++pickedCount;
-            }
-
-            expect(pickedCount).toBeGreaterThan(pickedCountCulling);
-          });
-        });
-      });
-
-      it("gets memory usage", function () {
-        const promises = [
-          Cesium3DTilesTester.loadTileset(scene, pointCloudNoColorUrl),
-          Cesium3DTilesTester.loadTileset(scene, pointCloudRGBUrl),
-          Cesium3DTilesTester.loadTileset(scene, pointCloudNormalsUrl),
-          Cesium3DTilesTester.loadTileset(
-            scene,
-            pointCloudQuantizedOctEncodedUrl
-          ),
-        ];
-
-        // 1000 points
-        const expectedGeometryMemory = [
-          1000 * 12, // 3 floats (xyz)
-          1000 * 15, // 3 floats (xyz), 3 bytes (rgb)
-          1000 * 27, // 3 floats (xyz), 3 bytes (rgb), 3 floats (normal)
-          1000 * 11, // 3 shorts (quantized xyz), 3 bytes (rgb), 2 bytes (oct-encoded normal)
-        ];
-
-        return Promise.all(promises).then(function (tilesets) {
-          const length = tilesets.length;
-          for (let i = 0; i < length; ++i) {
-            const content = tilesets[i].root.content;
-            expect(content.geometryByteLength).toEqual(
-              expectedGeometryMemory[i]
-            );
-            expect(content.texturesByteLength).toEqual(0);
-          }
-        });
-      });
-
       it("gets memory usage for batch point cloud", function () {
         return Cesium3DTilesTester.loadTileset(
           scene,
@@ -1471,7 +1361,6 @@
           scene,
           buildingsMetadataUrl
         ).then(function (tileset) {
->>>>>>> 9802240a
           const content = tileset.root.content;
           tileset.show = false;
           expect(scene).toPickPrimitive(undefined);
@@ -1481,20 +1370,11 @@
             expect(result.primitive).toBe(tileset);
             expect(result.content).toBe(content);
             const featureId = result.featureId;
-            expect(featureId).toBe(expectedFeatureId);
-            const feature = content.getFeature(featureId);
-            expect(feature).toBeDefined();
-
-            if (hasProperties) {
-              expect(feature.getProperty("name")).toBe("UL");
-              expect(feature.getProperty("code")).toBe(12);
-            } else {
-              expect(feature.getProperty("name")).toBeUndefined();
-              expect(feature.getProperty("code")).toBeUndefined();
-            }
-          });
-<<<<<<< HEAD
-=======
+            expect(featureId).toBe(0);
+            expect(content.batchTable).toBeDefined();
+            expect(content.hasProperty(featureId, "id")).toBe(true);
+            expect(content.getFeature(featureId)).toBeDefined();
+          });
         });
       });
 
@@ -1544,46 +1424,188 @@
           // by this point. Regardless of tileset.show, the tile should not be
           // rendered.
           Cesium3DTilesTester.expectRenderBlank(scene, tileset);
->>>>>>> 9802240a
-        });
-      }
-
-      it("picks GeoJSON MultiPolygon", function () {
-        return picksGeoJson(geoJsonMultiPolygonUrl, true);
-      });
-
-<<<<<<< HEAD
-      it("picks GeoJSON Polygon", function () {
-        return picksGeoJson(geoJsonPolygonUrl, true);
-      });
-
-      it("picks GeoJSON Polygon with heights", function () {
-        return picksGeoJson(geoJsonPolygonHeightsUrl, true);
-      });
-
-      it("picks GeoJSON Polygon with hole", function () {
-        return picksGeoJson(geoJsonPolygonHoleUrl, true);
-      });
-
-      it("picks GeoJSON Polygon with no properties", function () {
-        return picksGeoJson(geoJsonPolygonNoPropertiesUrl, false);
-      });
-
-      it("picks GeoJSON LineString", function () {
-        return picksGeoJson(geoJsonLineStringUrl, true);
-      });
-
-      it("picks GeoJSON MultiLineString", function () {
-        return picksGeoJson(geoJsonMultiLineStringUrl, true);
-      });
-
-      it("picks GeoJSON with multiple features", function () {
-        return picksGeoJson(geoJsonMultipleFeaturesUrl, true, 1);
+        });
       });
     });
 
-    it("destroys", function () {
-      return Cesium3DTilesTester.tileDestroys(scene, buildingsMetadataUrl);
+    describe("clipping planes", function () {
+      beforeEach(function () {
+        setCamera(centerLongitude, centerLatitude, 15.0);
+      });
+
+      it("Links model to tileset clipping planes based on bounding volume clipping", function () {
+        return Cesium3DTilesTester.loadTileset(scene, withBatchTableUrl).then(
+          function (tileset) {
+            const tile = tileset.root;
+            const content = tile.content;
+            const model = content._model;
+            const passOptions = Cesium3DTilePass.getPassOptions(
+              Cesium3DTilePass.RENDER
+            );
+
+            expect(model.clippingPlanes).toBeUndefined();
+
+            const clippingPlaneCollection = new ClippingPlaneCollection({
+              planes: [new ClippingPlane(Cartesian3.UNIT_X, 0.0)],
+            });
+            tileset.clippingPlanes = clippingPlaneCollection;
+            clippingPlaneCollection.update(scene.frameState);
+            tile.update(tileset, scene.frameState, passOptions);
+
+            expect(model.clippingPlanes).toBeDefined();
+            expect(model.clippingPlanes).toBe(tileset.clippingPlanes);
+
+            tile._isClipped = false;
+            tile.update(tileset, scene.frameState, passOptions);
+
+            expect(model.clippingPlanes).toBeUndefined();
+          }
+        );
+      });
+
+      it("Links model to tileset clipping planes if tileset clipping planes are reassigned", function () {
+        return Cesium3DTilesTester.loadTileset(scene, withBatchTableUrl).then(
+          function (tileset) {
+            const tile = tileset.root;
+            const model = tile.content._model;
+            const passOptions = Cesium3DTilePass.getPassOptions(
+              Cesium3DTilePass.RENDER
+            );
+
+            expect(model.clippingPlanes).toBeUndefined();
+
+            const clippingPlaneCollection = new ClippingPlaneCollection({
+              planes: [new ClippingPlane(Cartesian3.UNIT_X, 0.0)],
+            });
+            tileset.clippingPlanes = clippingPlaneCollection;
+            clippingPlaneCollection.update(scene.frameState);
+            tile.update(tileset, scene.frameState, passOptions);
+
+            expect(model.clippingPlanes).toBeDefined();
+            expect(model.clippingPlanes).toBe(tileset.clippingPlanes);
+
+            const newClippingPlaneCollection = new ClippingPlaneCollection({
+              planes: [new ClippingPlane(Cartesian3.UNIT_X, 0.0)],
+            });
+            tileset.clippingPlanes = newClippingPlaneCollection;
+            newClippingPlaneCollection.update(scene.frameState);
+            expect(model.clippingPlanes).not.toBe(tileset.clippingPlanes);
+
+            tile.update(tileset, scene.frameState, passOptions);
+            expect(model.clippingPlanes).toBe(tileset.clippingPlanes);
+          }
+        );
+      });
+
+      it("clipping planes selectively disable rendering", function () {
+        return Cesium3DTilesTester.loadTileset(scene, withBatchTableUrl).then(
+          function (tileset) {
+            let color;
+            expect(scene).toRenderAndCall(function (rgba) {
+              color = rgba;
+            });
+
+            const clipPlane = new ClippingPlane(Cartesian3.UNIT_Z, -10.0);
+            tileset.clippingPlanes = new ClippingPlaneCollection({
+              planes: [clipPlane],
+            });
+
+            expect(scene).notToRender(color);
+
+            clipPlane.distance = 5.0;
+
+            expect(scene).toRender(color);
+          }
+        );
+      });
+
+      it("clipping planes apply edge styling", function () {
+        return Cesium3DTilesTester.loadTileset(scene, withBatchTableUrl).then(
+          function (tileset) {
+            let color;
+            expect(scene).toRenderAndCall(function (rgba) {
+              color = rgba;
+            });
+
+            const clipPlane = new ClippingPlane(Cartesian3.UNIT_Z, -10.0);
+            tileset.clippingPlanes = new ClippingPlaneCollection({
+              planes: [clipPlane],
+              modelMatrix: Transforms.eastNorthUpToFixedFrame(
+                tileset.boundingSphere.center
+              ),
+              edgeWidth: 20.0,
+              edgeColor: Color.RED,
+            });
+
+            expect(scene).notToRender(color);
+          }
+        );
+      });
+
+      it("clipping planes union regions (Uint8)", function () {
+        // Force uint8 mode - there's a slight rendering difference between
+        // float and packed uint8 clipping planes for this test due to the small context
+        spyOn(ClippingPlaneCollection, "useFloatTexture").and.returnValue(
+          false
+        );
+        return Cesium3DTilesTester.loadTileset(scene, withBatchTableUrl).then(
+          function (tileset) {
+            let color;
+            expect(scene).toRenderAndCall(function (rgba) {
+              color = rgba;
+            });
+
+            tileset.clippingPlanes = new ClippingPlaneCollection({
+              planes: [
+                new ClippingPlane(Cartesian3.UNIT_Z, 0.0),
+                new ClippingPlane(Cartesian3.UNIT_X, 0.0),
+              ],
+              modelMatrix: Transforms.eastNorthUpToFixedFrame(
+                tileset.boundingSphere.center
+              ),
+              unionClippingRegions: true,
+            });
+
+            expect(scene).notToRender(color);
+
+            tileset.clippingPlanes.unionClippingRegions = false;
+
+            expect(scene).toRender(color);
+          }
+        );
+      });
+
+      it("clipping planes union regions (Float)", function () {
+        if (!ClippingPlaneCollection.useFloatTexture(scene.context)) {
+          // This configuration for the test fails in uint8 mode due to the small context
+          return;
+        }
+        return Cesium3DTilesTester.loadTileset(scene, withBatchTableUrl).then(
+          function (tileset) {
+            let color;
+            expect(scene).toRenderAndCall(function (rgba) {
+              color = rgba;
+            });
+
+            tileset.clippingPlanes = new ClippingPlaneCollection({
+              planes: [
+                new ClippingPlane(Cartesian3.UNIT_Z, -10.0),
+                new ClippingPlane(Cartesian3.UNIT_X, 1.0),
+              ],
+              modelMatrix: Transforms.eastNorthUpToFixedFrame(
+                tileset.boundingSphere.center
+              ),
+              unionClippingRegions: true,
+            });
+
+            expect(scene).notToRender(color);
+
+            tileset.clippingPlanes.unionClippingRegions = false;
+
+            expect(scene).toRender(color);
+          }
+        );
+      });
     });
 
     describe("classification", function () {
@@ -1760,185 +1782,6 @@
           globePrimitive.show = true;
           tilesetPrimitive.show = true;
         });
-=======
-    describe("clipping planes", function () {
-      beforeEach(function () {
-        setCamera(centerLongitude, centerLatitude, 15.0);
-      });
-
-      it("Links model to tileset clipping planes based on bounding volume clipping", function () {
-        return Cesium3DTilesTester.loadTileset(scene, withBatchTableUrl).then(
-          function (tileset) {
-            const tile = tileset.root;
-            const content = tile.content;
-            const model = content._model;
-            const passOptions = Cesium3DTilePass.getPassOptions(
-              Cesium3DTilePass.RENDER
-            );
-
-            expect(model.clippingPlanes).toBeUndefined();
-
-            const clippingPlaneCollection = new ClippingPlaneCollection({
-              planes: [new ClippingPlane(Cartesian3.UNIT_X, 0.0)],
-            });
-            tileset.clippingPlanes = clippingPlaneCollection;
-            clippingPlaneCollection.update(scene.frameState);
-            tile.update(tileset, scene.frameState, passOptions);
-
-            expect(model.clippingPlanes).toBeDefined();
-            expect(model.clippingPlanes).toBe(tileset.clippingPlanes);
-
-            tile._isClipped = false;
-            tile.update(tileset, scene.frameState, passOptions);
-
-            expect(model.clippingPlanes).toBeUndefined();
-          }
-        );
-      });
-
-      it("Links model to tileset clipping planes if tileset clipping planes are reassigned", function () {
-        return Cesium3DTilesTester.loadTileset(scene, withBatchTableUrl).then(
-          function (tileset) {
-            const tile = tileset.root;
-            const model = tile.content._model;
-            const passOptions = Cesium3DTilePass.getPassOptions(
-              Cesium3DTilePass.RENDER
-            );
-
-            expect(model.clippingPlanes).toBeUndefined();
-
-            const clippingPlaneCollection = new ClippingPlaneCollection({
-              planes: [new ClippingPlane(Cartesian3.UNIT_X, 0.0)],
-            });
-            tileset.clippingPlanes = clippingPlaneCollection;
-            clippingPlaneCollection.update(scene.frameState);
-            tile.update(tileset, scene.frameState, passOptions);
-
-            expect(model.clippingPlanes).toBeDefined();
-            expect(model.clippingPlanes).toBe(tileset.clippingPlanes);
-
-            const newClippingPlaneCollection = new ClippingPlaneCollection({
-              planes: [new ClippingPlane(Cartesian3.UNIT_X, 0.0)],
-            });
-            tileset.clippingPlanes = newClippingPlaneCollection;
-            newClippingPlaneCollection.update(scene.frameState);
-            expect(model.clippingPlanes).not.toBe(tileset.clippingPlanes);
-
-            tile.update(tileset, scene.frameState, passOptions);
-            expect(model.clippingPlanes).toBe(tileset.clippingPlanes);
-          }
-        );
-      });
-
-      it("clipping planes selectively disable rendering", function () {
-        return Cesium3DTilesTester.loadTileset(scene, withBatchTableUrl).then(
-          function (tileset) {
-            let color;
-            expect(scene).toRenderAndCall(function (rgba) {
-              color = rgba;
-            });
-
-            const clipPlane = new ClippingPlane(Cartesian3.UNIT_Z, -10.0);
-            tileset.clippingPlanes = new ClippingPlaneCollection({
-              planes: [clipPlane],
-            });
-
-            expect(scene).notToRender(color);
-
-            clipPlane.distance = 5.0;
-
-            expect(scene).toRender(color);
-          }
-        );
-      });
-
-      it("clipping planes apply edge styling", function () {
-        return Cesium3DTilesTester.loadTileset(scene, withBatchTableUrl).then(
-          function (tileset) {
-            let color;
-            expect(scene).toRenderAndCall(function (rgba) {
-              color = rgba;
-            });
-
-            const clipPlane = new ClippingPlane(Cartesian3.UNIT_Z, -10.0);
-            tileset.clippingPlanes = new ClippingPlaneCollection({
-              planes: [clipPlane],
-              modelMatrix: Transforms.eastNorthUpToFixedFrame(
-                tileset.boundingSphere.center
-              ),
-              edgeWidth: 20.0,
-              edgeColor: Color.RED,
-            });
-
-            expect(scene).notToRender(color);
-          }
-        );
-      });
-
-      it("clipping planes union regions (Uint8)", function () {
-        // Force uint8 mode - there's a slight rendering difference between
-        // float and packed uint8 clipping planes for this test due to the small context
-        spyOn(ClippingPlaneCollection, "useFloatTexture").and.returnValue(
-          false
-        );
-        return Cesium3DTilesTester.loadTileset(scene, withBatchTableUrl).then(
-          function (tileset) {
-            let color;
-            expect(scene).toRenderAndCall(function (rgba) {
-              color = rgba;
-            });
-
-            tileset.clippingPlanes = new ClippingPlaneCollection({
-              planes: [
-                new ClippingPlane(Cartesian3.UNIT_Z, 0.0),
-                new ClippingPlane(Cartesian3.UNIT_X, 0.0),
-              ],
-              modelMatrix: Transforms.eastNorthUpToFixedFrame(
-                tileset.boundingSphere.center
-              ),
-              unionClippingRegions: true,
-            });
-
-            expect(scene).notToRender(color);
-
-            tileset.clippingPlanes.unionClippingRegions = false;
-
-            expect(scene).toRender(color);
-          }
-        );
-      });
-
-      it("clipping planes union regions (Float)", function () {
-        if (!ClippingPlaneCollection.useFloatTexture(scene.context)) {
-          // This configuration for the test fails in uint8 mode due to the small context
-          return;
-        }
-        return Cesium3DTilesTester.loadTileset(scene, withBatchTableUrl).then(
-          function (tileset) {
-            let color;
-            expect(scene).toRenderAndCall(function (rgba) {
-              color = rgba;
-            });
-
-            tileset.clippingPlanes = new ClippingPlaneCollection({
-              planes: [
-                new ClippingPlane(Cartesian3.UNIT_Z, -10.0),
-                new ClippingPlane(Cartesian3.UNIT_X, 1.0),
-              ],
-              modelMatrix: Transforms.eastNorthUpToFixedFrame(
-                tileset.boundingSphere.center
-              ),
-              unionClippingRegions: true,
-            });
-
-            expect(scene).notToRender(color);
-
-            tileset.clippingPlanes.unionClippingRegions = false;
-
-            expect(scene).toRender(color);
-          }
-        );
->>>>>>> 9802240a
       });
     });
 
