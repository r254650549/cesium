/*global defineSuite*/
defineSuite([
         'Core/ExtentGeometry',
         'Core/Cartesian3',
         'Core/Ellipsoid',
         'Core/Extent',
         'Core/GeographicProjection',
         'Core/Math',
         'Core/Matrix2',
         'Core/VertexFormat'
     ], function(
         ExtentGeometry,
         Cartesian3,
         Ellipsoid,
         Extent,
         GeographicProjection,
         CesiumMath,
         Matrix2,
         VertexFormat) {
    "use strict";
    /*global jasmine,describe,xdescribe,it,xit,expect,beforeEach,afterEach,beforeAll,afterAll,spyOn,runs,waits,waitsFor*/

    it('computes positions', function() {
        var extent = new Extent(-2.0, -1.0, 0.0, 1.0);
        var m = ExtentGeometry.createGeometry(new ExtentGeometry({
            vertexFormat : VertexFormat.POSITION_ONLY,
            extent : extent,
            granularity : 1.0
        }));
        var positions = m.attributes.position.values;
        var length = positions.length;

        expect(positions.length).toEqual(9 * 3);
        expect(m.indices.length).toEqual(8 * 3);

        var expectedNWCorner = Ellipsoid.WGS84.cartographicToCartesian(extent.getNorthwest());
        var expectedSECorner = Ellipsoid.WGS84.cartographicToCartesian(extent.getSoutheast());
        expect(new Cartesian3(positions[0], positions[1], positions[2])).toEqual(expectedNWCorner);
        expect(new Cartesian3(positions[length - 3], positions[length - 2], positions[length - 1])).toEqual(expectedSECorner);
    });

    it('computes all attributes', function() {
        var m = ExtentGeometry.createGeometry(new ExtentGeometry({
            vertexFormat : VertexFormat.ALL,
            extent : new Extent(-2.0, -1.0, 0.0, 1.0),
            granularity : 1.0
        }));
        expect(m.attributes.position.values.length).toEqual(9 * 3);
        expect(m.attributes.st.values.length).toEqual(9 * 2);
        expect(m.attributes.normal.values.length).toEqual(9 * 3);
        expect(m.attributes.tangent.values.length).toEqual(9 * 3);
        expect(m.attributes.binormal.values.length).toEqual(9 * 3);
        expect(m.indices.length).toEqual(8 * 3);
    });

    it('compute positions with rotation', function() {
        var extent = new Extent(-1, -1, 1, 1);
        var angle = CesiumMath.PI_OVER_TWO;
        var m = ExtentGeometry.createGeometry(new ExtentGeometry({
            vertexFormat : VertexFormat.POSITIONS_ONLY,
            extent : extent,
            rotation : angle,
            granularity : 1.0
        }));
        var positions = m.attributes.position.values;
        var length = positions.length;

        expect(length).toEqual(9 * 3);
        expect(m.indices.length).toEqual(8 * 3);

        var unrotatedSECorner = extent.getSoutheast();
        var projection = new GeographicProjection();
        var projectedSECorner = projection.project(unrotatedSECorner);
        var rotation = Matrix2.fromRotation(angle);
        var rotatedSECornerCartographic = projection.unproject(rotation.multiplyByVector(projectedSECorner));
        var rotatedSECorner = Ellipsoid.WGS84.cartographicToCartesian(rotatedSECornerCartographic);
        var actual = new Cartesian3(positions[length - 3], positions[length - 2], positions[length - 1]);
        expect(actual).toEqualEpsilon(rotatedSECorner, CesiumMath.EPSILON6);
    });

    it('compute vertices with PI rotation', function() {
        var extent = new Extent(-1, -1, 1, 1);
        var m = ExtentGeometry.createGeometry(new ExtentGeometry({
            extent : extent,
            rotation : CesiumMath.PI,
            granularity : 1.0
        }));
        var positions = m.attributes.position.values;
        var length = positions.length;

        expect(length).toEqual(9 * 3);
        expect(m.indices.length).toEqual(8 * 3);

        var unrotatedNWCorner = Ellipsoid.WGS84.cartographicToCartesian(extent.getNorthwest());
        var unrotatedSECorner = Ellipsoid.WGS84.cartographicToCartesian(extent.getSoutheast());

        var actual = new Cartesian3(positions[0], positions[1], positions[2]);
        expect(actual).toEqualEpsilon(unrotatedSECorner, CesiumMath.EPSILON8);

        actual = new Cartesian3(positions[length - 3], positions[length - 2], positions[length - 1]);
        expect(actual).toEqualEpsilon(unrotatedNWCorner, CesiumMath.EPSILON8);
    });

    it('compute texture coordinates with rotation', function() {
        var extent = new Extent(-1, -1, 1, 1);
        var angle = CesiumMath.PI_OVER_TWO;
        var m = ExtentGeometry.createGeometry(new ExtentGeometry({
            vertexFormat : VertexFormat.POSITION_AND_ST,
            extent : extent,
            stRotation : angle,
            granularity : 1.0
        }));
        var positions = m.attributes.position.values;
        var st = m.attributes.st.values;
        var length = st.length;

        expect(positions.length).toEqual(9 * 3);
        expect(length).toEqual(9 * 2);
        expect(m.indices.length).toEqual(8 * 3);

        expect(st[length - 2]).toEqualEpsilon(0.0, CesiumMath.EPSILON14);
        expect(st[length - 1]).toEqualEpsilon(0.0, CesiumMath.EPSILON14);
    });

    it('throws without extent', function() {
        expect(function() {
            return new ExtentGeometry({});
        }).toThrow();
    });

    it('throws if rotated extent is invalid', function() {
        expect(function() {
            return ExtentGeometry.createGeometry(new ExtentGeometry({
                extent : new Extent(-CesiumMath.PI_OVER_TWO, 1, CesiumMath.PI_OVER_TWO, CesiumMath.PI_OVER_TWO),
                rotation : CesiumMath.PI_OVER_TWO
            }));
        }).toThrow();
    });

    it('computes positions extruded', function() {
        var extent = new Extent(-2.0, -1.0, 0.0, 1.0);
        var m = ExtentGeometry.createGeometry(new ExtentGeometry({
            vertexFormat : VertexFormat.POSITION_ONLY,
            extent : extent,
            granularity : 1.0,
<<<<<<< HEAD
            extrudedOptions : {
                height : 2
            }
        }));
=======
            extrudedHeight : 2
        });
>>>>>>> 26b4c49e
        var positions = m.attributes.position.values;

        expect(positions.length).toEqual((9 + 8 + 4) * 3 * 2);
        expect(m.indices.length).toEqual((8 * 2 + 4 * 4) * 3);
    });

    it('computes all attributes extruded', function() {
        var m = ExtentGeometry.createGeometry(new ExtentGeometry({
            vertexFormat : VertexFormat.ALL,
            extent : new Extent(-2.0, -1.0, 0.0, 1.0),
            granularity : 1.0,
<<<<<<< HEAD
            extrudedOptions : {
                height : 2
            }
        }));
=======
            extrudedHeight : 2
        });
>>>>>>> 26b4c49e
        expect(m.attributes.position.values.length).toEqual((9 + 8 + 4) * 3 * 2);
        expect(m.attributes.st.values.length).toEqual((9 + 8 + 4) * 2 * 2);
        expect(m.attributes.normal.values.length).toEqual((9 + 8 + 4) * 3 * 2);
        expect(m.attributes.tangent.values.length).toEqual((9 + 8 + 4) * 3 * 2);
        expect(m.attributes.binormal.values.length).toEqual((9 + 8 + 4) * 3 * 2);
        expect(m.indices.length).toEqual((8 * 2 + 4 * 4) * 3);
    });

    it('compute positions with rotation extruded', function() {
        var extent = new Extent(-1, -1, 1, 1);
        var angle = CesiumMath.PI_OVER_TWO;
        var m = ExtentGeometry.createGeometry(new ExtentGeometry({
            vertexFormat : VertexFormat.POSITIONS_ONLY,
            extent : extent,
            rotation : angle,
            granularity : 1.0,
<<<<<<< HEAD
            extrudedOptions : {
                height : 2
            }
        }));
=======
            extrudedHeight : 2
        });
>>>>>>> 26b4c49e
        var positions = m.attributes.position.values;
        var length = positions.length;

        expect(length).toEqual((9 + 8 + 4) * 3 * 2);
        expect(m.indices.length).toEqual((8 * 2 + 4 * 4) * 3);

        var unrotatedSECorner = extent.getSoutheast();
        var projection = new GeographicProjection();
        var projectedSECorner = projection.project(unrotatedSECorner);
        var rotation = Matrix2.fromRotation(angle);
        var rotatedSECornerCartographic = projection.unproject(rotation.multiplyByVector(projectedSECorner));
        var rotatedSECorner = Ellipsoid.WGS84.cartographicToCartesian(rotatedSECornerCartographic);
        var actual = new Cartesian3(positions[length - 21], positions[length - 20], positions[length - 19]);
        expect(actual).toEqualEpsilon(rotatedSECorner, CesiumMath.EPSILON6);
    });

    it('computes extruded top open', function() {
        var extent = new Extent(-2.0, -1.0, 0.0, 1.0);
        var m = ExtentGeometry.createGeometry(new ExtentGeometry({
            vertexFormat : VertexFormat.POSITION_ONLY,
            extent : extent,
            granularity : 1.0,
<<<<<<< HEAD
            extrudedOptions : {
                height : 2,
                closeTop : false
            }
        }));
=======
            extrudedHeight : 2,
            closeTop : false
        });
>>>>>>> 26b4c49e
        var positions = m.attributes.position.values;

        expect(positions.length).toEqual((((8 + 4) * 2) + 9) * 3);
        expect(m.indices.length).toEqual((8 + 4 * 4) * 3);
    });

    it('computes extruded bottom open', function() {
        var extent = new Extent(-2.0, -1.0, 0.0, 1.0);
        var m = ExtentGeometry.createGeometry(new ExtentGeometry({
            vertexFormat : VertexFormat.POSITION_ONLY,
            extent : extent,
            granularity : 1.0,
<<<<<<< HEAD
            extrudedOptions : {
                height : 2,
                closeBottom : false
            }
        }));
=======
            extrudedHeight : 2,
            closeBottom : false
        });
>>>>>>> 26b4c49e
        var positions = m.attributes.position.values;

        expect(positions.length).toEqual((((8 + 4) * 2) + 9) * 3);
        expect(m.indices.length).toEqual((8 + 4 * 4) * 3);
    });

    it('computes extruded top and bottom open', function() {
        var extent = new Extent(-2.0, -1.0, 0.0, 1.0);
        var m = ExtentGeometry.createGeometry(new ExtentGeometry({
            vertexFormat : VertexFormat.POSITION_ONLY,
            extent : extent,
            granularity : 1.0,
<<<<<<< HEAD
            extrudedOptions : {
                height : 2,
                closeTop : false,
                closeBottom : false
            }
        }));
=======
            extrudedHeight : 2,
            closeTop : false,
            closeBottom : false
        });
>>>>>>> 26b4c49e
        var positions = m.attributes.position.values;

        expect(positions.length).toEqual((8 + 4) * 2 * 3);
        expect(m.indices.length).toEqual(4 * 3 * 4);
    });

<<<<<<< HEAD
    it('computes non-extruded extent if height is not specified', function() {
        var extent = new Extent(-2.0, -1.0, 0.0, 1.0);
        var m = ExtentGeometry.createGeometry(new ExtentGeometry({
            vertexFormat : VertexFormat.POSITION_ONLY,
            extent : extent,
            granularity : 1.0,
            extrudedOptions : {}
        }));
        var positions = m.attributes.position.values;

        expect(positions.length).toEqual(9 * 3);
        expect(m.indices.length).toEqual(8 * 3);
    });

=======
>>>>>>> 26b4c49e
    it('computes non-extruded extent if height is small', function() {
        var extent = new Extent(-2.0, -1.0, 0.0, 1.0);
        var m = ExtentGeometry.createGeometry(new ExtentGeometry({
            vertexFormat : VertexFormat.POSITION_ONLY,
            extent : extent,
            granularity : 1.0,
<<<<<<< HEAD
            extrudedOptions : {
                height : 0.1
            }
        }));
=======
            extrudedHeight : 0.1
        });
>>>>>>> 26b4c49e
        var positions = m.attributes.position.values;

        expect(positions.length).toEqual(9 * 3);
        expect(m.indices.length).toEqual(8 * 3);
    });

});<|MERGE_RESOLUTION|>--- conflicted
+++ resolved
@@ -143,15 +143,8 @@
             vertexFormat : VertexFormat.POSITION_ONLY,
             extent : extent,
             granularity : 1.0,
-<<<<<<< HEAD
-            extrudedOptions : {
-                height : 2
-            }
-        }));
-=======
             extrudedHeight : 2
-        });
->>>>>>> 26b4c49e
+        }));
         var positions = m.attributes.position.values;
 
         expect(positions.length).toEqual((9 + 8 + 4) * 3 * 2);
@@ -163,15 +156,8 @@
             vertexFormat : VertexFormat.ALL,
             extent : new Extent(-2.0, -1.0, 0.0, 1.0),
             granularity : 1.0,
-<<<<<<< HEAD
-            extrudedOptions : {
-                height : 2
-            }
-        }));
-=======
             extrudedHeight : 2
-        });
->>>>>>> 26b4c49e
+        }));
         expect(m.attributes.position.values.length).toEqual((9 + 8 + 4) * 3 * 2);
         expect(m.attributes.st.values.length).toEqual((9 + 8 + 4) * 2 * 2);
         expect(m.attributes.normal.values.length).toEqual((9 + 8 + 4) * 3 * 2);
@@ -188,15 +174,8 @@
             extent : extent,
             rotation : angle,
             granularity : 1.0,
-<<<<<<< HEAD
-            extrudedOptions : {
-                height : 2
-            }
-        }));
-=======
             extrudedHeight : 2
-        });
->>>>>>> 26b4c49e
+        }));
         var positions = m.attributes.position.values;
         var length = positions.length;
 
@@ -219,17 +198,9 @@
             vertexFormat : VertexFormat.POSITION_ONLY,
             extent : extent,
             granularity : 1.0,
-<<<<<<< HEAD
-            extrudedOptions : {
-                height : 2,
-                closeTop : false
-            }
-        }));
-=======
             extrudedHeight : 2,
             closeTop : false
-        });
->>>>>>> 26b4c49e
+        }));
         var positions = m.attributes.position.values;
 
         expect(positions.length).toEqual((((8 + 4) * 2) + 9) * 3);
@@ -242,17 +213,9 @@
             vertexFormat : VertexFormat.POSITION_ONLY,
             extent : extent,
             granularity : 1.0,
-<<<<<<< HEAD
-            extrudedOptions : {
-                height : 2,
-                closeBottom : false
-            }
-        }));
-=======
             extrudedHeight : 2,
             closeBottom : false
-        });
->>>>>>> 26b4c49e
+        }));
         var positions = m.attributes.position.values;
 
         expect(positions.length).toEqual((((8 + 4) * 2) + 9) * 3);
@@ -265,33 +228,23 @@
             vertexFormat : VertexFormat.POSITION_ONLY,
             extent : extent,
             granularity : 1.0,
-<<<<<<< HEAD
-            extrudedOptions : {
-                height : 2,
-                closeTop : false,
-                closeBottom : false
-            }
-        }));
-=======
             extrudedHeight : 2,
             closeTop : false,
             closeBottom : false
-        });
->>>>>>> 26b4c49e
+        }));
         var positions = m.attributes.position.values;
 
         expect(positions.length).toEqual((8 + 4) * 2 * 3);
         expect(m.indices.length).toEqual(4 * 3 * 4);
     });
 
-<<<<<<< HEAD
-    it('computes non-extruded extent if height is not specified', function() {
-        var extent = new Extent(-2.0, -1.0, 0.0, 1.0);
-        var m = ExtentGeometry.createGeometry(new ExtentGeometry({
-            vertexFormat : VertexFormat.POSITION_ONLY,
-            extent : extent,
-            granularity : 1.0,
-            extrudedOptions : {}
+    it('computes non-extruded extent if height is small', function() {
+        var extent = new Extent(-2.0, -1.0, 0.0, 1.0);
+        var m = ExtentGeometry.createGeometry(new ExtentGeometry({
+            vertexFormat : VertexFormat.POSITION_ONLY,
+            extent : extent,
+            granularity : 1.0,
+            extrudedHeight : 0.1
         }));
         var positions = m.attributes.position.values;
 
@@ -299,27 +252,4 @@
         expect(m.indices.length).toEqual(8 * 3);
     });
 
-=======
->>>>>>> 26b4c49e
-    it('computes non-extruded extent if height is small', function() {
-        var extent = new Extent(-2.0, -1.0, 0.0, 1.0);
-        var m = ExtentGeometry.createGeometry(new ExtentGeometry({
-            vertexFormat : VertexFormat.POSITION_ONLY,
-            extent : extent,
-            granularity : 1.0,
-<<<<<<< HEAD
-            extrudedOptions : {
-                height : 0.1
-            }
-        }));
-=======
-            extrudedHeight : 0.1
-        });
->>>>>>> 26b4c49e
-        var positions = m.attributes.position.values;
-
-        expect(positions.length).toEqual(9 * 3);
-        expect(m.indices.length).toEqual(8 * 3);
-    });
-
 });