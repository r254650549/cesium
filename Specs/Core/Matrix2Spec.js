/*global defineSuite*/
defineSuite([
         'Core/Matrix2',
         'Core/Cartesian2'
     ], function(
         Matrix2,
         Cartesian2) {
    "use strict";
    /*global it,expect*/

    it('default constructor creates values array with all zeros.', function() {
        var matrix = new Matrix2();
        expect(matrix[Matrix2.COLUMN0ROW0]).toEqual(0.0);
        expect(matrix[Matrix2.COLUMN1ROW0]).toEqual(0.0);
        expect(matrix[Matrix2.COLUMN0ROW1]).toEqual(0.0);
        expect(matrix[Matrix2.COLUMN1ROW1]).toEqual(0.0);
    });

    it('constructor sets properties from parameters.', function() {
        var matrix = new Matrix2(1.0, 2.0, 3.0, 4.0);
        expect(matrix[Matrix2.COLUMN0ROW0]).toEqual(1.0);
        expect(matrix[Matrix2.COLUMN1ROW0]).toEqual(2.0);
        expect(matrix[Matrix2.COLUMN0ROW1]).toEqual(3.0);
        expect(matrix[Matrix2.COLUMN1ROW1]).toEqual(4.0);
    });

    it('fromRowMajorArray works without a result parameter', function() {
        var expected = new Matrix2(1.0, 2.0, 3.0, 4.0);
        var matrix = Matrix2.fromRowMajorArray([1.0, 2.0, 3.0, 4.0]);
        expect(matrix).toEqual(expected);
    });

    it('fromRowMajorArray works with a result parameter', function() {
        var expected = new Matrix2(1.0, 2.0, 3.0, 4.0);
        var result = new Matrix2();
        var matrix = Matrix2.fromRowMajorArray([1.0, 2.0, 3.0, 4.0], result);
        expect(matrix).toBe(result);
        expect(matrix).toEqual(expected);
    });
<<<<<<< HEAD

    it('fromColumnMajorArray works without a result parameter', function() {
        var expected = new Matrix2(1.0, 2.0, 3.0, 4.0);
        var matrix = Matrix2.fromColumnMajorArray([1.0, 3.0, 2.0, 4.0]);
        expect(matrix).toEqual(expected);
    });

    it('fromColumnMajorArray works with a result parameter', function() {
        var expected = new Matrix2(1.0, 2.0, 3.0, 4.0);
        var result = new Matrix2();
        var matrix = Matrix2.fromColumnMajorArray([1.0, 3.0, 2.0, 4.0], result);
        expect(matrix).toBe(result);
        expect(matrix).toEqual(expected);
    });

    it('clone works without a result parameter', function() {
        var expected = new Matrix2(1.0, 2.0, 3.0, 4.0);
        var returnedResult = expected.clone();
        expect(returnedResult).toNotBe(expected);
        expect(returnedResult).toEqual(expected);
    });

    it('clone works with a result parameter', function() {
        var expected = new Matrix2(1.0, 2.0, 3.0, 4.0);
        var result = new Matrix2();
        var returnedResult = expected.clone(result);
        expect(returnedResult).toBe(result);
        expect(returnedResult).toNotBe(expected);
        expect(returnedResult).toEqual(expected);
    });


    it('toArray works without a result parameter', function() {
        var expected = [1.0, 2.0, 3.0, 4.0];
        var returnedResult = Matrix2.fromColumnMajorArray(expected).toArray();
        expect(returnedResult).toNotBe(expected);
        expect(returnedResult).toEqualArray(expected);
    });

    it('toArray works with a result parameter', function() {
        var expected = [1.0, 2.0, 3.0, 4.0];
        var result = [];
        var returnedResult = Matrix2.fromColumnMajorArray(expected).toArray(result);
        expect(returnedResult).toBe(result);
        expect(returnedResult).toNotBe(expected);
        expect(returnedResult).toEqualArray(expected);
    });

    it('getColumn works without a result parameter', function() {
        var matrix = new Matrix2(1.0, 2.0, 3.0, 4.0);
        var expectedColumn0 = new Cartesian2(1.0, 3.0);
        var expectedColumn1 = new Cartesian2(2.0, 4.0);

        var resultColumn0 = matrix.getColumn(0);
        var resultColumn1 = matrix.getColumn(1);

        expect(resultColumn0).toEqual(expectedColumn0);
        expect(resultColumn1).toEqual(expectedColumn1);
    });

    it('getColumn works with a result parameter', function() {
        var matrix = new Matrix2(1.0, 2.0, 3.0, 4.0);
        var expectedColumn0 = new Cartesian2(1.0, 3.0);
        var expectedColumn1 = new Cartesian2(2.0, 4.0);

        var resultColumn0 = new Cartesian2();
        var resultColumn1 = new Cartesian2();
        var returnedResultColumn0 = matrix.getColumn(0, resultColumn0);
        var returnedResultColumn1 = matrix.getColumn(1, resultColumn1);

        expect(resultColumn0).toBe(returnedResultColumn0);
        expect(resultColumn0).toEqual(expectedColumn0);
        expect(resultColumn1).toBe(returnedResultColumn1);
        expect(resultColumn1).toEqual(expectedColumn1);
    });

    it('setColumn works without a result parameter for each column', function() {
        var matrix = new Matrix2(1.0, 2.0, 3.0, 4.0);

        var expected = new Matrix2(5.0, 2.0, 6.0, 4.0);
        var result = matrix.setColumn(0, new Cartesian2(5.0, 6.0));
        expect(result).toEqual(expected);

        expected = new Matrix2(1.0, 7.0, 3.0, 8.0);
        result = matrix.setColumn(1, new Cartesian2(7.0, 8.0));
        expect(result).toEqual(expected);
    });

    it('setColumn works with a result parameter for each column', function() {
        var matrix = new Matrix2(1.0, 2.0, 3.0, 4.0);
        var result = new Matrix2();

        var expected = new Matrix2(5.0, 2.0, 6.0, 4.0);
        var returnedResult = matrix.setColumn(0, new Cartesian2(5.0, 6.0), result);
        expect(result).toBe(returnedResult);
        expect(result).toEqual(expected);

        expected = new Matrix2(1.0, 7.0, 3.0, 8.0);
        returnedResult = matrix.setColumn(1, new Cartesian2(7.0, 8.0), result);
        expect(result).toBe(returnedResult);
        expect(result).toEqual(expected);
    });

    it('getRow works without a result parameter', function() {
        var matrix = new Matrix2(1.0, 2.0, 3.0, 4.0);
        var expectedRow0 = new Cartesian2(1.0, 2.0);
        var expectedRow1 = new Cartesian2(3.0, 4.0);

        var resultRow0 = matrix.getRow(0);
        var resultRow1 = matrix.getRow(1);

        expect(resultRow0).toEqual(expectedRow0);
        expect(resultRow1).toEqual(expectedRow1);
    });

    it('getRow works with a result parameter', function() {
        var matrix = new Matrix2(1.0, 2.0, 3.0, 4.0);
        var expectedRow0 = new Cartesian2(1.0, 2.0);
        var expectedRow1 = new Cartesian2(3.0, 4.0);

        var resultRow0 = new Cartesian2();
        var resultRow1 = new Cartesian2();
        var returnedResultRow0 = matrix.getRow(0, resultRow0);
        var returnedResultRow1 = matrix.getRow(1, resultRow1);

        expect(resultRow0).toBe(returnedResultRow0);
        expect(resultRow0).toEqual(expectedRow0);
        expect(resultRow1).toBe(returnedResultRow1);
        expect(resultRow1).toEqual(expectedRow1);
    });

    it('setRow works without a result parameter for each row', function() {
        var matrix = new Matrix2(1.0, 2.0, 3.0, 4.0);

        var expected = new Matrix2(5.0, 6.0, 3.0, 4.0);
        var result = matrix.setRow(0, new Cartesian2(5.0, 6.0));
        expect(result).toEqual(expected);

        expected = new Matrix2(1.0, 2.0, 7.0, 8.0);
        result = matrix.setRow(1, new Cartesian2(7.0, 8.0));
        expect(result).toEqual(expected);
    });

    it('setRow works with a result parameter for each row', function() {
        var matrix = new Matrix2(1.0, 2.0, 3.0, 4.0);
        var result = new Matrix2();

        var expected = new Matrix2(5.0, 6.0, 3.0, 4.0);
        var returnedResult = matrix.setRow(0, new Cartesian2(5.0, 6.0), result);
        expect(result).toBe(returnedResult);
        expect(result).toEqual(expected);

        expected = new Matrix2(1.0, 2.0, 7.0, 8.0);
        returnedResult = matrix.setRow(1, new Cartesian2(7.0, 8.0), result);
        expect(result).toBe(returnedResult);
        expect(result).toEqual(expected);
    });

    it('multiply works without a result parameter', function() {
        var left = new Matrix2(1, 2, 3, 4);
        var right = new Matrix2(5, 6, 7, 8);
        var expected = new Matrix2(19, 22, 43, 50);
        var result = left.multiply(right);
        expect(result).toEqual(expected);
    });

    it('multiply works with a result parameter', function() {
        var left = new Matrix2(1, 2, 3, 4);
        var right = new Matrix2(5, 6, 7, 8);
        var expected = new Matrix2(19, 22, 43, 50);
        var result = new Matrix2();
        var returnedResult = left.multiply(right, result);
        expect(returnedResult).toBe(result);
        expect(result).toEqual(expected);
    });

    it('multiply works with "this" result parameter', function() {
        var left = new Matrix2(1, 2, 3, 4);
        var right = new Matrix2(5, 6, 7, 8);
        var expected = new Matrix2(19, 22, 43, 50);
        var returnedResult = left.multiply(right, left);
        expect(returnedResult).toBe(left);
        expect(left).toEqual(expected);
    });

    it('multiplyByVector works without a result parameter', function() {
        var left = new Matrix2(1, 2, 3, 4);
        var right = new Cartesian2(5, 6);
        var expected = new Cartesian2(17, 39);
        var result = left.multiplyByVector(right);
        expect(result).toEqual(expected);
    });

    it('multiplyByVector works with a result parameter', function() {
        var left = new Matrix2(1, 2, 3, 4);
        var right = new Cartesian2(5, 6);
        var expected = new Cartesian2(17, 39);
        var result = new Cartesian2();
        var returnedResult = left.multiplyByVector(right, result);
        expect(returnedResult).toBe(result);
        expect(result).toEqual(expected);
    });

    it('multiplyByScalar works without a result parameter', function() {
        var left = new Matrix2(1, 2, 3, 4);
        var right = 2;
        var expected = new Matrix2(2, 4, 6, 8);
        var result = left.multiplyByScalar(right);
        expect(result).toEqual(expected);
    });

    it('multiplyByScalar works with a result parameter', function() {
        var left = new Matrix2(1, 2, 3, 4);
        var right = 2;
        var expected = new Matrix2(2, 4, 6, 8);
        var result = new Matrix2();
        var returnedResult = left.multiplyByScalar(right, result);
        expect(returnedResult).toBe(result);
        expect(result).toEqual(expected);
    });

    it('negate works without a result parameter', function() {
        var matrix = new Matrix2(1, 2, 3, 4);
        var expected = new Matrix2(-1, -2, -3, -4);
        var result = matrix.negate();
        expect(result).toEqual(expected);
    });

    it('negate works with a result parameter', function() {
        var matrix = new Matrix2(1, 2, 3, 4);
        var expected = new Matrix2(-1, -2, -3, -4);
        var result = new Matrix2();
        var returnedResult = matrix.negate(result);
        expect(result).toBe(returnedResult);
        expect(result).toEqual(expected);
    });

    it('negate works with "this" result parameter', function() {
        var matrix = new Matrix2(1, 2, 3, 4);
        var expected = new Matrix2(-1, -2, -3, -4);
        var returnedResult = matrix.negate(matrix);
        expect(matrix).toBe(returnedResult);
        expect(matrix).toEqual(expected);
    });

    it('transpose works without a result parameter', function() {
        var matrix = new Matrix2(1, 2, 3, 4);
        var expected = new Matrix2(1, 3, 2, 4);
        var result = matrix.transpose();
        expect(result).toEqual(expected);
    });

    it('transpose works with a result parameter', function() {
        var matrix = new Matrix2(1, 2, 3, 4);
        var expected = new Matrix2(1, 3, 2, 4);
        var result = new Matrix2();
        var returnedResult = matrix.transpose(result);
        expect(result).toBe(returnedResult);
        expect(result).toEqual(expected);
    });

    it('transpose works with "this" result parameter', function() {
        var matrix = new Matrix2(1, 2, 3, 4);
        var expected = new Matrix2(1, 3, 2, 4);
        var returnedResult = matrix.transpose(matrix);
        expect(matrix).toBe(returnedResult);
        expect(matrix).toEqual(expected);
    });

    it('equals works in all cases', function() {
        var left = new Matrix2(1.0, 2.0, 3.0, 4.0);
        var right = new Matrix2(1.0, 2.0, 3.0, 4.0);
        expect(left.equals(right)).toEqual(true);

        left = new Matrix2(1.0, 2.0, 3.0, 4.0);
        right = new Matrix2(5.0, 2.0, 3.0, 4.0);
        expect(left.equals(right)).toEqual(false);

        left = new Matrix2(1.0, 2.0, 3.0, 4.0);
        right = new Matrix2(1.0, 6.0, 3.0, 4.0);
        expect(left.equals(right)).toEqual(false);

        left = new Matrix2(1.0, 2.0, 3.0, 4.0);
        right = new Matrix2(1.0, 2.0, 7.0, 4.0);
        expect(left.equals(right)).toEqual(false);

        left = new Matrix2(1.0, 2.0, 3.0, 4.0);
        right = new Matrix2(1.0, 2.0, 3.0, 8.0);
        expect(left.equals(right)).toEqual(false);
    });

    it('equals works with undefined', function() {
        expect(Matrix2.equals(undefined, undefined)).toEqual(true);
        expect(Matrix2.equals(new Matrix2(), undefined)).toEqual(false);
        expect(Matrix2.equals(undefined, new Matrix2())).toEqual(false);
    });

    it('equalsEpsilon works in all cases', function() {
        var left = new Matrix2(1.0, 2.0, 3.0, 4.0);
        var right = new Matrix2(1.0, 2.0, 3.0, 4.0);
        expect(left.equalsEpsilon(right, 1.0)).toEqual(true);

        left = new Matrix2(1.0, 2.0, 3.0, 4.0);
        right = new Matrix2(5.0, 2.0, 3.0, 4.0);
        expect(left.equalsEpsilon(right, 3.9)).toEqual(false);
        expect(left.equalsEpsilon(right, 4.0)).toEqual(true);

        left = new Matrix2(1.0, 2.0, 3.0, 4.0);
        right = new Matrix2(1.0, 6.0, 3.0, 4.0);
        expect(left.equalsEpsilon(right, 3.9)).toEqual(false);
        expect(left.equalsEpsilon(right, 4.0)).toEqual(true);

        left = new Matrix2(1.0, 2.0, 3.0, 4.0);
        right = new Matrix2(1.0, 2.0, 7.0, 4.0);
        expect(left.equalsEpsilon(right, 3.9)).toEqual(false);
        expect(left.equalsEpsilon(right, 4.0)).toEqual(true);

        left = new Matrix2(1.0, 2.0, 3.0, 4.0);
        right = new Matrix2(1.0, 2.0, 3.0, 8.0);
        expect(left.equalsEpsilon(right, 3.9)).toEqual(false);
        expect(left.equalsEpsilon(right, 4.0)).toEqual(true);
    });

    it('equalsEpsilon works with undefined', function() {
        expect(Matrix2.equalsEpsilon(undefined, undefined, 1.0)).toEqual(true);
        expect(Matrix2.equalsEpsilon(new Matrix2(), undefined, 1.0)).toEqual(false);
        expect(Matrix2.equalsEpsilon(undefined, new Matrix2(), 1.0)).toEqual(false);
    });

    it('toString', function() {
        var matrix = new Matrix2(1, 2, 3, 4);
        expect(matrix.toString()).toEqual('(1, 2)\n(3, 4)');
    });

    it('fromRowMajorArray throws with undefined parameter', function() {
        expect(function() {
            Matrix2.fromRowMajorArray(undefined);
        }).toThrow();
    });

    it('fromColumnMajorArray throws with undefined parameter', function() {
        expect(function() {
            Matrix2.fromColumnMajorArray(undefined);
        }).toThrow();
    });

    it('static clone throws without matrix parameter', function() {
        expect(function() {
            Matrix2.clone(undefined);
        }).toThrow();
    });

    it('static toArray throws without matrix parameter', function() {
        expect(function() {
            Matrix2.toArray(undefined);
        }).toThrow();
    });

    it('static getColumn throws without matrix parameter', function() {
        expect(function() {
            Matrix2.getColumn(undefined, 1);
        }).toThrow();
    });

    it('static getColumn throws without of range index parameter', function() {
        var matrix = new Matrix2();
        expect(function() {
            Matrix2.getColumn(matrix, 2);
        }).toThrow();
    });

    it('static setColumn throws without matrix parameter', function() {
        var cartesian = new Cartesian2();
        expect(function() {
            Matrix2.setColumn(undefined, 2, cartesian);
        }).toThrow();
    });

    it('static setColumn throws without cartesian parameter', function() {
        var matrix = new Matrix2();
        expect(function() {
            Matrix2.setColumn(matrix, 1, undefined);
        }).toThrow();
    });

    it('static setColumn throws without of range index parameter', function() {
        var matrix = new Matrix2();
        var cartesian = new Cartesian2();
        expect(function() {
            Matrix2.setColumn(matrix, 2, cartesian);
        }).toThrow();
    });

    it('static getRow throws without matrix parameter', function() {
        expect(function() {
            Matrix2.getRow(undefined, 1);
        }).toThrow();
    });

    it('static getRow throws without of range index parameter', function() {
        var matrix = new Matrix2();
        expect(function() {
            Matrix2.getRow(matrix, 2);
        }).toThrow();
    });

    it('static setRow throws without matrix parameter', function() {
        var cartesian = new Cartesian2();
        expect(function() {
            Matrix2.setRow(undefined, 2, cartesian);
        }).toThrow();
    });

    it('static setRow throws without cartesian parameter', function() {
        var matrix = new Matrix2();
        expect(function() {
            Matrix2.setRow(matrix, 1, undefined);
        }).toThrow();
    });

    it('static setRow throws without of range index parameter', function() {
        var matrix = new Matrix2();
        var cartesian = new Cartesian2();
        expect(function() {
            Matrix2.setRow(matrix, 2, cartesian);
        }).toThrow();
    });

    it('static multiply throws with no left parameter', function() {
        var right = new Matrix2();
        expect(function() {
            Matrix2.multiply(undefined, right);
        }).toThrow();
    });

    it('static multiply throws with no right parameter', function() {
        var left = new Matrix2();
        expect(function() {
            Matrix2.multiply(left, undefined);
        }).toThrow();
    });

    it('static multiplyByVector throws with no matrix parameter', function() {
        var cartesian = new Cartesian2();
        expect(function() {
            Matrix2.multiplyByVector(undefined, cartesian);
        }).toThrow();
    });

    it('static multiplyByVector throws with no cartesian parameter', function() {
        var matrix = new Matrix2();
        expect(function() {
            Matrix2.multiplyByVector(matrix, undefined);
        }).toThrow();
    });

    it('static multiplyByScalar throws with no matrix parameter', function() {
        expect(function() {
            Matrix2.multiplyByScalar(undefined, 2);
        }).toThrow();
    });

    it('static multiplyByScalar throws with non-numeric scalar parameter', function() {
        var matrix = new Matrix2();
        expect(function() {
            Matrix2.multiplyByScalar(matrix, {});
        }).toThrow();
    });

    it('static negate throws with matrix parameter', function() {
        expect(function() {
            Matrix2.negate(undefined);
        }).toThrow();
    });

    it('static transpose throws with matrix parameter', function() {
        expect(function() {
            Matrix2.transpose(undefined);
        }).toThrow();
    });

    it('static equalsEpsilon throws with non-number parameter', function() {
        expect(function() {
            Matrix2.equalsEpsilon(new Matrix2(), new Matrix2(), {});
        }).toThrow();
    });

    it('static toString throws with matrix parameter', function() {
        expect(function() {
            Matrix2.toString(undefined);
=======

    it('fromColumnMajorArray works without a result parameter', function() {
        var expected = new Matrix2(1.0, 2.0, 3.0, 4.0);
        var matrix = Matrix2.fromColumnMajorArray([1.0, 3.0, 2.0, 4.0]);
        expect(matrix).toEqual(expected);
    });

    it('fromColumnMajorArray works with a result parameter', function() {
        var expected = new Matrix2(1.0, 2.0, 3.0, 4.0);
        var result = new Matrix2();
        var matrix = Matrix2.fromColumnMajorArray([1.0, 3.0, 2.0, 4.0], result);
        expect(matrix).toBe(result);
        expect(matrix).toEqual(expected);
    });

    it('clone works without a result parameter', function() {
        var expected = new Matrix2(1.0, 2.0, 3.0, 4.0);
        var returnedResult = expected.clone();
        expect(returnedResult).toNotBe(expected);
        expect(returnedResult).toEqual(expected);
    });

    it('clone works with a result parameter', function() {
        var expected = new Matrix2(1.0, 2.0, 3.0, 4.0);
        var result = new Matrix2();
        var returnedResult = expected.clone(result);
        expect(returnedResult).toBe(result);
        expect(returnedResult).toNotBe(expected);
        expect(returnedResult).toEqual(expected);
    });


    it('toArray works without a result parameter', function() {
        var expected = [1.0, 2.0, 3.0, 4.0];
        var returnedResult = Matrix2.fromColumnMajorArray(expected).toArray();
        expect(returnedResult).toNotBe(expected);
        expect(returnedResult).toEqualArray(expected);
    });

    it('toArray works with a result parameter', function() {
        var expected = [1.0, 2.0, 3.0, 4.0];
        var result = [];
        var returnedResult = Matrix2.fromColumnMajorArray(expected).toArray(result);
        expect(returnedResult).toBe(result);
        expect(returnedResult).toNotBe(expected);
        expect(returnedResult).toEqualArray(expected);
    });

    it('getColumn works without a result parameter', function() {
        var matrix = new Matrix2(1.0, 2.0, 3.0, 4.0);
        var expectedColumn0 = new Cartesian2(1.0, 3.0);
        var expectedColumn1 = new Cartesian2(2.0, 4.0);

        var resultColumn0 = matrix.getColumn(0);
        var resultColumn1 = matrix.getColumn(1);

        expect(resultColumn0).toEqual(expectedColumn0);
        expect(resultColumn1).toEqual(expectedColumn1);
    });

    it('getColumn works with a result parameter', function() {
        var matrix = new Matrix2(1.0, 2.0, 3.0, 4.0);
        var expectedColumn0 = new Cartesian2(1.0, 3.0);
        var expectedColumn1 = new Cartesian2(2.0, 4.0);

        var resultColumn0 = new Cartesian2();
        var resultColumn1 = new Cartesian2();
        var returnedResultColumn0 = matrix.getColumn(0, resultColumn0);
        var returnedResultColumn1 = matrix.getColumn(1, resultColumn1);

        expect(resultColumn0).toBe(returnedResultColumn0);
        expect(resultColumn0).toEqual(expectedColumn0);
        expect(resultColumn1).toBe(returnedResultColumn1);
        expect(resultColumn1).toEqual(expectedColumn1);
    });

    it('setColumn works without a result parameter for each column', function() {
        var matrix = new Matrix2(1.0, 2.0, 3.0, 4.0);

        var expected = new Matrix2(5.0, 2.0, 6.0, 4.0);
        var result = matrix.setColumn(0, new Cartesian2(5.0, 6.0));
        expect(result).toEqual(expected);

        expected = new Matrix2(1.0, 7.0, 3.0, 8.0);
        result = matrix.setColumn(1, new Cartesian2(7.0, 8.0));
        expect(result).toEqual(expected);
    });

    it('setColumn works with a result parameter for each column', function() {
        var matrix = new Matrix2(1.0, 2.0, 3.0, 4.0);
        var result = new Matrix2();

        var expected = new Matrix2(5.0, 2.0, 6.0, 4.0);
        var returnedResult = matrix.setColumn(0, new Cartesian2(5.0, 6.0), result);
        expect(result).toBe(returnedResult);
        expect(result).toEqual(expected);

        expected = new Matrix2(1.0, 7.0, 3.0, 8.0);
        returnedResult = matrix.setColumn(1, new Cartesian2(7.0, 8.0), result);
        expect(result).toBe(returnedResult);
        expect(result).toEqual(expected);
    });

    it('getRow works without a result parameter', function() {
        var matrix = new Matrix2(1.0, 2.0, 3.0, 4.0);
        var expectedRow0 = new Cartesian2(1.0, 2.0);
        var expectedRow1 = new Cartesian2(3.0, 4.0);

        var resultRow0 = matrix.getRow(0);
        var resultRow1 = matrix.getRow(1);

        expect(resultRow0).toEqual(expectedRow0);
        expect(resultRow1).toEqual(expectedRow1);
    });

    it('getRow works with a result parameter', function() {
        var matrix = new Matrix2(1.0, 2.0, 3.0, 4.0);
        var expectedRow0 = new Cartesian2(1.0, 2.0);
        var expectedRow1 = new Cartesian2(3.0, 4.0);

        var resultRow0 = new Cartesian2();
        var resultRow1 = new Cartesian2();
        var returnedResultRow0 = matrix.getRow(0, resultRow0);
        var returnedResultRow1 = matrix.getRow(1, resultRow1);

        expect(resultRow0).toBe(returnedResultRow0);
        expect(resultRow0).toEqual(expectedRow0);
        expect(resultRow1).toBe(returnedResultRow1);
        expect(resultRow1).toEqual(expectedRow1);
    });

    it('setRow works without a result parameter for each row', function() {
        var matrix = new Matrix2(1.0, 2.0, 3.0, 4.0);

        var expected = new Matrix2(5.0, 6.0, 3.0, 4.0);
        var result = matrix.setRow(0, new Cartesian2(5.0, 6.0));
        expect(result).toEqual(expected);

        expected = new Matrix2(1.0, 2.0, 7.0, 8.0);
        result = matrix.setRow(1, new Cartesian2(7.0, 8.0));
        expect(result).toEqual(expected);
    });

    it('setRow works with a result parameter for each row', function() {
        var matrix = new Matrix2(1.0, 2.0, 3.0, 4.0);
        var result = new Matrix2();

        var expected = new Matrix2(5.0, 6.0, 3.0, 4.0);
        var returnedResult = matrix.setRow(0, new Cartesian2(5.0, 6.0), result);
        expect(result).toBe(returnedResult);
        expect(result).toEqual(expected);

        expected = new Matrix2(1.0, 2.0, 7.0, 8.0);
        returnedResult = matrix.setRow(1, new Cartesian2(7.0, 8.0), result);
        expect(result).toBe(returnedResult);
        expect(result).toEqual(expected);
    });

    it('multiply works without a result parameter', function() {
        var left = new Matrix2(1, 2, 3, 4);
        var right = new Matrix2(5, 6, 7, 8);
        var expected = new Matrix2(19, 22, 43, 50);
        var result = left.multiply(right);
        expect(result).toEqual(expected);
    });

    it('multiply works with a result parameter', function() {
        var left = new Matrix2(1, 2, 3, 4);
        var right = new Matrix2(5, 6, 7, 8);
        var expected = new Matrix2(19, 22, 43, 50);
        var result = new Matrix2();
        var returnedResult = left.multiply(right, result);
        expect(returnedResult).toBe(result);
        expect(result).toEqual(expected);
    });

    it('multiply works with "this" result parameter', function() {
        var left = new Matrix2(1, 2, 3, 4);
        var right = new Matrix2(5, 6, 7, 8);
        var expected = new Matrix2(19, 22, 43, 50);
        var returnedResult = left.multiply(right, left);
        expect(returnedResult).toBe(left);
        expect(left).toEqual(expected);
    });

    it('multiplyByVector works without a result parameter', function() {
        var left = new Matrix2(1, 2, 3, 4);
        var right = new Cartesian2(5, 6);
        var expected = new Cartesian2(17, 39);
        var result = left.multiplyByVector(right);
        expect(result).toEqual(expected);
    });

    it('multiplyByVector works with a result parameter', function() {
        var left = new Matrix2(1, 2, 3, 4);
        var right = new Cartesian2(5, 6);
        var expected = new Cartesian2(17, 39);
        var result = new Cartesian2();
        var returnedResult = left.multiplyByVector(right, result);
        expect(returnedResult).toBe(result);
        expect(result).toEqual(expected);
    });

    it('multiplyByScalar works without a result parameter', function() {
        var left = new Matrix2(1, 2, 3, 4);
        var right = 2;
        var expected = new Matrix2(2, 4, 6, 8);
        var result = left.multiplyByScalar(right);
        expect(result).toEqual(expected);
    });

    it('multiplyByScalar works with a result parameter', function() {
        var left = new Matrix2(1, 2, 3, 4);
        var right = 2;
        var expected = new Matrix2(2, 4, 6, 8);
        var result = new Matrix2();
        var returnedResult = left.multiplyByScalar(right, result);
        expect(returnedResult).toBe(result);
        expect(result).toEqual(expected);
    });

    it('negate works without a result parameter', function() {
        var matrix = new Matrix2(1, 2, 3, 4);
        var expected = new Matrix2(-1, -2, -3, -4);
        var result = matrix.negate();
        expect(result).toEqual(expected);
    });

    it('negate works with a result parameter', function() {
        var matrix = new Matrix2(1, 2, 3, 4);
        var expected = new Matrix2(-1, -2, -3, -4);
        var result = new Matrix2();
        var returnedResult = matrix.negate(result);
        expect(result).toBe(returnedResult);
        expect(result).toEqual(expected);
    });

    it('negate works with "this" result parameter', function() {
        var matrix = new Matrix2(1, 2, 3, 4);
        var expected = new Matrix2(-1, -2, -3, -4);
        var returnedResult = matrix.negate(matrix);
        expect(matrix).toBe(returnedResult);
        expect(matrix).toEqual(expected);
    });

    it('transpose works without a result parameter', function() {
        var matrix = new Matrix2(1, 2, 3, 4);
        var expected = new Matrix2(1, 3, 2, 4);
        var result = matrix.transpose();
        expect(result).toEqual(expected);
    });

    it('transpose works with a result parameter', function() {
        var matrix = new Matrix2(1, 2, 3, 4);
        var expected = new Matrix2(1, 3, 2, 4);
        var result = new Matrix2();
        var returnedResult = matrix.transpose(result);
        expect(result).toBe(returnedResult);
        expect(result).toEqual(expected);
    });

    it('transpose works with "this" result parameter', function() {
        var matrix = new Matrix2(1, 2, 3, 4);
        var expected = new Matrix2(1, 3, 2, 4);
        var returnedResult = matrix.transpose(matrix);
        expect(matrix).toBe(returnedResult);
        expect(matrix).toEqual(expected);
    });

    it('equals works in all cases', function() {
        var left = new Matrix2(1.0, 2.0, 3.0, 4.0);
        var right = new Matrix2(1.0, 2.0, 3.0, 4.0);
        expect(left.equals(right)).toEqual(true);

        left = new Matrix2(1.0, 2.0, 3.0, 4.0);
        right = new Matrix2(5.0, 2.0, 3.0, 4.0);
        expect(left.equals(right)).toEqual(false);

        left = new Matrix2(1.0, 2.0, 3.0, 4.0);
        right = new Matrix2(1.0, 6.0, 3.0, 4.0);
        expect(left.equals(right)).toEqual(false);

        left = new Matrix2(1.0, 2.0, 3.0, 4.0);
        right = new Matrix2(1.0, 2.0, 7.0, 4.0);
        expect(left.equals(right)).toEqual(false);

        left = new Matrix2(1.0, 2.0, 3.0, 4.0);
        right = new Matrix2(1.0, 2.0, 3.0, 8.0);
        expect(left.equals(right)).toEqual(false);
    });

    it('equals works with undefined', function() {
        expect(Matrix2.equals(undefined, undefined)).toEqual(true);
        expect(Matrix2.equals(new Matrix2(), undefined)).toEqual(false);
        expect(Matrix2.equals(undefined, new Matrix2())).toEqual(false);
    });

    it('equalsEpsilon works in all cases', function() {
        var left = new Matrix2(1.0, 2.0, 3.0, 4.0);
        var right = new Matrix2(1.0, 2.0, 3.0, 4.0);
        expect(left.equalsEpsilon(right, 1.0)).toEqual(true);

        left = new Matrix2(1.0, 2.0, 3.0, 4.0);
        right = new Matrix2(5.0, 2.0, 3.0, 4.0);
        expect(left.equalsEpsilon(right, 3.9)).toEqual(false);
        expect(left.equalsEpsilon(right, 4.0)).toEqual(true);

        left = new Matrix2(1.0, 2.0, 3.0, 4.0);
        right = new Matrix2(1.0, 6.0, 3.0, 4.0);
        expect(left.equalsEpsilon(right, 3.9)).toEqual(false);
        expect(left.equalsEpsilon(right, 4.0)).toEqual(true);

        left = new Matrix2(1.0, 2.0, 3.0, 4.0);
        right = new Matrix2(1.0, 2.0, 7.0, 4.0);
        expect(left.equalsEpsilon(right, 3.9)).toEqual(false);
        expect(left.equalsEpsilon(right, 4.0)).toEqual(true);

        left = new Matrix2(1.0, 2.0, 3.0, 4.0);
        right = new Matrix2(1.0, 2.0, 3.0, 8.0);
        expect(left.equalsEpsilon(right, 3.9)).toEqual(false);
        expect(left.equalsEpsilon(right, 4.0)).toEqual(true);
    });

    it('equalsEpsilon works with undefined', function() {
        expect(Matrix2.equalsEpsilon(undefined, undefined, 1.0)).toEqual(true);
        expect(Matrix2.equalsEpsilon(new Matrix2(), undefined, 1.0)).toEqual(false);
        expect(Matrix2.equalsEpsilon(undefined, new Matrix2(), 1.0)).toEqual(false);
    });

    it('toString', function() {
        var matrix = new Matrix2(1, 2, 3, 4);
        expect(matrix.toString()).toEqual('(1, 2)\n(3, 4)');
    });

    it('fromRowMajorArray throws with undefined parameter', function() {
        expect(function() {
            Matrix2.fromRowMajorArray(undefined);
        }).toThrow();
    });

    it('fromColumnMajorArray throws with undefined parameter', function() {
        expect(function() {
            Matrix2.fromColumnMajorArray(undefined);
        }).toThrow();
    });

    it('static clone throws without matrix parameter', function() {
        expect(function() {
            Matrix2.clone(undefined);
        }).toThrow();
    });

    it('static toArray throws without matrix parameter', function() {
        expect(function() {
            Matrix2.toArray(undefined);
        }).toThrow();
    });

    it('static getColumn throws without matrix parameter', function() {
        expect(function() {
            Matrix2.getColumn(undefined, 1);
        }).toThrow();
    });

    it('static getColumn throws without of range index parameter', function() {
        var matrix = new Matrix2();
        expect(function() {
            Matrix2.getColumn(matrix, 2);
        }).toThrow();
    });

    it('static setColumn throws without matrix parameter', function() {
        var cartesian = new Cartesian2();
        expect(function() {
            Matrix2.setColumn(undefined, 2, cartesian);
        }).toThrow();
    });

    it('static setColumn throws without cartesian parameter', function() {
        var matrix = new Matrix2();
        expect(function() {
            Matrix2.setColumn(matrix, 1, undefined);
        }).toThrow();
    });

    it('static setColumn throws without of range index parameter', function() {
        var matrix = new Matrix2();
        var cartesian = new Cartesian2();
        expect(function() {
            Matrix2.setColumn(matrix, 2, cartesian);
        }).toThrow();
    });

    it('static getRow throws without matrix parameter', function() {
        expect(function() {
            Matrix2.getRow(undefined, 1);
        }).toThrow();
    });

    it('static getRow throws without of range index parameter', function() {
        var matrix = new Matrix2();
        expect(function() {
            Matrix2.getRow(matrix, 2);
        }).toThrow();
    });

    it('static setRow throws without matrix parameter', function() {
        var cartesian = new Cartesian2();
        expect(function() {
            Matrix2.setRow(undefined, 2, cartesian);
        }).toThrow();
    });

    it('static setRow throws without cartesian parameter', function() {
        var matrix = new Matrix2();
        expect(function() {
            Matrix2.setRow(matrix, 1, undefined);
        }).toThrow();
    });

    it('static setRow throws without of range index parameter', function() {
        var matrix = new Matrix2();
        var cartesian = new Cartesian2();
        expect(function() {
            Matrix2.setRow(matrix, 2, cartesian);
        }).toThrow();
    });

    it('static multiply throws with no left parameter', function() {
        var right = new Matrix2();
        expect(function() {
            Matrix2.multiply(undefined, right);
        }).toThrow();
    });

    it('static multiply throws with no right parameter', function() {
        var left = new Matrix2();
        expect(function() {
            Matrix2.multiply(left, undefined);
        }).toThrow();
    });

    it('static multiplyByVector throws with no matrix parameter', function() {
        var cartesian = new Cartesian2();
        expect(function() {
            Matrix2.multiplyByVector(undefined, cartesian);
        }).toThrow();
    });

    it('static multiplyByVector throws with no cartesian parameter', function() {
        var matrix = new Matrix2();
        expect(function() {
            Matrix2.multiplyByVector(matrix, undefined);
        }).toThrow();
    });

    it('static multiplyByScalar throws with no matrix parameter', function() {
        expect(function() {
            Matrix2.multiplyByScalar(undefined, 2);
        }).toThrow();
    });

    it('static multiplyByScalar throws with non-numeric scalar parameter', function() {
        var matrix = new Matrix2();
        expect(function() {
            Matrix2.multiplyByScalar(matrix, {});
        }).toThrow();
    });

    it('static negate throws with matrix parameter', function() {
        expect(function() {
            Matrix2.negate(undefined);
        }).toThrow();
    });

    it('static transpose throws with matrix parameter', function() {
        expect(function() {
            Matrix2.transpose(undefined);
        }).toThrow();
    });

    it('static equalsEpsilon throws with non-number parameter', function() {
        expect(function() {
            Matrix2.equalsEpsilon(new Matrix2(), new Matrix2(), {});
>>>>>>> 54591149
        }).toThrow();
    });
});<|MERGE_RESOLUTION|>--- conflicted
+++ resolved
@@ -37,7 +37,6 @@
         expect(matrix).toBe(result);
         expect(matrix).toEqual(expected);
     });
-<<<<<<< HEAD
 
     it('fromColumnMajorArray works without a result parameter', function() {
         var expected = new Matrix2(1.0, 2.0, 3.0, 4.0);
@@ -524,496 +523,4 @@
             Matrix2.equalsEpsilon(new Matrix2(), new Matrix2(), {});
         }).toThrow();
     });
-
-    it('static toString throws with matrix parameter', function() {
-        expect(function() {
-            Matrix2.toString(undefined);
-=======
-
-    it('fromColumnMajorArray works without a result parameter', function() {
-        var expected = new Matrix2(1.0, 2.0, 3.0, 4.0);
-        var matrix = Matrix2.fromColumnMajorArray([1.0, 3.0, 2.0, 4.0]);
-        expect(matrix).toEqual(expected);
-    });
-
-    it('fromColumnMajorArray works with a result parameter', function() {
-        var expected = new Matrix2(1.0, 2.0, 3.0, 4.0);
-        var result = new Matrix2();
-        var matrix = Matrix2.fromColumnMajorArray([1.0, 3.0, 2.0, 4.0], result);
-        expect(matrix).toBe(result);
-        expect(matrix).toEqual(expected);
-    });
-
-    it('clone works without a result parameter', function() {
-        var expected = new Matrix2(1.0, 2.0, 3.0, 4.0);
-        var returnedResult = expected.clone();
-        expect(returnedResult).toNotBe(expected);
-        expect(returnedResult).toEqual(expected);
-    });
-
-    it('clone works with a result parameter', function() {
-        var expected = new Matrix2(1.0, 2.0, 3.0, 4.0);
-        var result = new Matrix2();
-        var returnedResult = expected.clone(result);
-        expect(returnedResult).toBe(result);
-        expect(returnedResult).toNotBe(expected);
-        expect(returnedResult).toEqual(expected);
-    });
-
-
-    it('toArray works without a result parameter', function() {
-        var expected = [1.0, 2.0, 3.0, 4.0];
-        var returnedResult = Matrix2.fromColumnMajorArray(expected).toArray();
-        expect(returnedResult).toNotBe(expected);
-        expect(returnedResult).toEqualArray(expected);
-    });
-
-    it('toArray works with a result parameter', function() {
-        var expected = [1.0, 2.0, 3.0, 4.0];
-        var result = [];
-        var returnedResult = Matrix2.fromColumnMajorArray(expected).toArray(result);
-        expect(returnedResult).toBe(result);
-        expect(returnedResult).toNotBe(expected);
-        expect(returnedResult).toEqualArray(expected);
-    });
-
-    it('getColumn works without a result parameter', function() {
-        var matrix = new Matrix2(1.0, 2.0, 3.0, 4.0);
-        var expectedColumn0 = new Cartesian2(1.0, 3.0);
-        var expectedColumn1 = new Cartesian2(2.0, 4.0);
-
-        var resultColumn0 = matrix.getColumn(0);
-        var resultColumn1 = matrix.getColumn(1);
-
-        expect(resultColumn0).toEqual(expectedColumn0);
-        expect(resultColumn1).toEqual(expectedColumn1);
-    });
-
-    it('getColumn works with a result parameter', function() {
-        var matrix = new Matrix2(1.0, 2.0, 3.0, 4.0);
-        var expectedColumn0 = new Cartesian2(1.0, 3.0);
-        var expectedColumn1 = new Cartesian2(2.0, 4.0);
-
-        var resultColumn0 = new Cartesian2();
-        var resultColumn1 = new Cartesian2();
-        var returnedResultColumn0 = matrix.getColumn(0, resultColumn0);
-        var returnedResultColumn1 = matrix.getColumn(1, resultColumn1);
-
-        expect(resultColumn0).toBe(returnedResultColumn0);
-        expect(resultColumn0).toEqual(expectedColumn0);
-        expect(resultColumn1).toBe(returnedResultColumn1);
-        expect(resultColumn1).toEqual(expectedColumn1);
-    });
-
-    it('setColumn works without a result parameter for each column', function() {
-        var matrix = new Matrix2(1.0, 2.0, 3.0, 4.0);
-
-        var expected = new Matrix2(5.0, 2.0, 6.0, 4.0);
-        var result = matrix.setColumn(0, new Cartesian2(5.0, 6.0));
-        expect(result).toEqual(expected);
-
-        expected = new Matrix2(1.0, 7.0, 3.0, 8.0);
-        result = matrix.setColumn(1, new Cartesian2(7.0, 8.0));
-        expect(result).toEqual(expected);
-    });
-
-    it('setColumn works with a result parameter for each column', function() {
-        var matrix = new Matrix2(1.0, 2.0, 3.0, 4.0);
-        var result = new Matrix2();
-
-        var expected = new Matrix2(5.0, 2.0, 6.0, 4.0);
-        var returnedResult = matrix.setColumn(0, new Cartesian2(5.0, 6.0), result);
-        expect(result).toBe(returnedResult);
-        expect(result).toEqual(expected);
-
-        expected = new Matrix2(1.0, 7.0, 3.0, 8.0);
-        returnedResult = matrix.setColumn(1, new Cartesian2(7.0, 8.0), result);
-        expect(result).toBe(returnedResult);
-        expect(result).toEqual(expected);
-    });
-
-    it('getRow works without a result parameter', function() {
-        var matrix = new Matrix2(1.0, 2.0, 3.0, 4.0);
-        var expectedRow0 = new Cartesian2(1.0, 2.0);
-        var expectedRow1 = new Cartesian2(3.0, 4.0);
-
-        var resultRow0 = matrix.getRow(0);
-        var resultRow1 = matrix.getRow(1);
-
-        expect(resultRow0).toEqual(expectedRow0);
-        expect(resultRow1).toEqual(expectedRow1);
-    });
-
-    it('getRow works with a result parameter', function() {
-        var matrix = new Matrix2(1.0, 2.0, 3.0, 4.0);
-        var expectedRow0 = new Cartesian2(1.0, 2.0);
-        var expectedRow1 = new Cartesian2(3.0, 4.0);
-
-        var resultRow0 = new Cartesian2();
-        var resultRow1 = new Cartesian2();
-        var returnedResultRow0 = matrix.getRow(0, resultRow0);
-        var returnedResultRow1 = matrix.getRow(1, resultRow1);
-
-        expect(resultRow0).toBe(returnedResultRow0);
-        expect(resultRow0).toEqual(expectedRow0);
-        expect(resultRow1).toBe(returnedResultRow1);
-        expect(resultRow1).toEqual(expectedRow1);
-    });
-
-    it('setRow works without a result parameter for each row', function() {
-        var matrix = new Matrix2(1.0, 2.0, 3.0, 4.0);
-
-        var expected = new Matrix2(5.0, 6.0, 3.0, 4.0);
-        var result = matrix.setRow(0, new Cartesian2(5.0, 6.0));
-        expect(result).toEqual(expected);
-
-        expected = new Matrix2(1.0, 2.0, 7.0, 8.0);
-        result = matrix.setRow(1, new Cartesian2(7.0, 8.0));
-        expect(result).toEqual(expected);
-    });
-
-    it('setRow works with a result parameter for each row', function() {
-        var matrix = new Matrix2(1.0, 2.0, 3.0, 4.0);
-        var result = new Matrix2();
-
-        var expected = new Matrix2(5.0, 6.0, 3.0, 4.0);
-        var returnedResult = matrix.setRow(0, new Cartesian2(5.0, 6.0), result);
-        expect(result).toBe(returnedResult);
-        expect(result).toEqual(expected);
-
-        expected = new Matrix2(1.0, 2.0, 7.0, 8.0);
-        returnedResult = matrix.setRow(1, new Cartesian2(7.0, 8.0), result);
-        expect(result).toBe(returnedResult);
-        expect(result).toEqual(expected);
-    });
-
-    it('multiply works without a result parameter', function() {
-        var left = new Matrix2(1, 2, 3, 4);
-        var right = new Matrix2(5, 6, 7, 8);
-        var expected = new Matrix2(19, 22, 43, 50);
-        var result = left.multiply(right);
-        expect(result).toEqual(expected);
-    });
-
-    it('multiply works with a result parameter', function() {
-        var left = new Matrix2(1, 2, 3, 4);
-        var right = new Matrix2(5, 6, 7, 8);
-        var expected = new Matrix2(19, 22, 43, 50);
-        var result = new Matrix2();
-        var returnedResult = left.multiply(right, result);
-        expect(returnedResult).toBe(result);
-        expect(result).toEqual(expected);
-    });
-
-    it('multiply works with "this" result parameter', function() {
-        var left = new Matrix2(1, 2, 3, 4);
-        var right = new Matrix2(5, 6, 7, 8);
-        var expected = new Matrix2(19, 22, 43, 50);
-        var returnedResult = left.multiply(right, left);
-        expect(returnedResult).toBe(left);
-        expect(left).toEqual(expected);
-    });
-
-    it('multiplyByVector works without a result parameter', function() {
-        var left = new Matrix2(1, 2, 3, 4);
-        var right = new Cartesian2(5, 6);
-        var expected = new Cartesian2(17, 39);
-        var result = left.multiplyByVector(right);
-        expect(result).toEqual(expected);
-    });
-
-    it('multiplyByVector works with a result parameter', function() {
-        var left = new Matrix2(1, 2, 3, 4);
-        var right = new Cartesian2(5, 6);
-        var expected = new Cartesian2(17, 39);
-        var result = new Cartesian2();
-        var returnedResult = left.multiplyByVector(right, result);
-        expect(returnedResult).toBe(result);
-        expect(result).toEqual(expected);
-    });
-
-    it('multiplyByScalar works without a result parameter', function() {
-        var left = new Matrix2(1, 2, 3, 4);
-        var right = 2;
-        var expected = new Matrix2(2, 4, 6, 8);
-        var result = left.multiplyByScalar(right);
-        expect(result).toEqual(expected);
-    });
-
-    it('multiplyByScalar works with a result parameter', function() {
-        var left = new Matrix2(1, 2, 3, 4);
-        var right = 2;
-        var expected = new Matrix2(2, 4, 6, 8);
-        var result = new Matrix2();
-        var returnedResult = left.multiplyByScalar(right, result);
-        expect(returnedResult).toBe(result);
-        expect(result).toEqual(expected);
-    });
-
-    it('negate works without a result parameter', function() {
-        var matrix = new Matrix2(1, 2, 3, 4);
-        var expected = new Matrix2(-1, -2, -3, -4);
-        var result = matrix.negate();
-        expect(result).toEqual(expected);
-    });
-
-    it('negate works with a result parameter', function() {
-        var matrix = new Matrix2(1, 2, 3, 4);
-        var expected = new Matrix2(-1, -2, -3, -4);
-        var result = new Matrix2();
-        var returnedResult = matrix.negate(result);
-        expect(result).toBe(returnedResult);
-        expect(result).toEqual(expected);
-    });
-
-    it('negate works with "this" result parameter', function() {
-        var matrix = new Matrix2(1, 2, 3, 4);
-        var expected = new Matrix2(-1, -2, -3, -4);
-        var returnedResult = matrix.negate(matrix);
-        expect(matrix).toBe(returnedResult);
-        expect(matrix).toEqual(expected);
-    });
-
-    it('transpose works without a result parameter', function() {
-        var matrix = new Matrix2(1, 2, 3, 4);
-        var expected = new Matrix2(1, 3, 2, 4);
-        var result = matrix.transpose();
-        expect(result).toEqual(expected);
-    });
-
-    it('transpose works with a result parameter', function() {
-        var matrix = new Matrix2(1, 2, 3, 4);
-        var expected = new Matrix2(1, 3, 2, 4);
-        var result = new Matrix2();
-        var returnedResult = matrix.transpose(result);
-        expect(result).toBe(returnedResult);
-        expect(result).toEqual(expected);
-    });
-
-    it('transpose works with "this" result parameter', function() {
-        var matrix = new Matrix2(1, 2, 3, 4);
-        var expected = new Matrix2(1, 3, 2, 4);
-        var returnedResult = matrix.transpose(matrix);
-        expect(matrix).toBe(returnedResult);
-        expect(matrix).toEqual(expected);
-    });
-
-    it('equals works in all cases', function() {
-        var left = new Matrix2(1.0, 2.0, 3.0, 4.0);
-        var right = new Matrix2(1.0, 2.0, 3.0, 4.0);
-        expect(left.equals(right)).toEqual(true);
-
-        left = new Matrix2(1.0, 2.0, 3.0, 4.0);
-        right = new Matrix2(5.0, 2.0, 3.0, 4.0);
-        expect(left.equals(right)).toEqual(false);
-
-        left = new Matrix2(1.0, 2.0, 3.0, 4.0);
-        right = new Matrix2(1.0, 6.0, 3.0, 4.0);
-        expect(left.equals(right)).toEqual(false);
-
-        left = new Matrix2(1.0, 2.0, 3.0, 4.0);
-        right = new Matrix2(1.0, 2.0, 7.0, 4.0);
-        expect(left.equals(right)).toEqual(false);
-
-        left = new Matrix2(1.0, 2.0, 3.0, 4.0);
-        right = new Matrix2(1.0, 2.0, 3.0, 8.0);
-        expect(left.equals(right)).toEqual(false);
-    });
-
-    it('equals works with undefined', function() {
-        expect(Matrix2.equals(undefined, undefined)).toEqual(true);
-        expect(Matrix2.equals(new Matrix2(), undefined)).toEqual(false);
-        expect(Matrix2.equals(undefined, new Matrix2())).toEqual(false);
-    });
-
-    it('equalsEpsilon works in all cases', function() {
-        var left = new Matrix2(1.0, 2.0, 3.0, 4.0);
-        var right = new Matrix2(1.0, 2.0, 3.0, 4.0);
-        expect(left.equalsEpsilon(right, 1.0)).toEqual(true);
-
-        left = new Matrix2(1.0, 2.0, 3.0, 4.0);
-        right = new Matrix2(5.0, 2.0, 3.0, 4.0);
-        expect(left.equalsEpsilon(right, 3.9)).toEqual(false);
-        expect(left.equalsEpsilon(right, 4.0)).toEqual(true);
-
-        left = new Matrix2(1.0, 2.0, 3.0, 4.0);
-        right = new Matrix2(1.0, 6.0, 3.0, 4.0);
-        expect(left.equalsEpsilon(right, 3.9)).toEqual(false);
-        expect(left.equalsEpsilon(right, 4.0)).toEqual(true);
-
-        left = new Matrix2(1.0, 2.0, 3.0, 4.0);
-        right = new Matrix2(1.0, 2.0, 7.0, 4.0);
-        expect(left.equalsEpsilon(right, 3.9)).toEqual(false);
-        expect(left.equalsEpsilon(right, 4.0)).toEqual(true);
-
-        left = new Matrix2(1.0, 2.0, 3.0, 4.0);
-        right = new Matrix2(1.0, 2.0, 3.0, 8.0);
-        expect(left.equalsEpsilon(right, 3.9)).toEqual(false);
-        expect(left.equalsEpsilon(right, 4.0)).toEqual(true);
-    });
-
-    it('equalsEpsilon works with undefined', function() {
-        expect(Matrix2.equalsEpsilon(undefined, undefined, 1.0)).toEqual(true);
-        expect(Matrix2.equalsEpsilon(new Matrix2(), undefined, 1.0)).toEqual(false);
-        expect(Matrix2.equalsEpsilon(undefined, new Matrix2(), 1.0)).toEqual(false);
-    });
-
-    it('toString', function() {
-        var matrix = new Matrix2(1, 2, 3, 4);
-        expect(matrix.toString()).toEqual('(1, 2)\n(3, 4)');
-    });
-
-    it('fromRowMajorArray throws with undefined parameter', function() {
-        expect(function() {
-            Matrix2.fromRowMajorArray(undefined);
-        }).toThrow();
-    });
-
-    it('fromColumnMajorArray throws with undefined parameter', function() {
-        expect(function() {
-            Matrix2.fromColumnMajorArray(undefined);
-        }).toThrow();
-    });
-
-    it('static clone throws without matrix parameter', function() {
-        expect(function() {
-            Matrix2.clone(undefined);
-        }).toThrow();
-    });
-
-    it('static toArray throws without matrix parameter', function() {
-        expect(function() {
-            Matrix2.toArray(undefined);
-        }).toThrow();
-    });
-
-    it('static getColumn throws without matrix parameter', function() {
-        expect(function() {
-            Matrix2.getColumn(undefined, 1);
-        }).toThrow();
-    });
-
-    it('static getColumn throws without of range index parameter', function() {
-        var matrix = new Matrix2();
-        expect(function() {
-            Matrix2.getColumn(matrix, 2);
-        }).toThrow();
-    });
-
-    it('static setColumn throws without matrix parameter', function() {
-        var cartesian = new Cartesian2();
-        expect(function() {
-            Matrix2.setColumn(undefined, 2, cartesian);
-        }).toThrow();
-    });
-
-    it('static setColumn throws without cartesian parameter', function() {
-        var matrix = new Matrix2();
-        expect(function() {
-            Matrix2.setColumn(matrix, 1, undefined);
-        }).toThrow();
-    });
-
-    it('static setColumn throws without of range index parameter', function() {
-        var matrix = new Matrix2();
-        var cartesian = new Cartesian2();
-        expect(function() {
-            Matrix2.setColumn(matrix, 2, cartesian);
-        }).toThrow();
-    });
-
-    it('static getRow throws without matrix parameter', function() {
-        expect(function() {
-            Matrix2.getRow(undefined, 1);
-        }).toThrow();
-    });
-
-    it('static getRow throws without of range index parameter', function() {
-        var matrix = new Matrix2();
-        expect(function() {
-            Matrix2.getRow(matrix, 2);
-        }).toThrow();
-    });
-
-    it('static setRow throws without matrix parameter', function() {
-        var cartesian = new Cartesian2();
-        expect(function() {
-            Matrix2.setRow(undefined, 2, cartesian);
-        }).toThrow();
-    });
-
-    it('static setRow throws without cartesian parameter', function() {
-        var matrix = new Matrix2();
-        expect(function() {
-            Matrix2.setRow(matrix, 1, undefined);
-        }).toThrow();
-    });
-
-    it('static setRow throws without of range index parameter', function() {
-        var matrix = new Matrix2();
-        var cartesian = new Cartesian2();
-        expect(function() {
-            Matrix2.setRow(matrix, 2, cartesian);
-        }).toThrow();
-    });
-
-    it('static multiply throws with no left parameter', function() {
-        var right = new Matrix2();
-        expect(function() {
-            Matrix2.multiply(undefined, right);
-        }).toThrow();
-    });
-
-    it('static multiply throws with no right parameter', function() {
-        var left = new Matrix2();
-        expect(function() {
-            Matrix2.multiply(left, undefined);
-        }).toThrow();
-    });
-
-    it('static multiplyByVector throws with no matrix parameter', function() {
-        var cartesian = new Cartesian2();
-        expect(function() {
-            Matrix2.multiplyByVector(undefined, cartesian);
-        }).toThrow();
-    });
-
-    it('static multiplyByVector throws with no cartesian parameter', function() {
-        var matrix = new Matrix2();
-        expect(function() {
-            Matrix2.multiplyByVector(matrix, undefined);
-        }).toThrow();
-    });
-
-    it('static multiplyByScalar throws with no matrix parameter', function() {
-        expect(function() {
-            Matrix2.multiplyByScalar(undefined, 2);
-        }).toThrow();
-    });
-
-    it('static multiplyByScalar throws with non-numeric scalar parameter', function() {
-        var matrix = new Matrix2();
-        expect(function() {
-            Matrix2.multiplyByScalar(matrix, {});
-        }).toThrow();
-    });
-
-    it('static negate throws with matrix parameter', function() {
-        expect(function() {
-            Matrix2.negate(undefined);
-        }).toThrow();
-    });
-
-    it('static transpose throws with matrix parameter', function() {
-        expect(function() {
-            Matrix2.transpose(undefined);
-        }).toThrow();
-    });
-
-    it('static equalsEpsilon throws with non-number parameter', function() {
-        expect(function() {
-            Matrix2.equalsEpsilon(new Matrix2(), new Matrix2(), {});
->>>>>>> 54591149
-        }).toThrow();
-    });
 });