--- conflicted
+++ resolved
@@ -2252,69 +2252,8 @@
     });
 
     describe("height reference", function () {
-<<<<<<< HEAD
-      let sceneWithMockGlobe;
-
-      function createMockGlobe() {
-        const globe = {
-          callback: undefined,
-          removedCallback: false,
-          ellipsoid: Ellipsoid.WGS84,
-          update: function () {},
-          render: function () {},
-          getHeight: function () {
-            return 0.0;
-          },
-          _surface: {
-            tileProvider: {},
-            _tileLoadQueueHigh: [],
-            _tileLoadQueueMedium: [],
-            _tileLoadQueueLow: [],
-            _debug: {
-              tilesWaitingForChildren: 0,
-            },
-          },
-          imageryLayersUpdatedEvent: new Event(),
-          destroy: function () {},
-          beginFrame: function () {},
-          endFrame: function () {},
-          terrainProviderChanged: new Event(),
-          tileLoadProgressEvent: new Event(),
-        };
-
-        Object.defineProperties(globe, {
-          terrainProvider: {
-            set: function (value) {
-              this.terrainProviderChanged.raiseEvent(value);
-            },
-          },
-        });
-
-        globe._surface.updateHeight = function (position, callback) {
-          globe.callback = callback;
-          return function () {
-            globe.removedCallback = true;
-            globe.callback = undefined;
-          };
-        };
-
-        return globe;
-      }
-
-      beforeAll(function () {
-        sceneWithMockGlobe = createScene();
-      });
-
-      beforeEach(function () {
-        sceneWithMockGlobe.globe = createMockGlobe();
-      });
-
-      afterEach(function () {
-        sceneWithMockGlobe.primitives.removeAll();
-=======
       beforeEach(() => {
         scene.globe = new Globe();
->>>>>>> 8273efc6
       });
 
       afterEach(() => {
