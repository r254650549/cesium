import Matrix4 from "../../Core/Matrix4.js";
import ModelUtility from "./ModelUtility.js";
import SceneMode from "../SceneMode.js";

/**
 * The model matrix update stage is responsible for updating the model matrices and bounding volumes of the draw commands.
 *
 * @namespace ModelMatrixUpdateStage
 *
 * @private
 */
const ModelMatrixUpdateStage = {};
ModelMatrixUpdateStage.name = "ModelMatrixUpdateStage"; // Helps with debugging

/**
 * Processes a runtime node. This modifies the following parts of the scene graph and draw commands:
 * <ul>
 *  <li>updates the transforms the children of any nodes with a dirty transform</li>
 *  <li>updates the model matrix of each draw command in each primitive of the the dirty nodes and their children</li>
 *  <li>updates the bounding volume of each draw command in each primitive of the the dirty nodes and their children</li>
 * </ul>
 *
 * @param {ModelRuntimeNode} runtimeNode
 * @param {ModelSceneGraph} sceneGraph
 * @param {FrameState} frameState
 *
 * @private
 */
ModelMatrixUpdateStage.update = function (runtimeNode, sceneGraph, frameState) {
  // Skip the update stage if the model is being projected to 2D
  const use2D = frameState.mode !== SceneMode.SCENE3D;
  if (use2D && sceneGraph._model._projectTo2D) {
    return;
  }

  if (runtimeNode._transformDirty) {
    const modelMatrix = use2D
      ? sceneGraph._computedModelMatrix2D
      : sceneGraph._computedModelMatrix;

    updateRuntimeNode(
      runtimeNode,
      sceneGraph,
      modelMatrix,
      runtimeNode.transformToRoot,
    );
    runtimeNode._transformDirty = false;
  }
};

/**
 * Update the modelMatrix and cullFrace of the given draw command.
 *
 * @private
 */
function updateDrawCommand(drawCommand, modelMatrix, transformToRoot) {
  drawCommand.modelMatrix = Matrix4.multiplyTransformation(
    modelMatrix,
    transformToRoot,
    drawCommand.modelMatrix
  );
  drawCommand.cullFace = ModelUtility.getCullFace(
    drawCommand.modelMatrix,
    drawCommand.primitiveType
  );
}

/**
 * Recursively update all child runtime nodes and their runtime primitives.
 *
 * @private
 */
function updateRuntimeNode(
  runtimeNode,
  sceneGraph,
  modelMatrix,
  transformToRoot,
) {
  let i;

  // Apply the current node's transform to the end of the chain
  transformToRoot = Matrix4.multiplyTransformation(
    transformToRoot,
    runtimeNode.transform,
    new Matrix4(),
  );

  runtimeNode.updateComputedTransform();

  const primitivesLength = runtimeNode.runtimePrimitives.length;
  for (i = 0; i < primitivesLength; i++) {
    const runtimePrimitive = runtimeNode.runtimePrimitives[i];
    updateDrawCommand(
      runtimePrimitive.drawCommand,
      modelMatrix,
<<<<<<< HEAD
      transformToRoot
=======
      transformToRoot,
      drawCommand.modelMatrix,
    );
    drawCommand.cullFace = ModelUtility.getCullFace(
      drawCommand.modelMatrix,
      drawCommand.primitiveType,
>>>>>>> 09a719b8
    );
  }

  const childrenLength = runtimeNode.children.length;
  for (i = 0; i < childrenLength; i++) {
    const childRuntimeNode = sceneGraph._runtimeNodes[runtimeNode.children[i]];

    // Update transformToRoot to accommodate changes in the transforms of this node and its ancestors
    childRuntimeNode._transformToRoot = Matrix4.clone(
      transformToRoot,
      childRuntimeNode._transformToRoot,
    );

    updateRuntimeNode(
      childRuntimeNode,
      sceneGraph,
      modelMatrix,
      transformToRoot,
    );
    childRuntimeNode._transformDirty = false;
  }
}

export default ModelMatrixUpdateStage;<|MERGE_RESOLUTION|>--- conflicted
+++ resolved
@@ -57,11 +57,11 @@
   drawCommand.modelMatrix = Matrix4.multiplyTransformation(
     modelMatrix,
     transformToRoot,
-    drawCommand.modelMatrix
+    drawCommand.modelMatrix,
   );
   drawCommand.cullFace = ModelUtility.getCullFace(
     drawCommand.modelMatrix,
-    drawCommand.primitiveType
+    drawCommand.primitiveType,
   );
 }
 
@@ -93,16 +93,7 @@
     updateDrawCommand(
       runtimePrimitive.drawCommand,
       modelMatrix,
-<<<<<<< HEAD
-      transformToRoot
-=======
       transformToRoot,
-      drawCommand.modelMatrix,
-    );
-    drawCommand.cullFace = ModelUtility.getCullFace(
-      drawCommand.modelMatrix,
-      drawCommand.primitiveType,
->>>>>>> 09a719b8
     );
   }
 
