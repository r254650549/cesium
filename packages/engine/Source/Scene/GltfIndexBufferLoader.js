import Check from "../Core/Check.js";
import ComponentDatatype from "../Core/ComponentDatatype.js";
import defaultValue from "../Core/defaultValue.js";
import defined from "../Core/defined.js";
import deprecationWarning from "../Core/deprecationWarning.js";
import DeveloperError from "../Core/DeveloperError.js";
import IndexDatatype from "../Core/IndexDatatype.js";
import Buffer from "../Renderer/Buffer.js";
import BufferUsage from "../Renderer/BufferUsage.js";
import JobType from "./JobType.js";
import ResourceLoader from "./ResourceLoader.js";
import ResourceLoaderState from "./ResourceLoaderState.js";

/**
 * Loads an index buffer from a glTF accessor.
 * <p>
 * Implements the {@link ResourceLoader} interface.
 * </p>
 *
 * @alias GltfIndexBufferLoader
 * @constructor
 * @augments ResourceLoader
 *
 * @param {object} options Object with the following properties:
 * @param {ResourceCache} options.resourceCache The {@link ResourceCache} (to avoid circular dependencies).
 * @param {object} options.gltf The glTF JSON.
 * @param {number} options.accessorId The accessor ID corresponding to the index buffer.
 * @param {Resource} options.gltfResource The {@link Resource} containing the glTF.
 * @param {Resource} options.baseResource The {@link Resource} that paths in the glTF JSON are relative to.
 * @param {object} [options.draco] The Draco extension object.
 * @param {string} [options.cacheKey] The cache key of the resource.
 * @param {boolean} [options.asynchronous=true] Determines if WebGL resource creation will be spread out over several frames or block until all WebGL resources are created.
 * @param {boolean} [options.loadBuffer=false] Load the index buffer as a GPU index buffer.
 * @param {boolean} [options.loadTypedArray=false] Load the index buffer as a typed array.
 * @private
 */
function GltfIndexBufferLoader(options) {
  options = defaultValue(options, defaultValue.EMPTY_OBJECT);
  const resourceCache = options.resourceCache;
  const gltf = options.gltf;
  const accessorId = options.accessorId;
  const gltfResource = options.gltfResource;
  const baseResource = options.baseResource;
  const draco = options.draco;
  const cacheKey = options.cacheKey;
  const asynchronous = defaultValue(options.asynchronous, true);
  const loadBuffer = defaultValue(options.loadBuffer, false);
  const loadTypedArray = defaultValue(options.loadTypedArray, false);

  //>>includeStart('debug', pragmas.debug);
  Check.typeOf.func("options.resourceCache", resourceCache);
  Check.typeOf.object("options.gltf", gltf);
  Check.typeOf.number("options.accessorId", accessorId);
  Check.typeOf.object("options.gltfResource", gltfResource);
  Check.typeOf.object("options.baseResource", baseResource);
  if (!loadBuffer && !loadTypedArray) {
    throw new DeveloperError(
      "At least one of loadBuffer and loadTypedArray must be true."
    );
  }
  //>>includeEnd('debug');

  const indexDatatype = gltf.accessors[accessorId].componentType;

  this._resourceCache = resourceCache;
  this._gltfResource = gltfResource;
  this._baseResource = baseResource;
  this._gltf = gltf;
  this._accessorId = accessorId;
  this._indexDatatype = indexDatatype;
  this._draco = draco;
  this._cacheKey = cacheKey;
  this._asynchronous = asynchronous;
  this._loadBuffer = loadBuffer;
  this._loadTypedArray = loadTypedArray;
  this._bufferViewLoader = undefined;
  this._dracoLoader = undefined;
  this._typedArray = undefined;
  this._buffer = undefined;
  this._state = ResourceLoaderState.UNLOADED;
  this._promise = undefined;
}

if (defined(Object.create)) {
  GltfIndexBufferLoader.prototype = Object.create(ResourceLoader.prototype);
  GltfIndexBufferLoader.prototype.constructor = GltfIndexBufferLoader;
}

Object.defineProperties(GltfIndexBufferLoader.prototype, {
  /**
<<<<<<< HEAD
=======
   * A promise that resolves to the resource when the resource is ready, or undefined if the resource has not yet started loading.
   *
   * @memberof GltfIndexBufferLoader.prototype
   *
   * @type {Promise<GltfIndexBufferLoader>|undefined}
   * @readonly
   * @private
   */
  promise: {
    get: function () {
      return this._promise;
    },
  },
  /**
>>>>>>> 06fecc27
   * The cache key of the resource.
   *
   * @memberof GltfIndexBufferLoader.prototype
   *
   * @type {string}
   * @readonly
   * @private
   */
  cacheKey: {
    get: function () {
      return this._cacheKey;
    },
  },
  /**
   * The index buffer. This is only defined when <code>loadBuffer</code> is true.
   *
   * @memberof GltfIndexBufferLoader.prototype
   *
   * @type {Buffer}
   * @readonly
   * @private
   */
  buffer: {
    get: function () {
      return this._buffer;
    },
  },
  /**
   * The typed array containing indices. This is only defined when <code>loadTypedArray</code> is true.
   *
   * @memberof GltfIndexBufferLoader.prototype
   *
   * @type {Uint8Array|Uint16Array|Uint32Array}
   * @readonly
   * @private
   */
  typedArray: {
    get: function () {
      return this._typedArray;
    },
  },

  /**
   * The index datatype after decode.
   *
   * @memberof GltfIndexBufferLoader.prototype
   *
   * @type {IndexDatatype}
   * @readonly
   * @private
   */
  indexDatatype: {
    get: function () {
      return this._indexDatatype;
    },
  },
});

const scratchIndexBufferJob = new CreateIndexBufferJob();

/**
 * Loads the resource.
 * @returns {Promise<GltfIndexBufferLoader>} A promise which resolves to the loader when the resource loading is completed.
 * @private
 */
GltfIndexBufferLoader.prototype.load = async function () {
  if (defined(this._promise)) {
    return this._promise;
  }

  if (defined(this._draco)) {
    this._promise = loadFromDraco(this);
    return this._promise;
  }

  this._promise = loadFromBufferView(this);
  return this._promise;
};

async function loadFromDraco(indexBufferLoader) {
  indexBufferLoader._state = ResourceLoaderState.LOADING;
  const resourceCache = indexBufferLoader._resourceCache;

  try {
    const dracoLoader = resourceCache.getDracoLoader({
      gltf: indexBufferLoader._gltf,
      draco: indexBufferLoader._draco,
      gltfResource: indexBufferLoader._gltfResource,
      baseResource: indexBufferLoader._baseResource,
    });
    indexBufferLoader._dracoLoader = dracoLoader;
    await dracoLoader.load();

    if (indexBufferLoader.isDestroyed()) {
      return;
    }

    // Now wait for process() to run to finish loading
    indexBufferLoader._state = ResourceLoaderState.LOADED;
    return indexBufferLoader;
  } catch (error) {
    if (indexBufferLoader.isDestroyed()) {
      return;
    }

    handleError(indexBufferLoader, error);
  }
}

async function loadFromBufferView(indexBufferLoader) {
  const gltf = indexBufferLoader._gltf;
  const accessorId = indexBufferLoader._accessorId;
  const accessor = gltf.accessors[accessorId];
  const bufferViewId = accessor.bufferView;

  indexBufferLoader._state = ResourceLoaderState.LOADING;
  const resourceCache = indexBufferLoader._resourceCache;
  try {
    const bufferViewLoader = resourceCache.getBufferViewLoader({
      gltf: gltf,
      bufferViewId: bufferViewId,
      gltfResource: indexBufferLoader._gltfResource,
      baseResource: indexBufferLoader._baseResource,
    });
    indexBufferLoader._bufferViewLoader = bufferViewLoader;

    await bufferViewLoader.load();
    if (indexBufferLoader.isDestroyed()) {
      return;
    }

    const bufferViewTypedArray = bufferViewLoader.typedArray;
    indexBufferLoader._typedArray = createIndicesTypedArray(
      indexBufferLoader,
      bufferViewTypedArray
    );
    indexBufferLoader._state = ResourceLoaderState.PROCESSING;
    return indexBufferLoader;
  } catch (error) {
    if (indexBufferLoader.isDestroyed()) {
      return;
    }

    handleError(indexBufferLoader, error);
  }
}

function createIndicesTypedArray(indexBufferLoader, bufferViewTypedArray) {
  const gltf = indexBufferLoader._gltf;
  const accessorId = indexBufferLoader._accessorId;
  const accessor = gltf.accessors[accessorId];
  const count = accessor.count;
  const indexDatatype = accessor.componentType;
  const indexSize = IndexDatatype.getSizeInBytes(indexDatatype);

  let arrayBuffer = bufferViewTypedArray.buffer;
  let byteOffset = bufferViewTypedArray.byteOffset + accessor.byteOffset;

  if (byteOffset % indexSize !== 0) {
    const byteLength = count * indexSize;
    const view = new Uint8Array(arrayBuffer, byteOffset, byteLength);
    const copy = new Uint8Array(view);
    arrayBuffer = copy.buffer;
    byteOffset = 0;
    deprecationWarning(
      "index-buffer-unaligned",
      `The index array is not aligned to a ${indexSize}-byte boundary.`
    );
  }

  let typedArray;
  if (indexDatatype === IndexDatatype.UNSIGNED_BYTE) {
    typedArray = new Uint8Array(arrayBuffer, byteOffset, count);
  } else if (indexDatatype === IndexDatatype.UNSIGNED_SHORT) {
    typedArray = new Uint16Array(arrayBuffer, byteOffset, count);
  } else if (indexDatatype === IndexDatatype.UNSIGNED_INT) {
    typedArray = new Uint32Array(arrayBuffer, byteOffset, count);
  }

  return typedArray;
}

function handleError(indexBufferLoader, error) {
  indexBufferLoader.unload();
  indexBufferLoader._state = ResourceLoaderState.FAILED;
  const errorMessage = "Failed to load index buffer";
  throw indexBufferLoader.getError(errorMessage, error);
}

function CreateIndexBufferJob() {
  this.typedArray = undefined;
  this.indexDatatype = undefined;
  this.context = undefined;
  this.buffer = undefined;
}

CreateIndexBufferJob.prototype.set = function (
  typedArray,
  indexDatatype,
  context
) {
  this.typedArray = typedArray;
  this.indexDatatype = indexDatatype;
  this.context = context;
};

CreateIndexBufferJob.prototype.execute = function () {
  this.buffer = createIndexBuffer(
    this.typedArray,
    this.indexDatatype,
    this.context
  );
};

function createIndexBuffer(typedArray, indexDatatype, context) {
  const buffer = Buffer.createIndexBuffer({
    typedArray: typedArray,
    context: context,
    usage: BufferUsage.STATIC_DRAW,
    indexDatatype: indexDatatype,
  });
  buffer.vertexArrayDestroyable = false;
  return buffer;
}

/**
 * Processes the resource until it becomes ready.
 *
 * @param {FrameState} frameState The frame state.
 * @private
 */
GltfIndexBufferLoader.prototype.process = function (frameState) {
  //>>includeStart('debug', pragmas.debug);
  Check.typeOf.object("frameState", frameState);
  //>>includeEnd('debug');

  if (this._state === ResourceLoaderState.READY) {
    return true;
  }

  if (
    this._state !== ResourceLoaderState.LOADED &&
    this._state !== ResourceLoaderState.PROCESSING
  ) {
    return false;
  }

  const typedArray = this._typedArray;
  const indexDatatype = this._indexDatatype;

  if (defined(this._dracoLoader)) {
    try {
      const ready = this._dracoLoader.process(frameState);
      if (ready) {
        const dracoLoader = this._dracoLoader;
        const typedArray = dracoLoader.decodedData.indices.typedArray;
        this._typedArray = typedArray;
        // The index datatype may be a smaller datatype after draco decode
        this._indexDatatype = ComponentDatatype.fromTypedArray(typedArray);
      }
    } catch (error) {
      handleError(this, error);
    }
  }

  if (!defined(typedArray)) {
    // Buffer view hasn't been loaded yet
    return false;
  }

  let buffer;
  if (this._loadBuffer && this._asynchronous) {
    const indexBufferJob = scratchIndexBufferJob;
    indexBufferJob.set(typedArray, indexDatatype, frameState.context);
    const jobScheduler = frameState.jobScheduler;
    if (!jobScheduler.execute(indexBufferJob, JobType.BUFFER)) {
      // Job scheduler is full. Try again next frame.
      return false;
    }
    buffer = indexBufferJob.buffer;
  } else if (this._loadBuffer) {
    buffer = createIndexBuffer(typedArray, indexDatatype, frameState.context);
  }

  // Unload everything except the index buffer and/or typed array.
  this.unload();

  this._buffer = buffer;
  this._typedArray = this._loadTypedArray ? typedArray : undefined;
  this._state = ResourceLoaderState.READY;

  this._resourceCache.statistics.addGeometryLoader(this);
  return true;
};

/**
 * Unloads the resource.
 * @private
 */
GltfIndexBufferLoader.prototype.unload = function () {
  if (defined(this._buffer)) {
    this._buffer.destroy();
  }

  const resourceCache = this._resourceCache;

  if (defined(this._bufferViewLoader)) {
    resourceCache.unload(this._bufferViewLoader);
  }

  if (defined(this._dracoLoader)) {
    resourceCache.unload(this._dracoLoader);
  }

  this._bufferViewLoader = undefined;
  this._dracoLoader = undefined;
  this._typedArray = undefined;
  this._buffer = undefined;
  this._gltf = undefined;
};

export default GltfIndexBufferLoader;<|MERGE_RESOLUTION|>--- conflicted
+++ resolved
@@ -88,23 +88,6 @@
 
 Object.defineProperties(GltfIndexBufferLoader.prototype, {
   /**
-<<<<<<< HEAD
-=======
-   * A promise that resolves to the resource when the resource is ready, or undefined if the resource has not yet started loading.
-   *
-   * @memberof GltfIndexBufferLoader.prototype
-   *
-   * @type {Promise<GltfIndexBufferLoader>|undefined}
-   * @readonly
-   * @private
-   */
-  promise: {
-    get: function () {
-      return this._promise;
-    },
-  },
-  /**
->>>>>>> 06fecc27
    * The cache key of the resource.
    *
    * @memberof GltfIndexBufferLoader.prototype
