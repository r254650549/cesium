import Check from "../Core/Check.js";
import defaultValue from "../Core/defaultValue.js";
import defined from "../Core/defined.js";
import DeveloperError from "../Core/DeveloperError.js";
import Buffer from "../Renderer/Buffer.js";
import BufferUsage from "../Renderer/BufferUsage.js";
import AttributeType from "./AttributeType.js";
import JobType from "./JobType.js";
import ModelComponents from "./ModelComponents.js";
import ResourceLoader from "./ResourceLoader.js";
import ResourceLoaderState from "./ResourceLoaderState.js";

/**
 * Loads a vertex buffer from a glTF buffer view.
 * <p>
 * Implements the {@link ResourceLoader} interface.
 * </p>
 *
 * @alias GltfVertexBufferLoader
 * @constructor
 * @augments ResourceLoader
 *
 * @param {object} options Object with the following properties:
 * @param {ResourceCache} options.resourceCache The {@link ResourceCache} (to avoid circular dependencies).
 * @param {object} options.gltf The glTF JSON.
 * @param {Resource} options.gltfResource The {@link Resource} containing the glTF.
 * @param {Resource} options.baseResource The {@link Resource} that paths in the glTF JSON are relative to.
 * @param {number} [options.bufferViewId] The bufferView ID corresponding to the vertex buffer.
 * @param {object} [options.draco] The Draco extension object.
 * @param {string} [options.attributeSemantic] The attribute semantic, e.g. POSITION or NORMAL.
 * @param {number} [options.accessorId] The accessor id.
 * @param {string} [options.cacheKey] The cache key of the resource.
 * @param {boolean} [options.asynchronous=true] Determines if WebGL resource creation will be spread out over several frames or block until all WebGL resources are created.
 * @param {boolean} [options.loadBuffer=false] Load vertex buffer as a GPU vertex buffer.
 * @param {boolean} [options.loadTypedArray=false] Load vertex buffer as a typed array.
 *
 * @exception {DeveloperError} One of options.bufferViewId and options.draco must be defined.
 * @exception {DeveloperError} When options.draco is defined options.attributeSemantic must also be defined.
 * @exception {DeveloperError} When options.draco is defined options.accessorId must also be defined.
 *
 * @private
 */
function GltfVertexBufferLoader(options) {
  options = defaultValue(options, defaultValue.EMPTY_OBJECT);
  const resourceCache = options.resourceCache;
  const gltf = options.gltf;
  const gltfResource = options.gltfResource;
  const baseResource = options.baseResource;
  const bufferViewId = options.bufferViewId;
  const draco = options.draco;
  const attributeSemantic = options.attributeSemantic;
  const accessorId = options.accessorId;
  const cacheKey = options.cacheKey;
  const asynchronous = defaultValue(options.asynchronous, true);
  const loadBuffer = defaultValue(options.loadBuffer, false);
  const loadTypedArray = defaultValue(options.loadTypedArray, false);

  //>>includeStart('debug', pragmas.debug);
  Check.typeOf.func("options.resourceCache", resourceCache);
  Check.typeOf.object("options.gltf", gltf);
  Check.typeOf.object("options.gltfResource", gltfResource);
  Check.typeOf.object("options.baseResource", baseResource);
  if (!loadBuffer && !loadTypedArray) {
    throw new DeveloperError(
      "At least one of loadBuffer and loadTypedArray must be true."
    );
  }

  const hasBufferViewId = defined(bufferViewId);
  const hasDraco = hasDracoCompression(draco, attributeSemantic);
  const hasAttributeSemantic = defined(attributeSemantic);
  const hasAccessorId = defined(accessorId);

  if (hasBufferViewId === hasDraco) {
    throw new DeveloperError(
      "One of options.bufferViewId and options.draco must be defined."
    );
  }

  if (hasDraco && !hasAttributeSemantic) {
    throw new DeveloperError(
      "When options.draco is defined options.attributeSemantic must also be defined."
    );
  }

  if (hasDraco && !hasAccessorId) {
    throw new DeveloperError(
      "When options.draco is defined options.accessorId must also be defined."
    );
  }

  if (hasDraco) {
    Check.typeOf.object("options.draco", draco);
    Check.typeOf.string("options.attributeSemantic", attributeSemantic);
    Check.typeOf.number("options.accessorId", accessorId);
  }
  //>>includeEnd('debug');

  this._resourceCache = resourceCache;
  this._gltfResource = gltfResource;
  this._baseResource = baseResource;
  this._gltf = gltf;
  this._bufferViewId = bufferViewId;
  this._draco = draco;
  this._attributeSemantic = attributeSemantic;
  this._accessorId = accessorId;
  this._cacheKey = cacheKey;
  this._asynchronous = asynchronous;
  this._loadBuffer = loadBuffer;
  this._loadTypedArray = loadTypedArray;
  this._bufferViewLoader = undefined;
  this._dracoLoader = undefined;
  this._quantization = undefined;
  this._typedArray = undefined;
  this._buffer = undefined;
  this._state = ResourceLoaderState.UNLOADED;
  this._promise = undefined;
}

if (defined(Object.create)) {
  GltfVertexBufferLoader.prototype = Object.create(ResourceLoader.prototype);
  GltfVertexBufferLoader.prototype.constructor = GltfVertexBufferLoader;
}

Object.defineProperties(GltfVertexBufferLoader.prototype, {
  /**
<<<<<<< HEAD
=======
   * A promise that resolves to the resource when the resource is ready, or undefined if the resource hasn't started loading.
   *
   * @memberof GltfVertexBufferLoader.prototype
   *
   * @type {Promise<GltfVertexBufferLoader>|undefined}
   * @readonly
   * @private
   */
  promise: {
    get: function () {
      return this._promise;
    },
  },
  /**
>>>>>>> 06fecc27
   * The cache key of the resource.
   *
   * @memberof GltfVertexBufferLoader.prototype
   *
   * @type {string}
   * @readonly
   * @private
   */
  cacheKey: {
    get: function () {
      return this._cacheKey;
    },
  },
  /**
   * The vertex buffer. This is only defined when <code>loadAsTypedArray</code> is false.
   *
   * @memberof GltfVertexBufferLoader.prototype
   *
   * @type {Buffer}
   * @readonly
   * @private
   */
  buffer: {
    get: function () {
      return this._buffer;
    },
  },
  /**
   * The typed array containing vertex buffer data. This is only defined when <code>loadAsTypedArray</code> is true.
   *
   * @memberof GltfVertexBufferLoader.prototype
   *
   * @type {Uint8Array}
   * @readonly
   * @private
   */
  typedArray: {
    get: function () {
      return this._typedArray;
    },
  },
  /**
   * Information about the quantized vertex attribute after Draco decode.
   *
   * @memberof GltfVertexBufferLoader.prototype
   *
   * @type {ModelComponents.Quantization}
   * @readonly
   * @private
   */
  quantization: {
    get: function () {
      return this._quantization;
    },
  },
});

function hasDracoCompression(draco, semantic) {
  return (
    defined(draco) &&
    defined(draco.attributes) &&
    defined(draco.attributes[semantic])
  );
}

/**
 * Loads the resource.
 * @returns {Promise<GltfVertexBufferLoader>} A promise which resolves to the loader when the resource loading is completed.
 * @private
 */
GltfVertexBufferLoader.prototype.load = async function () {
  if (defined(this._promise)) {
    return this._promise;
  }

  if (hasDracoCompression(this._draco, this._attributeSemantic)) {
    this._promise = loadFromDraco(this);
    return this._promise;
  }

  this._promise = loadFromBufferView(this);
  return this._promise;
};

function getQuantizationInformation(
  dracoQuantization,
  componentDatatype,
  componentCount,
  type
) {
  const quantizationBits = dracoQuantization.quantizationBits;
  const normalizationRange = (1 << quantizationBits) - 1;
  const normalizationDivisor = 1.0 / normalizationRange;

  const quantization = new ModelComponents.Quantization();
  quantization.componentDatatype = componentDatatype;
  quantization.octEncoded = dracoQuantization.octEncoded;
  quantization.octEncodedZXY = true;
  quantization.type = type;

  if (quantization.octEncoded) {
    quantization.type = AttributeType.VEC2;
    quantization.normalizationRange = normalizationRange;
  } else {
    const MathType = AttributeType.getMathType(type);
    if (MathType === Number) {
      const dimensions = dracoQuantization.range;
      quantization.quantizedVolumeOffset = dracoQuantization.minValues[0];
      quantization.quantizedVolumeDimensions = dimensions;
      quantization.normalizationRange = normalizationRange;
      quantization.quantizedVolumeStepSize = dimensions * normalizationDivisor;
    } else {
      quantization.quantizedVolumeOffset = MathType.unpack(
        dracoQuantization.minValues
      );
      quantization.normalizationRange = MathType.unpack(
        new Array(componentCount).fill(normalizationRange)
      );
      const packedDimensions = new Array(componentCount).fill(
        dracoQuantization.range
      );
      quantization.quantizedVolumeDimensions = MathType.unpack(
        packedDimensions
      );

      // Computing the step size
      const packedSteps = packedDimensions.map(function (dimension) {
        return dimension * normalizationDivisor;
      });
      quantization.quantizedVolumeStepSize = MathType.unpack(packedSteps);
    }
  }

  return quantization;
}

async function loadFromDraco(vertexBufferLoader) {
  vertexBufferLoader._state = ResourceLoaderState.LOADING;
  const resourceCache = vertexBufferLoader._resourceCache;
  try {
    const dracoLoader = resourceCache.getDracoLoader({
      gltf: vertexBufferLoader._gltf,
      draco: vertexBufferLoader._draco,
      gltfResource: vertexBufferLoader._gltfResource,
      baseResource: vertexBufferLoader._baseResource,
    });
    vertexBufferLoader._dracoLoader = dracoLoader;
    await dracoLoader.load();

    if (vertexBufferLoader.isDestroyed()) {
      return;
    }

    // Now wait for process() to run to finish loading
    vertexBufferLoader._state = ResourceLoaderState.LOADED;
    return vertexBufferLoader;
  } catch {
    if (vertexBufferLoader.isDestroyed()) {
      return;
    }

    handleError(vertexBufferLoader);
  }
}

function processDraco(vertexBufferLoader) {
  vertexBufferLoader._state = ResourceLoaderState.PROCESSING;
  const dracoLoader = vertexBufferLoader._dracoLoader;

  // Get the typed array and quantization information
  const decodedVertexAttributes = dracoLoader.decodedData.vertexAttributes;
  const attributeSemantic = vertexBufferLoader._attributeSemantic;
  const dracoAttribute = decodedVertexAttributes[attributeSemantic];
  const accessorId = vertexBufferLoader._accessorId;
  const accessor = vertexBufferLoader._gltf.accessors[accessorId];
  const type = accessor.type;
  const typedArray = dracoAttribute.array;
  const dracoQuantization = dracoAttribute.data.quantization;
  if (defined(dracoQuantization)) {
    vertexBufferLoader._quantization = getQuantizationInformation(
      dracoQuantization,
      dracoAttribute.data.componentDatatype,
      dracoAttribute.data.componentsPerAttribute,
      type
    );
  }

  vertexBufferLoader._typedArray = new Uint8Array(
    typedArray.buffer,
    typedArray.byteOffset,
    typedArray.byteLength
  );
}

async function loadFromBufferView(vertexBufferLoader) {
  vertexBufferLoader._state = ResourceLoaderState.LOADING;
  const resourceCache = vertexBufferLoader._resourceCache;
  try {
    const bufferViewLoader = resourceCache.getBufferViewLoader({
      gltf: vertexBufferLoader._gltf,
      bufferViewId: vertexBufferLoader._bufferViewId,
      gltfResource: vertexBufferLoader._gltfResource,
      baseResource: vertexBufferLoader._baseResource,
    });
    vertexBufferLoader._bufferViewLoader = bufferViewLoader;
    await bufferViewLoader.load();

    if (vertexBufferLoader.isDestroyed()) {
      return;
    }

    vertexBufferLoader._typedArray = bufferViewLoader.typedArray;
    vertexBufferLoader._state = ResourceLoaderState.PROCESSING;
    return vertexBufferLoader;
  } catch (error) {
    if (vertexBufferLoader.isDestroyed()) {
      return;
    }

    handleError(vertexBufferLoader, error);
  }
}

function handleError(vertexBufferLoader, error) {
  vertexBufferLoader.unload();
  vertexBufferLoader._state = ResourceLoaderState.FAILED;
  const errorMessage = "Failed to load vertex buffer";
  throw vertexBufferLoader.getError(errorMessage, error);
}

function CreateVertexBufferJob() {
  this.typedArray = undefined;
  this.context = undefined;
  this.buffer = undefined;
}

CreateVertexBufferJob.prototype.set = function (typedArray, context) {
  this.typedArray = typedArray;
  this.context = context;
};

CreateVertexBufferJob.prototype.execute = function () {
  this.buffer = createVertexBuffer(this.typedArray, this.context);
};

function createVertexBuffer(typedArray, context) {
  const buffer = Buffer.createVertexBuffer({
    typedArray: typedArray,
    context: context,
    usage: BufferUsage.STATIC_DRAW,
  });
  buffer.vertexArrayDestroyable = false;
  return buffer;
}

const scratchVertexBufferJob = new CreateVertexBufferJob();

/**
 * Processes the resource until it becomes ready.
 *
 * @param {FrameState} frameState The frame state.
 * @private
 */
GltfVertexBufferLoader.prototype.process = function (frameState) {
  //>>includeStart('debug', pragmas.debug);
  Check.typeOf.object("frameState", frameState);
  //>>includeEnd('debug');

  if (this._state === ResourceLoaderState.READY) {
    return true;
  }

  if (
    this._state !== ResourceLoaderState.LOADED &&
    this._state !== ResourceLoaderState.PROCESSING
  ) {
    return false;
  }

  if (defined(this._dracoLoader)) {
    try {
      const ready = this._dracoLoader.process(frameState);
      if (!ready) {
        return false;
      }
    } catch (error) {
      handleError(this, error);
    }

    processDraco(this);
  }

  let buffer;
  const typedArray = this._typedArray;
  if (this._loadBuffer && this._asynchronous) {
    const vertexBufferJob = scratchVertexBufferJob;
    vertexBufferJob.set(typedArray, frameState.context);
    const jobScheduler = frameState.jobScheduler;
    if (!jobScheduler.execute(vertexBufferJob, JobType.BUFFER)) {
      // Job scheduler is full. Try again next frame.
      return false;
    }
    buffer = vertexBufferJob.buffer;
  } else if (this._loadBuffer) {
    buffer = createVertexBuffer(typedArray, frameState.context);
  }

  // Unload everything except the vertex buffer
  this.unload();

  this._buffer = buffer;
  this._typedArray = this._loadTypedArray ? typedArray : undefined;
  this._state = ResourceLoaderState.READY;
  this._resourceCache.statistics.addGeometryLoader(this);
  return true;
};

/**
 * Unloads the resource.
 * @private
 */
GltfVertexBufferLoader.prototype.unload = function () {
  if (defined(this._buffer)) {
    this._buffer.destroy();
  }

  const resourceCache = this._resourceCache;

  if (defined(this._bufferViewLoader)) {
    resourceCache.unload(this._bufferViewLoader);
  }

  if (defined(this._dracoLoader)) {
    resourceCache.unload(this._dracoLoader);
  }

  this._bufferViewLoader = undefined;
  this._dracoLoader = undefined;
  this._typedArray = undefined;
  this._buffer = undefined;
  this._gltf = undefined;
};

export default GltfVertexBufferLoader;<|MERGE_RESOLUTION|>--- conflicted
+++ resolved
@@ -124,23 +124,6 @@
 
 Object.defineProperties(GltfVertexBufferLoader.prototype, {
   /**
-<<<<<<< HEAD
-=======
-   * A promise that resolves to the resource when the resource is ready, or undefined if the resource hasn't started loading.
-   *
-   * @memberof GltfVertexBufferLoader.prototype
-   *
-   * @type {Promise<GltfVertexBufferLoader>|undefined}
-   * @readonly
-   * @private
-   */
-  promise: {
-    get: function () {
-      return this._promise;
-    },
-  },
-  /**
->>>>>>> 06fecc27
    * The cache key of the resource.
    *
    * @memberof GltfVertexBufferLoader.prototype
