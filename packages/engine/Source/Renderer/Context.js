import Check from "../Core/Check.js";
import Color from "../Core/Color.js";
import ComponentDatatype from "../Core/ComponentDatatype.js";
import createGuid from "../Core/createGuid.js";
import defaultValue from "../Core/defaultValue.js";
import defined from "../Core/defined.js";
import deprecationWarning from "../Core/deprecationWarning.js";
import destroyObject from "../Core/destroyObject.js";
import DeveloperError from "../Core/DeveloperError.js";
import Geometry from "../Core/Geometry.js";
import GeometryAttribute from "../Core/GeometryAttribute.js";
import loadKTX2 from "../Core/loadKTX2.js";
import Matrix4 from "../Core/Matrix4.js";
import PixelFormat from "../Core/PixelFormat.js";
import PrimitiveType from "../Core/PrimitiveType.js";
import RuntimeError from "../Core/RuntimeError.js";
import WebGLConstants from "../Core/WebGLConstants.js";
import ViewportQuadVS from "../Shaders/ViewportQuadVS.js";
import BufferUsage from "./BufferUsage.js";
import ClearCommand from "./ClearCommand.js";
import ContextLimits from "./ContextLimits.js";
import CubeMap from "./CubeMap.js";
import DrawCommand from "./DrawCommand.js";
import PassState from "./PassState.js";
import PixelDatatype from "./PixelDatatype.js";
import RenderState from "./RenderState.js";
import ShaderCache from "./ShaderCache.js";
import ShaderProgram from "./ShaderProgram.js";
import Texture from "./Texture.js";
import TextureCache from "./TextureCache.js";
import UniformState from "./UniformState.js";
import VertexArray from "./VertexArray.js";

/**
 * @private
 * @constructor
 *
 * @param {HTMLCanvasElement} canvas The canvas element to which the context will be associated
 * @param {ContextOptions} [options] Options to control WebGL settings for the context
 */
function Context(canvas, options) {
  //>>includeStart('debug', pragmas.debug);
  Check.defined("canvas", canvas);
  //>>includeEnd('debug');

  const {
    getWebGLStub,
    requestWebgl1,
    webgl: webglOptions = {},
    allowTextureFilterAnisotropic = true,
  } = defaultValue(options, {});

  // Override select WebGL defaults
  webglOptions.alpha = defaultValue(webglOptions.alpha, false); // WebGL default is true
  webglOptions.stencil = defaultValue(webglOptions.stencil, true); // WebGL default is false
  webglOptions.powerPreference = defaultValue(
    webglOptions.powerPreference,
    "high-performance"
  ); // WebGL default is "default"

  const glContext = defined(getWebGLStub)
    ? getWebGLStub(canvas, webglOptions)
    : getWebGLContext(canvas, webglOptions, requestWebgl1);

  // Get context type. instanceof will throw if WebGL2 is not supported
  const webgl2Supported = typeof WebGL2RenderingContext !== "undefined";
  const webgl2 = webgl2Supported && glContext instanceof WebGL2RenderingContext;

  this._canvas = canvas;
  this._originalGLContext = glContext;
  this._gl = glContext;
  this._webgl2 = webgl2;
  this._id = createGuid();

  // Validation and logging disabled by default for speed.
  this.validateFramebuffer = false;
  this.validateShaderProgram = false;
  this.logShaderCompilation = false;

  this._throwOnWebGLError = false;

  this._shaderCache = new ShaderCache(this);
  this._textureCache = new TextureCache();

  const gl = glContext;

  this._stencilBits = gl.getParameter(gl.STENCIL_BITS);

  ContextLimits._maximumCombinedTextureImageUnits = gl.getParameter(
    gl.MAX_COMBINED_TEXTURE_IMAGE_UNITS
  ); // min: 8
  ContextLimits._maximumCubeMapSize = gl.getParameter(
    gl.MAX_CUBE_MAP_TEXTURE_SIZE
  ); // min: 16
  ContextLimits._maximumFragmentUniformVectors = gl.getParameter(
    gl.MAX_FRAGMENT_UNIFORM_VECTORS
  ); // min: 16
  ContextLimits._maximumTextureImageUnits = gl.getParameter(
    gl.MAX_TEXTURE_IMAGE_UNITS
  ); // min: 8
  ContextLimits._maximumRenderbufferSize = gl.getParameter(
    gl.MAX_RENDERBUFFER_SIZE
  ); // min: 1
  ContextLimits._maximumTextureSize = gl.getParameter(gl.MAX_TEXTURE_SIZE); // min: 64
  ContextLimits._maximumVaryingVectors = gl.getParameter(
    gl.MAX_VARYING_VECTORS
  ); // min: 8
  ContextLimits._maximumVertexAttributes = gl.getParameter(
    gl.MAX_VERTEX_ATTRIBS
  ); // min: 8
  ContextLimits._maximumVertexTextureImageUnits = gl.getParameter(
    gl.MAX_VERTEX_TEXTURE_IMAGE_UNITS
  ); // min: 0
  ContextLimits._maximumVertexUniformVectors = gl.getParameter(
    gl.MAX_VERTEX_UNIFORM_VECTORS
  ); // min: 128

  ContextLimits._maximumSamples = this._webgl2
    ? gl.getParameter(gl.MAX_SAMPLES)
    : 0;

  const aliasedLineWidthRange = gl.getParameter(gl.ALIASED_LINE_WIDTH_RANGE); // must include 1
  ContextLimits._minimumAliasedLineWidth = aliasedLineWidthRange[0];
  ContextLimits._maximumAliasedLineWidth = aliasedLineWidthRange[1];

  const aliasedPointSizeRange = gl.getParameter(gl.ALIASED_POINT_SIZE_RANGE); // must include 1
  ContextLimits._minimumAliasedPointSize = aliasedPointSizeRange[0];
  ContextLimits._maximumAliasedPointSize = aliasedPointSizeRange[1];

  const maximumViewportDimensions = gl.getParameter(gl.MAX_VIEWPORT_DIMS);
  ContextLimits._maximumViewportWidth = maximumViewportDimensions[0];
  ContextLimits._maximumViewportHeight = maximumViewportDimensions[1];

  const highpFloat = gl.getShaderPrecisionFormat(
    gl.FRAGMENT_SHADER,
    gl.HIGH_FLOAT
  );
  ContextLimits._highpFloatSupported = highpFloat.precision !== 0;
  const highpInt = gl.getShaderPrecisionFormat(gl.FRAGMENT_SHADER, gl.HIGH_INT);
  ContextLimits._highpIntSupported = highpInt.rangeMax !== 0;

  this._antialias = gl.getContextAttributes().antialias;

  // Query and initialize extensions
  this._standardDerivatives = !!getExtension(gl, ["OES_standard_derivatives"]);
  this._blendMinmax = !!getExtension(gl, ["EXT_blend_minmax"]);
  this._elementIndexUint = !!getExtension(gl, ["OES_element_index_uint"]);
  this._depthTexture = !!getExtension(gl, [
    "WEBGL_depth_texture",
    "WEBKIT_WEBGL_depth_texture",
  ]);
  this._fragDepth = !!getExtension(gl, ["EXT_frag_depth"]);
  this._debugShaders = getExtension(gl, ["WEBGL_debug_shaders"]);

  this._textureFloat = !!getExtension(gl, ["OES_texture_float"]);
  this._textureHalfFloat = !!getExtension(gl, ["OES_texture_half_float"]);

  this._textureFloatLinear = !!getExtension(gl, ["OES_texture_float_linear"]);
  this._textureHalfFloatLinear = !!getExtension(gl, [
    "OES_texture_half_float_linear",
  ]);

<<<<<<< HEAD
  this._textureLod = !!getExtension(gl, ["EXT_shader_texture_lod"]);
=======
  this._supportsTextureLod = !!getExtension(gl, ["EXT_shader_texture_lod"]);
>>>>>>> dca302bb

  this._colorBufferFloat = !!getExtension(gl, [
    "EXT_color_buffer_float",
    "WEBGL_color_buffer_float",
  ]);
  this._floatBlend = !!getExtension(gl, ["EXT_float_blend"]);
  this._colorBufferHalfFloat = !!getExtension(gl, [
    "EXT_color_buffer_half_float",
  ]);

  this._s3tc = !!getExtension(gl, [
    "WEBGL_compressed_texture_s3tc",
    "MOZ_WEBGL_compressed_texture_s3tc",
    "WEBKIT_WEBGL_compressed_texture_s3tc",
  ]);
  this._pvrtc = !!getExtension(gl, [
    "WEBGL_compressed_texture_pvrtc",
    "WEBKIT_WEBGL_compressed_texture_pvrtc",
  ]);
  this._astc = !!getExtension(gl, ["WEBGL_compressed_texture_astc"]);
  this._etc = !!getExtension(gl, ["WEBG_compressed_texture_etc"]);
  this._etc1 = !!getExtension(gl, ["WEBGL_compressed_texture_etc1"]);
  this._bc7 = !!getExtension(gl, ["EXT_texture_compression_bptc"]);

  // It is necessary to pass supported formats to loadKTX2
  // because imagery layers don't have access to the context.
  loadKTX2.setKTX2SupportedFormats(
    this._s3tc,
    this._pvrtc,
    this._astc,
    this._etc,
    this._etc1,
    this._bc7
  );

  const textureFilterAnisotropic = allowTextureFilterAnisotropic
    ? getExtension(gl, [
        "EXT_texture_filter_anisotropic",
        "WEBKIT_EXT_texture_filter_anisotropic",
      ])
    : undefined;
  this._textureFilterAnisotropic = textureFilterAnisotropic;
  ContextLimits._maximumTextureFilterAnisotropy = defined(
    textureFilterAnisotropic
  )
    ? gl.getParameter(textureFilterAnisotropic.MAX_TEXTURE_MAX_ANISOTROPY_EXT)
    : 1.0;

  let glCreateVertexArray;
  let glBindVertexArray;
  let glDeleteVertexArray;

  let glDrawElementsInstanced;
  let glDrawArraysInstanced;
  let glVertexAttribDivisor;

  let glDrawBuffers;

  let vertexArrayObject;
  let instancedArrays;
  let drawBuffers;

  if (webgl2) {
    const that = this;

    glCreateVertexArray = function () {
      return that._gl.createVertexArray();
    };
    glBindVertexArray = function (vao) {
      that._gl.bindVertexArray(vao);
    };
    glDeleteVertexArray = function (vao) {
      that._gl.deleteVertexArray(vao);
    };

    glDrawElementsInstanced = function (
      mode,
      count,
      type,
      offset,
      instanceCount
    ) {
      gl.drawElementsInstanced(mode, count, type, offset, instanceCount);
    };
    glDrawArraysInstanced = function (mode, first, count, instanceCount) {
      gl.drawArraysInstanced(mode, first, count, instanceCount);
    };
    glVertexAttribDivisor = function (index, divisor) {
      gl.vertexAttribDivisor(index, divisor);
    };

    glDrawBuffers = function (buffers) {
      gl.drawBuffers(buffers);
    };
  } else {
    vertexArrayObject = getExtension(gl, ["OES_vertex_array_object"]);
    if (defined(vertexArrayObject)) {
      glCreateVertexArray = function () {
        return vertexArrayObject.createVertexArrayOES();
      };
      glBindVertexArray = function (vertexArray) {
        vertexArrayObject.bindVertexArrayOES(vertexArray);
      };
      glDeleteVertexArray = function (vertexArray) {
        vertexArrayObject.deleteVertexArrayOES(vertexArray);
      };
    }

    instancedArrays = getExtension(gl, ["ANGLE_instanced_arrays"]);
    if (defined(instancedArrays)) {
      glDrawElementsInstanced = function (
        mode,
        count,
        type,
        offset,
        instanceCount
      ) {
        instancedArrays.drawElementsInstancedANGLE(
          mode,
          count,
          type,
          offset,
          instanceCount
        );
      };
      glDrawArraysInstanced = function (mode, first, count, instanceCount) {
        instancedArrays.drawArraysInstancedANGLE(
          mode,
          first,
          count,
          instanceCount
        );
      };
      glVertexAttribDivisor = function (index, divisor) {
        instancedArrays.vertexAttribDivisorANGLE(index, divisor);
      };
    }

    drawBuffers = getExtension(gl, ["WEBGL_draw_buffers"]);
    if (defined(drawBuffers)) {
      glDrawBuffers = function (buffers) {
        drawBuffers.drawBuffersWEBGL(buffers);
      };
    }
  }

  this.glCreateVertexArray = glCreateVertexArray;
  this.glBindVertexArray = glBindVertexArray;
  this.glDeleteVertexArray = glDeleteVertexArray;

  this.glDrawElementsInstanced = glDrawElementsInstanced;
  this.glDrawArraysInstanced = glDrawArraysInstanced;
  this.glVertexAttribDivisor = glVertexAttribDivisor;

  this.glDrawBuffers = glDrawBuffers;

  this._vertexArrayObject = !!vertexArrayObject;
  this._instancedArrays = !!instancedArrays;
  this._drawBuffers = !!drawBuffers;

  ContextLimits._maximumDrawBuffers = this.drawBuffers
    ? gl.getParameter(WebGLConstants.MAX_DRAW_BUFFERS)
    : 1;
  ContextLimits._maximumColorAttachments = this.drawBuffers
    ? gl.getParameter(WebGLConstants.MAX_COLOR_ATTACHMENTS)
    : 1;

  this._clearColor = new Color(0.0, 0.0, 0.0, 0.0);
  this._clearDepth = 1.0;
  this._clearStencil = 0;

  const us = new UniformState();
  const ps = new PassState(this);
  const rs = RenderState.fromCache();

  this._defaultPassState = ps;
  this._defaultRenderState = rs;
  // default texture has a value of (1, 1, 1)
  // default emissive texture has a value of (0, 0, 0)
  // default normal texture is +z which is encoded as (0.5, 0.5, 1)
  this._defaultTexture = undefined;
  this._defaultEmissiveTexture = undefined;
  this._defaultNormalTexture = undefined;
  this._defaultCubeMap = undefined;

  this._us = us;
  this._currentRenderState = rs;
  this._currentPassState = ps;
  this._currentFramebuffer = undefined;
  this._maxFrameTextureUnitIndex = 0;

  // Vertex attribute divisor state cache. Workaround for ANGLE (also look at VertexArray.setVertexAttribDivisor)
  this._vertexAttribDivisors = [];
  this._previousDrawInstanced = false;
  for (let i = 0; i < ContextLimits._maximumVertexAttributes; i++) {
    this._vertexAttribDivisors.push(0);
  }

  this._pickObjects = {};
  this._nextPickColor = new Uint32Array(1);

  /**
   * The options used to construct this context
   *
   * @type {ContextOptions}
   */
  this.options = {
    getWebGLStub: getWebGLStub,
    requestWebgl1: requestWebgl1,
    webgl: webglOptions,
    allowTextureFilterAnisotropic: allowTextureFilterAnisotropic,
  };

  /**
   * A cache of objects tied to this context.  Just before the Context is destroyed,
   * <code>destroy</code> will be invoked on each object in this object literal that has
   * such a method.  This is useful for caching any objects that might otherwise
   * be stored globally, except they're tied to a particular context, and to manage
   * their lifetime.
   *
   * @type {object}
   */
  this.cache = {};

  RenderState.apply(gl, rs, ps);
}

/**
 * @typedef {object} ContextOptions
 *
 * Options to control the setting up of a WebGL Context.
 * <p>
 * <code>allowTextureFilterAnisotropic</code> defaults to true, which enables
 * anisotropic texture filtering when the WebGL extension is supported.
 * Setting this to false will improve performance, but hurt visual quality,
 * especially for horizon views.
 * </p>
 *
 * @property {boolean} [requestWebgl1=false] If true and the browser supports it, use a WebGL 1 rendering context
 * @property {boolean} [allowTextureFilterAnisotropic=true] If true, use anisotropic filtering during texture sampling
 * @property {WebGLOptions} [webgl] WebGL options to be passed on to canvas.getContext
 * @property {Function} [getWebGLStub] A function to create a WebGL stub for testing
 */

/**
 * @private
 * @param {HTMLCanvasElement} canvas The canvas element to which the context will be associated
 * @param {WebGLOptions} webglOptions WebGL options to be passed on to HTMLCanvasElement.getContext()
 * @param {boolean} requestWebgl1 Whether to request a WebGLRenderingContext or a WebGL2RenderingContext.
 * @returns {WebGLRenderingContext|WebGL2RenderingContext}
 */
function getWebGLContext(canvas, webglOptions, requestWebgl1) {
  if (typeof WebGLRenderingContext === "undefined") {
    throw new RuntimeError(
      "The browser does not support WebGL.  Visit http://get.webgl.org."
    );
  }

  // Ensure that WebGL 2 is supported when it is requested. Otherwise, fall back to WebGL 1.
  const webgl2Supported = typeof WebGL2RenderingContext !== "undefined";
  if (!requestWebgl1 && !webgl2Supported) {
    requestWebgl1 = true;
  }

  const contextType = requestWebgl1 ? "webgl" : "webgl2";
  const glContext = canvas.getContext(contextType, webglOptions);

  if (!defined(glContext)) {
    throw new RuntimeError(
      "The browser supports WebGL, but initialization failed."
    );
  }

  return glContext;
}

/**
 * @typedef {object} WebGLOptions
 *
 * WebGL options to be passed on to HTMLCanvasElement.getContext().
 * See {@link https://registry.khronos.org/webgl/specs/latest/1.0/#5.2|WebGLContextAttributes}
 * but note the modified defaults for 'alpha', 'stencil', and 'powerPreference'
 *
 * <p>
 * <code>alpha</code> defaults to false, which can improve performance
 * compared to the standard WebGL default of true.  If an application needs
 * to composite Cesium above other HTML elements using alpha-blending, set
 * <code>alpha</code> to true.
 * </p>
 *
 * @property {boolean} [alpha=false]
 * @property {boolean} [depth=true]
 * @property {boolean} [stencil=false]
 * @property {boolean} [antialias=true]
 * @property {boolean} [premultipliedAlpha=true]
 * @property {boolean} [preserveDrawingBuffer=false]
 * @property {("default"|"low-power"|"high-performance")} [powerPreference="high-performance"]
 * @property {boolean} [failIfMajorPerformanceCaveat=false]
 */

function errorToString(gl, error) {
  let message = "WebGL Error:  ";
  switch (error) {
    case gl.INVALID_ENUM:
      message += "INVALID_ENUM";
      break;
    case gl.INVALID_VALUE:
      message += "INVALID_VALUE";
      break;
    case gl.INVALID_OPERATION:
      message += "INVALID_OPERATION";
      break;
    case gl.OUT_OF_MEMORY:
      message += "OUT_OF_MEMORY";
      break;
    case gl.CONTEXT_LOST_WEBGL:
      message += "CONTEXT_LOST_WEBGL lost";
      break;
    default:
      message += `Unknown (${error})`;
  }

  return message;
}

function createErrorMessage(gl, glFunc, glFuncArguments, error) {
  let message = `${errorToString(gl, error)}: ${glFunc.name}(`;

  for (let i = 0; i < glFuncArguments.length; ++i) {
    if (i !== 0) {
      message += ", ";
    }
    message += glFuncArguments[i];
  }
  message += ");";

  return message;
}

function throwOnError(gl, glFunc, glFuncArguments) {
  const error = gl.getError();
  if (error !== gl.NO_ERROR) {
    throw new RuntimeError(
      createErrorMessage(gl, glFunc, glFuncArguments, error)
    );
  }
}

function makeGetterSetter(gl, propertyName, logFunction) {
  return {
    get: function () {
      const value = gl[propertyName];
      logFunction(gl, `get: ${propertyName}`, value);
      return gl[propertyName];
    },
    set: function (value) {
      gl[propertyName] = value;
      logFunction(gl, `set: ${propertyName}`, value);
    },
  };
}

function wrapGL(gl, logFunction) {
  if (!defined(logFunction)) {
    return gl;
  }

  function wrapFunction(property) {
    return function () {
      const result = property.apply(gl, arguments);
      logFunction(gl, property, arguments);
      return result;
    };
  }

  const glWrapper = {};

  // JavaScript linters normally demand that a for..in loop must directly contain an if,
  // but in our loop below, we actually intend to iterate all properties, including
  // those in the prototype.
  /*eslint-disable guard-for-in*/
  for (const propertyName in gl) {
    const property = gl[propertyName];

    // wrap any functions we encounter, otherwise just copy the property to the wrapper.
    if (property instanceof Function) {
      glWrapper[propertyName] = wrapFunction(property);
    } else {
      Object.defineProperty(
        glWrapper,
        propertyName,
        makeGetterSetter(gl, propertyName, logFunction)
      );
    }
  }
  /*eslint-enable guard-for-in*/

  return glWrapper;
}

function getExtension(gl, names) {
  const length = names.length;
  for (let i = 0; i < length; ++i) {
    const extension = gl.getExtension(names[i]);
    if (extension) {
      return extension;
    }
  }

  return undefined;
}

const defaultFramebufferMarker = {};

Object.defineProperties(Context.prototype, {
  id: {
    get: function () {
      return this._id;
    },
  },
  webgl2: {
    get: function () {
      return this._webgl2;
    },
  },
  canvas: {
    get: function () {
      return this._canvas;
    },
  },
  shaderCache: {
    get: function () {
      return this._shaderCache;
    },
  },
  textureCache: {
    get: function () {
      return this._textureCache;
    },
  },
  uniformState: {
    get: function () {
      return this._us;
    },
  },

  /**
   * The number of stencil bits per pixel in the default bound framebuffer.  The minimum is eight bits.
   * @memberof Context.prototype
   * @type {number}
   * @see {@link https://www.khronos.org/opengles/sdk/docs/man/xhtml/glGet.xml|glGet} with <code>STENCIL_BITS</code>.
   */
  stencilBits: {
    get: function () {
      return this._stencilBits;
    },
  },

  /**
   * <code>true</code> if the WebGL context supports stencil buffers.
   * Stencil buffers are not supported by all systems.
   * @memberof Context.prototype
   * @type {boolean}
   */
  stencilBuffer: {
    get: function () {
      return this._stencilBits >= 8;
    },
  },

  /**
   * <code>true</code> if the WebGL context supports antialiasing.  By default
   * antialiasing is requested, but it is not supported by all systems.
   * @memberof Context.prototype
   * @type {boolean}
   */
  antialias: {
    get: function () {
      return this._antialias;
    },
  },

  /**
   * <code>true</code> if the WebGL context supports multisample antialiasing. Requires
   * WebGL2.
   * @memberof Context.prototype
   * @type {boolean}
   */
  msaa: {
    get: function () {
      return this._webgl2;
    },
  },

  /**
   * <code>true</code> if the OES_standard_derivatives extension is supported.  This
   * extension provides access to <code>dFdx</code>, <code>dFdy</code>, and <code>fwidth</code>
   * functions from GLSL.  A shader using these functions still needs to explicitly enable the
   * extension with <code>#extension GL_OES_standard_derivatives : enable</code>.
   * @memberof Context.prototype
   * @type {boolean}
   * @see {@link http://www.khronos.org/registry/gles/extensions/OES/OES_standard_derivatives.txt|OES_standard_derivatives}
   */
  standardDerivatives: {
    get: function () {
      return this._standardDerivatives || this._webgl2;
    },
  },

  /**
   * <code>true</code> if the EXT_float_blend extension is supported. This
   * extension enables blending with 32-bit float values.
   * @memberof Context.prototype
   * @type {boolean}
   * @see {@link https://www.khronos.org/registry/webgl/extensions/EXT_float_blend/}
   */
  floatBlend: {
    get: function () {
      return this._floatBlend;
    },
  },

  /**
   * <code>true</code> if the EXT_blend_minmax extension is supported.  This
   * extension extends blending capabilities by adding two new blend equations:
   * the minimum or maximum color components of the source and destination colors.
   * @memberof Context.prototype
   * @type {boolean}
   * @see {@link https://www.khronos.org/registry/webgl/extensions/EXT_blend_minmax/}
   */
  blendMinmax: {
    get: function () {
      return this._blendMinmax || this._webgl2;
    },
  },

  /**
   * <code>true</code> if the OES_element_index_uint extension is supported.  This
   * extension allows the use of unsigned int indices, which can improve performance by
   * eliminating batch breaking caused by unsigned short indices.
   * @memberof Context.prototype
   * @type {boolean}
   * @see {@link http://www.khronos.org/registry/webgl/extensions/OES_element_index_uint/|OES_element_index_uint}
   */
  elementIndexUint: {
    get: function () {
      return this._elementIndexUint || this._webgl2;
    },
  },

  /**
   * <code>true</code> if WEBGL_depth_texture is supported.  This extension provides
   * access to depth textures that, for example, can be attached to framebuffers for shadow mapping.
   * @memberof Context.prototype
   * @type {boolean}
   * @see {@link http://www.khronos.org/registry/webgl/extensions/WEBGL_depth_texture/|WEBGL_depth_texture}
   */
  depthTexture: {
    get: function () {
      return this._depthTexture || this._webgl2;
    },
  },

  /**
   * <code>true</code> if OES_texture_float is supported. This extension provides
   * access to floating point textures that, for example, can be attached to framebuffers for high dynamic range.
   * @memberof Context.prototype
   * @type {boolean}
   * @see {@link https://www.khronos.org/registry/webgl/extensions/OES_texture_float/}
   */
  floatingPointTexture: {
    get: function () {
      return this._webgl2 || this._textureFloat;
    },
  },

  /**
   * <code>true</code> if OES_texture_half_float is supported. This extension provides
   * access to floating point textures that, for example, can be attached to framebuffers for high dynamic range.
   * @memberof Context.prototype
   * @type {boolean}
   * @see {@link https://www.khronos.org/registry/webgl/extensions/OES_texture_half_float/}
   */
  halfFloatingPointTexture: {
    get: function () {
      return this._webgl2 || this._textureHalfFloat;
    },
  },

  /**
   * <code>true</code> if OES_texture_float_linear is supported. This extension provides
   * access to linear sampling methods for minification and magnification filters of floating-point textures.
   * @memberof Context.prototype
   * @type {boolean}
   * @see {@link https://www.khronos.org/registry/webgl/extensions/OES_texture_float_linear/}
   */
  textureFloatLinear: {
    get: function () {
      return this._textureFloatLinear;
    },
  },

  /**
   * <code>true</code> if OES_texture_half_float_linear is supported. This extension provides
   * access to linear sampling methods for minification and magnification filters of half floating-point textures.
   * @memberof Context.prototype
   * @type {boolean}
   * @see {@link https://www.khronos.org/registry/webgl/extensions/OES_texture_half_float_linear/}
   */
  textureHalfFloatLinear: {
    get: function () {
      return (
        (this._webgl2 && this._textureFloatLinear) ||
        (!this._webgl2 && this._textureHalfFloatLinear)
      );
    },
  },

  /**
   * <code>true</code> if EXT_shader_texture_lod is supported. This extension provides
   * access to explicit LOD selection in texture sampling functions.
   * @memberof Context.prototype
   * @type {boolean}
<<<<<<< HEAD
   * @see {@link https://www.khronos.org/registry/webgl/extensions/OES_texture_float_linear/}
   */
  textureLod: {
    get: function () {
      return this._webgl2 || this._textureFloatLinear;
=======
   * @see {@link https://registry.khronos.org/webgl/extensions/EXT_shader_texture_lod/}
   */
  supportsTextureLod: {
    get: function () {
      return this._webgl2 || this._supportsTextureLod;
>>>>>>> dca302bb
    },
  },

  /**
   * <code>true</code> if EXT_texture_filter_anisotropic is supported. This extension provides
   * access to anisotropic filtering for textured surfaces at an oblique angle from the viewer.
   * @memberof Context.prototype
   * @type {boolean}
   * @see {@link https://www.khronos.org/registry/webgl/extensions/EXT_texture_filter_anisotropic/}
   */
  textureFilterAnisotropic: {
    get: function () {
      return !!this._textureFilterAnisotropic;
    },
  },

  /**
   * <code>true</code> if WEBGL_compressed_texture_s3tc is supported.  This extension provides
   * access to DXT compressed textures.
   * @memberof Context.prototype
   * @type {boolean}
   * @see {@link https://www.khronos.org/registry/webgl/extensions/WEBGL_compressed_texture_s3tc/}
   */
  s3tc: {
    get: function () {
      return this._s3tc;
    },
  },

  /**
   * <code>true</code> if WEBGL_compressed_texture_pvrtc is supported.  This extension provides
   * access to PVR compressed textures.
   * @memberof Context.prototype
   * @type {boolean}
   * @see {@link https://www.khronos.org/registry/webgl/extensions/WEBGL_compressed_texture_pvrtc/}
   */
  pvrtc: {
    get: function () {
      return this._pvrtc;
    },
  },

  /**
   * <code>true</code> if WEBGL_compressed_texture_astc is supported.  This extension provides
   * access to ASTC compressed textures.
   * @memberof Context.prototype
   * @type {boolean}
   * @see {@link https://www.khronos.org/registry/webgl/extensions/WEBGL_compressed_texture_astc/}
   */
  astc: {
    get: function () {
      return this._astc;
    },
  },

  /**
   * <code>true</code> if WEBGL_compressed_texture_etc is supported.  This extension provides
   * access to ETC compressed textures.
   * @memberof Context.prototype
   * @type {boolean}
   * @see {@link https://www.khronos.org/registry/webgl/extensions/WEBGL_compressed_texture_etc/}
   */
  etc: {
    get: function () {
      return this._etc;
    },
  },

  /**
   * <code>true</code> if WEBGL_compressed_texture_etc1 is supported.  This extension provides
   * access to ETC1 compressed textures.
   * @memberof Context.prototype
   * @type {boolean}
   * @see {@link https://www.khronos.org/registry/webgl/extensions/WEBGL_compressed_texture_etc1/}
   */
  etc1: {
    get: function () {
      return this._etc1;
    },
  },

  /**
   * <code>true</code> if EXT_texture_compression_bptc is supported.  This extension provides
   * access to BC7 compressed textures.
   * @memberof Context.prototype
   * @type {boolean}
   * @see {@link https://www.khronos.org/registry/webgl/extensions/EXT_texture_compression_bptc/}
   */
  bc7: {
    get: function () {
      return this._bc7;
    },
  },

  /**
   * <code>true</code> if S3TC, PVRTC, ASTC, ETC, ETC1, or BC7 compression is supported.
   * @memberof Context.prototype
   * @type {boolean}
   */
  supportsBasis: {
    get: function () {
      return (
        this._s3tc ||
        this._pvrtc ||
        this._astc ||
        this._etc ||
        this._etc1 ||
        this._bc7
      );
    },
  },

  /**
   * <code>true</code> if the OES_vertex_array_object extension is supported.  This
   * extension can improve performance by reducing the overhead of switching vertex arrays.
   * When enabled, this extension is automatically used by {@link VertexArray}.
   * @memberof Context.prototype
   * @type {boolean}
   * @see {@link http://www.khronos.org/registry/webgl/extensions/OES_vertex_array_object/|OES_vertex_array_object}
   */
  vertexArrayObject: {
    get: function () {
      return this._vertexArrayObject || this._webgl2;
    },
  },

  /**
   * <code>true</code> if the EXT_frag_depth extension is supported.  This
   * extension provides access to the <code>gl_FragDepthEXT</code> built-in output variable
   * from GLSL fragment shaders.  A shader using these functions still needs to explicitly enable the
   * extension with <code>#extension GL_EXT_frag_depth : enable</code>.
   * @memberof Context.prototype
   * @type {boolean}
   * @see {@link http://www.khronos.org/registry/webgl/extensions/EXT_frag_depth/|EXT_frag_depth}
   */
  fragmentDepth: {
    get: function () {
      return this._fragDepth || this._webgl2;
    },
  },

  /**
   * <code>true</code> if the ANGLE_instanced_arrays extension is supported.  This
   * extension provides access to instanced rendering.
   * @memberof Context.prototype
   * @type {boolean}
   * @see {@link https://www.khronos.org/registry/webgl/extensions/ANGLE_instanced_arrays}
   */
  instancedArrays: {
    get: function () {
      return this._instancedArrays || this._webgl2;
    },
  },

  /**
   * <code>true</code> if the EXT_color_buffer_float extension is supported.  This
   * extension makes the gl.RGBA32F format color renderable.
   * @memberof Context.prototype
   * @type {boolean}
   * @see {@link https://www.khronos.org/registry/webgl/extensions/WEBGL_color_buffer_float/}
   * @see {@link https://www.khronos.org/registry/webgl/extensions/EXT_color_buffer_float/}
   */
  colorBufferFloat: {
    get: function () {
      return this._colorBufferFloat;
    },
  },

  /**
   * <code>true</code> if the EXT_color_buffer_half_float extension is supported.  This
   * extension makes the format gl.RGBA16F format color renderable.
   * @memberof Context.prototype
   * @type {boolean}
   * @see {@link https://www.khronos.org/registry/webgl/extensions/EXT_color_buffer_half_float/}
   * @see {@link https://www.khronos.org/registry/webgl/extensions/EXT_color_buffer_float/}
   */
  colorBufferHalfFloat: {
    get: function () {
      return (
        (this._webgl2 && this._colorBufferFloat) ||
        (!this._webgl2 && this._colorBufferHalfFloat)
      );
    },
  },

  /**
   * <code>true</code> if the WEBGL_draw_buffers extension is supported. This
   * extensions provides support for multiple render targets. The framebuffer object can have mutiple
   * color attachments and the GLSL fragment shader can write to the built-in output array <code>gl_FragData</code>.
   * A shader using this feature needs to explicitly enable the extension with
   * <code>#extension GL_EXT_draw_buffers : enable</code>.
   * @memberof Context.prototype
   * @type {boolean}
   * @see {@link http://www.khronos.org/registry/webgl/extensions/WEBGL_draw_buffers/|WEBGL_draw_buffers}
   */
  drawBuffers: {
    get: function () {
      return this._drawBuffers || this._webgl2;
    },
  },

  debugShaders: {
    get: function () {
      return this._debugShaders;
    },
  },

  throwOnWebGLError: {
    get: function () {
      return this._throwOnWebGLError;
    },
    set: function (value) {
      this._throwOnWebGLError = value;
      this._gl = wrapGL(
        this._originalGLContext,
        value ? throwOnError : undefined
      );
    },
  },

  /**
   * A 1x1 RGBA texture initialized to [255, 255, 255, 255].  This can
   * be used as a placeholder texture while other textures are downloaded.
   * @memberof Context.prototype
   * @type {Texture}
   */
  defaultTexture: {
    get: function () {
      if (this._defaultTexture === undefined) {
        this._defaultTexture = new Texture({
          context: this,
          source: {
            width: 1,
            height: 1,
            arrayBufferView: new Uint8Array([255, 255, 255, 255]),
          },
          flipY: false,
        });
      }

      return this._defaultTexture;
    },
  },
  /**
   * A 1x1 RGB texture initialized to [0, 0, 0] representing a material that is
   * not emissive. This can be used as a placeholder texture for emissive
   * textures while other textures are downloaded.
   * @memberof Context.prototype
   * @type {Texture}
   */
  defaultEmissiveTexture: {
    get: function () {
      if (this._defaultEmissiveTexture === undefined) {
        this._defaultEmissiveTexture = new Texture({
          context: this,
          pixelFormat: PixelFormat.RGB,
          source: {
            width: 1,
            height: 1,
            arrayBufferView: new Uint8Array([0, 0, 0]),
          },
          flipY: false,
        });
      }

      return this._defaultEmissiveTexture;
    },
  },
  /**
   * A 1x1 RGBA texture initialized to [128, 128, 255] to encode a tangent
   * space normal pointing in the +z direction, i.e. (0, 0, 1). This can
   * be used as a placeholder normal texture while other textures are
   * downloaded.
   * @memberof Context.prototype
   * @type {Texture}
   */
  defaultNormalTexture: {
    get: function () {
      if (this._defaultNormalTexture === undefined) {
        this._defaultNormalTexture = new Texture({
          context: this,
          pixelFormat: PixelFormat.RGB,
          source: {
            width: 1,
            height: 1,
            arrayBufferView: new Uint8Array([128, 128, 255]),
          },
          flipY: false,
        });
      }

      return this._defaultNormalTexture;
    },
  },

  /**
   * A cube map, where each face is a 1x1 RGBA texture initialized to
   * [255, 255, 255, 255].  This can be used as a placeholder cube map while
   * other cube maps are downloaded.
   * @memberof Context.prototype
   * @type {CubeMap}
   */
  defaultCubeMap: {
    get: function () {
      if (this._defaultCubeMap === undefined) {
        const face = {
          width: 1,
          height: 1,
          arrayBufferView: new Uint8Array([255, 255, 255, 255]),
        };

        this._defaultCubeMap = new CubeMap({
          context: this,
          source: {
            positiveX: face,
            negativeX: face,
            positiveY: face,
            negativeY: face,
            positiveZ: face,
            negativeZ: face,
          },
          flipY: false,
        });
      }

      return this._defaultCubeMap;
    },
  },

  /**
   * The drawingBufferHeight of the underlying GL context.
   * @memberof Context.prototype
   * @type {number}
   * @see {@link https://www.khronos.org/registry/webgl/specs/1.0/#DOM-WebGLRenderingContext-drawingBufferHeight|drawingBufferHeight}
   */
  drawingBufferHeight: {
    get: function () {
      return this._gl.drawingBufferHeight;
    },
  },

  /**
   * The drawingBufferWidth of the underlying GL context.
   * @memberof Context.prototype
   * @type {number}
   * @see {@link https://www.khronos.org/registry/webgl/specs/1.0/#DOM-WebGLRenderingContext-drawingBufferWidth|drawingBufferWidth}
   */
  drawingBufferWidth: {
    get: function () {
      return this._gl.drawingBufferWidth;
    },
  },

  /**
   * Gets an object representing the currently bound framebuffer.  While this instance is not an actual
   * {@link Framebuffer}, it is used to represent the default framebuffer in calls to
   * {@link Texture.fromFramebuffer}.
   * @memberof Context.prototype
   * @type {object}
   */
  defaultFramebuffer: {
    get: function () {
      return defaultFramebufferMarker;
    },
  },
});

/**
 * Validates a framebuffer.
 * Available in debug builds only.
 * @private
 */
function validateFramebuffer(context) {
  //>>includeStart('debug', pragmas.debug);
  if (context.validateFramebuffer) {
    const gl = context._gl;
    const status = gl.checkFramebufferStatus(gl.FRAMEBUFFER);

    if (status !== gl.FRAMEBUFFER_COMPLETE) {
      let message;

      switch (status) {
        case gl.FRAMEBUFFER_INCOMPLETE_ATTACHMENT:
          message =
            "Framebuffer is not complete.  Incomplete attachment: at least one attachment point with a renderbuffer or texture attached has its attached object no longer in existence or has an attached image with a width or height of zero, or the color attachment point has a non-color-renderable image attached, or the depth attachment point has a non-depth-renderable image attached, or the stencil attachment point has a non-stencil-renderable image attached.  Color-renderable formats include GL_RGBA4, GL_RGB5_A1, and GL_RGB565. GL_DEPTH_COMPONENT16 is the only depth-renderable format. GL_STENCIL_INDEX8 is the only stencil-renderable format.";
          break;
        case gl.FRAMEBUFFER_INCOMPLETE_DIMENSIONS:
          message =
            "Framebuffer is not complete.  Incomplete dimensions: not all attached images have the same width and height.";
          break;
        case gl.FRAMEBUFFER_INCOMPLETE_MISSING_ATTACHMENT:
          message =
            "Framebuffer is not complete.  Missing attachment: no images are attached to the framebuffer.";
          break;
        case gl.FRAMEBUFFER_UNSUPPORTED:
          message =
            "Framebuffer is not complete.  Unsupported: the combination of internal formats of the attached images violates an implementation-dependent set of restrictions.";
          break;
      }

      throw new DeveloperError(message);
    }
  }
  //>>includeEnd('debug');
}

function applyRenderState(context, renderState, passState, clear) {
  const previousRenderState = context._currentRenderState;
  const previousPassState = context._currentPassState;
  context._currentRenderState = renderState;
  context._currentPassState = passState;
  RenderState.partialApply(
    context._gl,
    previousRenderState,
    renderState,
    previousPassState,
    passState,
    clear
  );
}

let scratchBackBufferArray;
// this check must use typeof, not defined, because defined doesn't work with undeclared variables.
if (typeof WebGLRenderingContext !== "undefined") {
  scratchBackBufferArray = [WebGLConstants.BACK];
}

function bindFramebuffer(context, framebuffer) {
  if (framebuffer !== context._currentFramebuffer) {
    context._currentFramebuffer = framebuffer;
    let buffers = scratchBackBufferArray;

    if (defined(framebuffer)) {
      framebuffer._bind();
      validateFramebuffer(context);

      // TODO: Need a way for a command to give what draw buffers are active.
      buffers = framebuffer._getActiveColorAttachments();
    } else {
      const gl = context._gl;
      gl.bindFramebuffer(gl.FRAMEBUFFER, null);
    }

    if (context.drawBuffers) {
      context.glDrawBuffers(buffers);
    }
  }
}

const defaultClearCommand = new ClearCommand();

Context.prototype.clear = function (clearCommand, passState) {
  clearCommand = defaultValue(clearCommand, defaultClearCommand);
  passState = defaultValue(passState, this._defaultPassState);

  const gl = this._gl;
  let bitmask = 0;

  const c = clearCommand.color;
  const d = clearCommand.depth;
  const s = clearCommand.stencil;

  if (defined(c)) {
    if (!Color.equals(this._clearColor, c)) {
      Color.clone(c, this._clearColor);
      gl.clearColor(c.red, c.green, c.blue, c.alpha);
    }
    bitmask |= gl.COLOR_BUFFER_BIT;
  }

  if (defined(d)) {
    if (d !== this._clearDepth) {
      this._clearDepth = d;
      gl.clearDepth(d);
    }
    bitmask |= gl.DEPTH_BUFFER_BIT;
  }

  if (defined(s)) {
    if (s !== this._clearStencil) {
      this._clearStencil = s;
      gl.clearStencil(s);
    }
    bitmask |= gl.STENCIL_BUFFER_BIT;
  }

  const rs = defaultValue(clearCommand.renderState, this._defaultRenderState);
  applyRenderState(this, rs, passState, true);

  // The command's framebuffer takes presidence over the pass' framebuffer, e.g., for off-screen rendering.
  const framebuffer = defaultValue(
    clearCommand.framebuffer,
    passState.framebuffer
  );
  bindFramebuffer(this, framebuffer);

  gl.clear(bitmask);
};

function beginDraw(
  context,
  framebuffer,
  passState,
  shaderProgram,
  renderState
) {
  //>>includeStart('debug', pragmas.debug);
  if (defined(framebuffer) && renderState.depthTest) {
    if (renderState.depthTest.enabled && !framebuffer.hasDepthAttachment) {
      throw new DeveloperError(
        "The depth test can not be enabled (drawCommand.renderState.depthTest.enabled) because the framebuffer (drawCommand.framebuffer) does not have a depth or depth-stencil renderbuffer."
      );
    }
  }
  //>>includeEnd('debug');

  bindFramebuffer(context, framebuffer);
  applyRenderState(context, renderState, passState, false);
  shaderProgram._bind();
  context._maxFrameTextureUnitIndex = Math.max(
    context._maxFrameTextureUnitIndex,
    shaderProgram.maximumTextureUnitIndex
  );
}

function continueDraw(context, drawCommand, shaderProgram, uniformMap) {
  const primitiveType = drawCommand._primitiveType;
  const va = drawCommand._vertexArray;
  let offset = drawCommand._offset;
  let count = drawCommand._count;
  const instanceCount = drawCommand.instanceCount;

  //>>includeStart('debug', pragmas.debug);
  if (!PrimitiveType.validate(primitiveType)) {
    throw new DeveloperError(
      "drawCommand.primitiveType is required and must be valid."
    );
  }

  Check.defined("drawCommand.vertexArray", va);
  Check.typeOf.number.greaterThanOrEquals("drawCommand.offset", offset, 0);
  if (defined(count)) {
    Check.typeOf.number.greaterThanOrEquals("drawCommand.count", count, 0);
  }
  Check.typeOf.number.greaterThanOrEquals(
    "drawCommand.instanceCount",
    instanceCount,
    0
  );
  if (instanceCount > 0 && !context.instancedArrays) {
    throw new DeveloperError("Instanced arrays extension is not supported");
  }
  //>>includeEnd('debug');

  context._us.model = defaultValue(drawCommand._modelMatrix, Matrix4.IDENTITY);
  shaderProgram._setUniforms(
    uniformMap,
    context._us,
    context.validateShaderProgram
  );

  va._bind();
  const indexBuffer = va.indexBuffer;

  if (defined(indexBuffer)) {
    offset = offset * indexBuffer.bytesPerIndex; // offset in vertices to offset in bytes
    if (defined(count)) {
      count = Math.min(count, indexBuffer.numberOfIndices);
    } else {
      count = indexBuffer.numberOfIndices;
    }
    if (instanceCount === 0) {
      context._gl.drawElements(
        primitiveType,
        count,
        indexBuffer.indexDatatype,
        offset
      );
    } else {
      context.glDrawElementsInstanced(
        primitiveType,
        count,
        indexBuffer.indexDatatype,
        offset,
        instanceCount
      );
    }
  } else {
    if (defined(count)) {
      count = Math.min(count, va.numberOfVertices);
    } else {
      count = va.numberOfVertices;
    }
    if (instanceCount === 0) {
      context._gl.drawArrays(primitiveType, offset, count);
    } else {
      context.glDrawArraysInstanced(
        primitiveType,
        offset,
        count,
        instanceCount
      );
    }
  }

  va._unBind();
}

Context.prototype.draw = function (
  drawCommand,
  passState,
  shaderProgram,
  uniformMap
) {
  //>>includeStart('debug', pragmas.debug);
  Check.defined("drawCommand", drawCommand);
  Check.defined("drawCommand.shaderProgram", drawCommand._shaderProgram);
  //>>includeEnd('debug');

  passState = defaultValue(passState, this._defaultPassState);
  // The command's framebuffer takes presidence over the pass' framebuffer, e.g., for off-screen rendering.
  const framebuffer = defaultValue(
    drawCommand._framebuffer,
    passState.framebuffer
  );
  const renderState = defaultValue(
    drawCommand._renderState,
    this._defaultRenderState
  );
  shaderProgram = defaultValue(shaderProgram, drawCommand._shaderProgram);
  uniformMap = defaultValue(uniformMap, drawCommand._uniformMap);

  beginDraw(this, framebuffer, passState, shaderProgram, renderState);
  continueDraw(this, drawCommand, shaderProgram, uniformMap);
};

Context.prototype.endFrame = function () {
  const gl = this._gl;
  gl.useProgram(null);

  this._currentFramebuffer = undefined;
  gl.bindFramebuffer(gl.FRAMEBUFFER, null);

  const buffers = scratchBackBufferArray;
  if (this.drawBuffers) {
    this.glDrawBuffers(buffers);
  }

  const length = this._maxFrameTextureUnitIndex;
  this._maxFrameTextureUnitIndex = 0;

  for (let i = 0; i < length; ++i) {
    gl.activeTexture(gl.TEXTURE0 + i);
    gl.bindTexture(gl.TEXTURE_2D, null);
    gl.bindTexture(gl.TEXTURE_CUBE_MAP, null);
  }
};

/**
 * @private
 * @param {object} readState An object with the following properties:
 * @param {number} [readState.x=0] The x offset of the rectangle to read from.
 * @param {number} [readState.y=0] The y offset of the rectangle to read from.
 * @param {number} [readState.width=gl.drawingBufferWidth] The width of the rectangle to read from.
 * @param {number} [readState.height=gl.drawingBufferHeight] The height of the rectangle to read from.
 * @param {Framebuffer} [readState.framebuffer] The framebuffer to read from. If undefined, the read will be from the default framebuffer.
 * @returns {Uint8Array|Uint16Array|Float32Array|Uint32Array} The pixels in the specified rectangle.
 */
Context.prototype.readPixels = function (readState) {
  const gl = this._gl;

  readState = defaultValue(readState, defaultValue.EMPTY_OBJECT);
  const x = Math.max(defaultValue(readState.x, 0), 0);
  const y = Math.max(defaultValue(readState.y, 0), 0);
  const width = defaultValue(readState.width, gl.drawingBufferWidth);
  const height = defaultValue(readState.height, gl.drawingBufferHeight);
  const framebuffer = readState.framebuffer;

  //>>includeStart('debug', pragmas.debug);
  Check.typeOf.number.greaterThan("readState.width", width, 0);
  Check.typeOf.number.greaterThan("readState.height", height, 0);
  //>>includeEnd('debug');

  let pixelDatatype = PixelDatatype.UNSIGNED_BYTE;
  if (defined(framebuffer) && framebuffer.numberOfColorAttachments > 0) {
    pixelDatatype = framebuffer.getColorTexture(0).pixelDatatype;
  }

  const pixels = PixelFormat.createTypedArray(
    PixelFormat.RGBA,
    pixelDatatype,
    width,
    height
  );

  bindFramebuffer(this, framebuffer);

  gl.readPixels(
    x,
    y,
    width,
    height,
    PixelFormat.RGBA,
    PixelDatatype.toWebGLConstant(pixelDatatype, this),
    pixels
  );

  return pixels;
};

const viewportQuadAttributeLocations = {
  position: 0,
  textureCoordinates: 1,
};

Context.prototype.getViewportQuadVertexArray = function () {
  // Per-context cache for viewport quads
  let vertexArray = this.cache.viewportQuad_vertexArray;

  if (!defined(vertexArray)) {
    const geometry = new Geometry({
      attributes: {
        position: new GeometryAttribute({
          componentDatatype: ComponentDatatype.FLOAT,
          componentsPerAttribute: 2,
          values: [-1.0, -1.0, 1.0, -1.0, 1.0, 1.0, -1.0, 1.0],
        }),

        textureCoordinates: new GeometryAttribute({
          componentDatatype: ComponentDatatype.FLOAT,
          componentsPerAttribute: 2,
          values: [0.0, 0.0, 1.0, 0.0, 1.0, 1.0, 0.0, 1.0],
        }),
      },
      // Workaround Internet Explorer 11.0.8 lack of TRIANGLE_FAN
      indices: new Uint16Array([0, 1, 2, 0, 2, 3]),
      primitiveType: PrimitiveType.TRIANGLES,
    });

    vertexArray = VertexArray.fromGeometry({
      context: this,
      geometry: geometry,
      attributeLocations: viewportQuadAttributeLocations,
      bufferUsage: BufferUsage.STATIC_DRAW,
      interleave: true,
    });

    this.cache.viewportQuad_vertexArray = vertexArray;
  }

  return vertexArray;
};

Context.prototype.createViewportQuadCommand = function (
  fragmentShaderSource,
  overrides
) {
  overrides = defaultValue(overrides, defaultValue.EMPTY_OBJECT);

  return new DrawCommand({
    vertexArray: this.getViewportQuadVertexArray(),
    primitiveType: PrimitiveType.TRIANGLES,
    renderState: overrides.renderState,
    shaderProgram: ShaderProgram.fromCache({
      context: this,
      vertexShaderSource: ViewportQuadVS,
      fragmentShaderSource: fragmentShaderSource,
      attributeLocations: viewportQuadAttributeLocations,
    }),
    uniformMap: overrides.uniformMap,
    owner: overrides.owner,
    framebuffer: overrides.framebuffer,
    pass: overrides.pass,
  });
};

/**
 * Gets the object associated with a pick color.
 *
 * @param {Color} pickColor The pick color.
 * @returns {object} The object associated with the pick color, or undefined if no object is associated with that color.
 *
 * @example
 * const object = context.getObjectByPickColor(pickColor);
 *
 * @see Context#createPickId
 */
Context.prototype.getObjectByPickColor = function (pickColor) {
  //>>includeStart('debug', pragmas.debug);
  Check.defined("pickColor", pickColor);
  //>>includeEnd('debug');

  return this._pickObjects[pickColor.toRgba()];
};

function PickId(pickObjects, key, color) {
  this._pickObjects = pickObjects;
  this.key = key;
  this.color = color;
}

Object.defineProperties(PickId.prototype, {
  object: {
    get: function () {
      return this._pickObjects[this.key];
    },
    set: function (value) {
      this._pickObjects[this.key] = value;
    },
  },
});

PickId.prototype.destroy = function () {
  delete this._pickObjects[this.key];
  return undefined;
};

/**
 * Creates a unique ID associated with the input object for use with color-buffer picking.
 * The ID has an RGBA color value unique to this context.  You must call destroy()
 * on the pick ID when destroying the input object.
 *
 * @param {object} object The object to associate with the pick ID.
 * @returns {object} A PickId object with a <code>color</code> property.
 *
 * @exception {RuntimeError} Out of unique Pick IDs.
 *
 *
 * @example
 * this._pickId = context.createPickId({
 *   primitive : this,
 *   id : this.id
 * });
 *
 * @see Context#getObjectByPickColor
 */
Context.prototype.createPickId = function (object) {
  //>>includeStart('debug', pragmas.debug);
  Check.defined("object", object);
  //>>includeEnd('debug');

  // the increment and assignment have to be separate statements to
  // actually detect overflow in the Uint32 value
  ++this._nextPickColor[0];
  const key = this._nextPickColor[0];
  if (key === 0) {
    // In case of overflow
    throw new RuntimeError("Out of unique Pick IDs.");
  }

  this._pickObjects[key] = object;
  return new PickId(this._pickObjects, key, Color.fromRgba(key));
};

Context.prototype.isDestroyed = function () {
  return false;
};

Context.prototype.destroy = function () {
  // Destroy all objects in the cache that have a destroy method.
  const cache = this.cache;
  for (const property in cache) {
    if (cache.hasOwnProperty(property)) {
      const propertyValue = cache[property];
      if (defined(propertyValue.destroy)) {
        propertyValue.destroy();
      }
    }
  }

  this._shaderCache = this._shaderCache.destroy();
  this._textureCache = this._textureCache.destroy();
  this._defaultTexture = this._defaultTexture && this._defaultTexture.destroy();
  this._defaultEmissiveTexture =
    this._defaultEmissiveTexture && this._defaultEmissiveTexture.destroy();
  this._defaultNormalTexture =
    this._defaultNormalTexture && this._defaultNormalTexture.destroy();
  this._defaultCubeMap = this._defaultCubeMap && this._defaultCubeMap.destroy();

  return destroyObject(this);
};

// Used for specs.
Context._deprecationWarning = deprecationWarning;

export default Context;<|MERGE_RESOLUTION|>--- conflicted
+++ resolved
@@ -160,11 +160,7 @@
     "OES_texture_half_float_linear",
   ]);
 
-<<<<<<< HEAD
-  this._textureLod = !!getExtension(gl, ["EXT_shader_texture_lod"]);
-=======
   this._supportsTextureLod = !!getExtension(gl, ["EXT_shader_texture_lod"]);
->>>>>>> dca302bb
 
   this._colorBufferFloat = !!getExtension(gl, [
     "EXT_color_buffer_float",
@@ -788,19 +784,11 @@
    * access to explicit LOD selection in texture sampling functions.
    * @memberof Context.prototype
    * @type {boolean}
-<<<<<<< HEAD
-   * @see {@link https://www.khronos.org/registry/webgl/extensions/OES_texture_float_linear/}
-   */
-  textureLod: {
-    get: function () {
-      return this._webgl2 || this._textureFloatLinear;
-=======
    * @see {@link https://registry.khronos.org/webgl/extensions/EXT_shader_texture_lod/}
    */
   supportsTextureLod: {
     get: function () {
       return this._webgl2 || this._supportsTextureLod;
->>>>>>> dca302bb
     },
   },
 
