--- conflicted
+++ resolved
@@ -10,6 +10,10 @@
 - The default value of `Cesium3DTileset.dynamicScreenSpaceErrorDensity` was changed from 0.00278 to 0.0002 to be more consistent with terrain [#11718](https://github.com/CesiumGS/cesium/pull/11718)
 - The default value of `Cesium3DTileset.dynamicScreenSpaceErrorFactor` was changed from 4 to 24 for improved performance when dynamic screen space error is used. [#11718](https://github.com/CesiumGS/cesium/pull/11718)
 
+##### Fixes :wrench:
+
+- Fixed a bug where the 3D Tiles Inspector's `dynamicScreenSpaceErrorDensity` slider did not update the tileset [#6143](https://github.com/CesiumGS/cesium/issues/6143)
+
 ### 1.113 - 2024-01-02
 
 #### @cesium/engine
@@ -20,16 +24,9 @@
 
 ##### Fixes :wrench:
 
-<<<<<<< HEAD
-- Changes the default `RequestScheduler.maximumRequestsPerServer` from 6 to 18. This should improve performance on HTTP/2 servers and above [#11627](https://github.com/CesiumGS/cesium/issues/11627)
-- Corrected JSDoc and Typescript definitions that marked optional arguments as required in `ImageryProvider` constructor [#11625](https://github.com/CesiumGS/cesium/issues/11625)
-- The `Quaternion.computeAxis` function created an axis that was `(0,0,0)` for the unit quaternion, and an axis that was `(NaN,NaN,NaN)` for the quaternion `(0,0,0,-1)` (which describes a rotation about 360 degrees). Now, it returns the x-axis `(1,0,0)` in both of these cases.
-- Fixed a bug where the 3D Tiles Inspector's `dynamicScreenSpaceErrorDensity` slider did not update the tileset [#6143](https://github.com/CesiumGS/cesium/issues/6143)
-=======
 - Changes the default `RequestScheduler.maximumRequestsPerServer` from 6 to 18. This should improve performance on HTTP/2 servers and above. [#11627](https://github.com/CesiumGS/cesium/issues/11627)
 - Corrected JSDoc and Typescript definitions that marked optional arguments as required in `ImageryProvider` constructor. [#11625](https://github.com/CesiumGS/cesium/issues/11625)
 - The `Quaternion.computeAxis` function created an axis that was `(0,0,0)` for the unit quaternion, and an axis that was `(NaN,NaN,NaN)` for the quaternion `(0,0,0,-1)` (which describes a rotation about 360 degrees). Now, it returns the x-axis `(1,0,0)` in both of these cases. [#11665](https://github.com/CesiumGS/cesium/issues/11665)
->>>>>>> 9f43e818
 
 ##### Deprecated :hourglass_flowing_sand:
 
