# Change Log

<<<<<<< HEAD
### 1.113 - 2024-01-02
=======
### 1.113
>>>>>>> d20db545

#### @cesium/engine

##### Fixes :wrench:

<<<<<<< HEAD
- Changes the default `RequestScheduler.maximumRequestsPerServer` from 6 to 18. This should improve performance on HTTP/2 servers and above [#11627](https://github.com/CesiumGS/cesium/issues/11627)
=======
- Corrected JSDoc and Typescript definitions that marked optional arguments as required in `ImageryProvider` constructor [#11625](https://github.com/CesiumGS/cesium/issues/11625)
>>>>>>> d20db545

### 1.112 - 2023-12-01

#### @cesium/engine

##### Fixes :wrench:

- Fixed terrain lockups in `requestTileGeometry` by ensuring promise handling aligns with CesiumJS's expectations. [#11630](https://github.com/CesiumGS/cesium/pull/11630)
- Corrected JSDoc and Typescript definitions that marked optional arguments as required in `Cesium3dTileset.fromIonAssetId` [#11623](https://github.com/CesiumGS/cesium/issues/11623), and `IonImageryProvider.fromAssetId` [#11624](https://github.com/CesiumGS/cesium/issues/11624)

### 1.111 - 2023-11-01

#### @cesium/engine

##### Additions :tada:

- `BingMapsImageryProvider.fromUrl` now takes an optional `mapLayer` parameter which is a string that maps directly to the [mapLayer template parameters](https://learn.microsoft.com/en-us/bingmaps/rest-services/imagery/get-imagery-metadata#template-parameters) specified in the Bing Maps documentation.

##### Fixes :wrench:

- By default, `createGooglePhotorealistic3DTileset` no longer shows credits on screen but links to them instead, as this is compliant with the minimum required attribution. To restore this behavior, pass the option `showCreditsOnScreen: true`. [#11589](https://github.com/CesiumGS/cesium/pull/11589)
- Fixed an issue with polygon hole rendering. [#11583](https://github.com/CesiumGS/cesium/issues/11583)
- Fixed error with rhumb lines that have a 0 degree heading. [#11573](https://github.com/CesiumGS/cesium/pull/11573)
- Fixed `czm_normal`, `czm_normal3D`, `czm_inverseNormal`, and `czm_inverseNormal3D` for cases where the model matrix has non-uniform scale. [#11553](https://github.com/CesiumGS/cesium/pull/11553)
- Fixed issue with clustered labels when `dataSource.show` was toggled. [#11560](https://github.com/CesiumGS/cesium/pull/11560)
- Fixed inconsistant clustering when `dataSource.show` was toggled. [#11560](https://github.com/CesiumGS/cesium/pull/11560)

### 1.110.1 - 2023-10-25

#### @cesium/engine

##### Breaking Changes :mega:

- CesiumJS no longer ships with a demo Google Maps API key. `GoogleMaps.defaultApiKey` is no longer defined by default.
- `createGooglePhotorealistic3DTileset` by default now provides tiles via Cesium ion if the `GoogleMaps.defaultApiKey` is not set.
- If you wish to continue to use your own Google Maps API key, you can go back to the previous behavior:

  ```javascript
  Cesium.GoogleMaps.defaultApiKey = "your-api-key";

  const tileset = await Cesium.createGooglePhotorealistic3DTileset();
  viewer.scene.primitives.add(tileset));
  ```

### 1.110 - 2023-10-02

#### @cesium/engine

##### Breaking Changes :mega:

- `Cesium3DTileset.maximumMemoryUsage` has been removed. Use `Cesium3DTileset.cacheBytes` and `Cesium3DTileset.maximumCacheOverflowBytes` instead.

##### Additions :tada:

- Worker files are now embedded in `Build/Cesium/Cesium.js` and `Build/CesiumUnminified/Cesium.js`. [#11519](https://github.com/CesiumGS/cesium/pull/11519)
- Added `PolygonGeometry.computeRectangleFromPositions` for computing a `Rectangle` that encloses a polygon, including cases over the international date line and the poles.
- Added `Stereographic` for computing 2D operations in stereographic, or polar, coordinates.
- Adds events to `PrimitiveCollection` for primitive added/removed. [#11531](https://github.com/CesiumGS/cesium/pull/11531)
- Adds an optional `rejectOnTileFail` parameter to `sampleTerrain` and `sampleTerrainMostDetailed` to allow handling of tile request failures. [#11530](https://github.com/CesiumGS/cesium/pull/11530)

##### Fixes :wrench:

- Fixed rendering of polygons spanning extents of 90 degrees or more. [#4871](https://github.com/CesiumGS/cesium/issues/4871)
- Fixed ground primitive polygon visual artifacts at pole. [#8033](https://github.com/CesiumGS/cesium/issues/8033)
- Fixed bug in `Cesium3DTilePass` affecting the `PRELOAD` pass. [#11525](https://github.com/CesiumGS/cesium/pull/11525)
- Fixed bug where sky atmosphere could not be shown when `globe.show` is initialized to false. [#11266](https://github.com/CesiumGS/cesium/issues/11266)
- Fixed issue loading workers in cross-origin `Build/Cesium/Cesium.js` and `Build/CesiumUnminified/Cesium.js` requests. [#11505](https://github.com/CesiumGS/cesium/issues/11505)
- Fixed `showOnScreen` behavior for `Model` and `Cesium3DTileset` credits. [#11538](https://github.com/CesiumGS/cesium/pull/11538)
- Remove reading of `import.meta` meta-property because webpack does not support it. [#11511](https://github.com/CesiumGS/cesium/pull/11511)
- Fixed label background rendering in request render mode. [#11529](https://github.com/CesiumGS/cesium/issues/11529)

##### Deprecated :hourglass_flowing_sand:

- `PolygonGeometry.computeRectangle` has been deprecated. It will be removed in 1.112. Use `PolygonGeometry.computeRectangleFromPositions` instead.

### 1.109 - 2023-09-01

#### @cesium/engine

##### Breaking Changes :mega:

- Firefox 114 is now the minimum Firefox version required to run CesiumJS. [#11400](https://github.com/CesiumGS/cesium/pull/11400)
- `TaskProcessor` now loads worker files as ESM instead of AMD. [#11400](https://github.com/CesiumGS/cesium/pull/11400)

##### Additions :tada:

- Added the `retinaTiles` option to the `OpenStreetMapImageryProvider` contructor options to allow requesting tiles at the 2x resolution for retina displays. [#11485](https://github.com/CesiumGS/cesium/pull/11485)
- The TypeScript definition of `defined` now uses type predicates to allow TypeScript to use the result during compliation.

##### Fixes :wrench:

- Restore previous behavior for cut out terrain loading. [#11482](https://github.com/CesiumGS/cesium/issues/11482)
- The return type of `SingleTileImageryProvider.fromUrl` has been fixed to be `Promise.<SingleTileImageryProvider>` (was `void`). [#11432](https://github.com/CesiumGS/cesium/pull/11432)
- Fixed request render mode when models are loading without `incrementallyLoadTextures`. [#11486](https://github.com/CesiumGS/cesium/pull/11486)

#### @cesium/widgets

##### Additions :tada:

- Added two additional default imagery providers from Stadia maps to the BaseLayerPicker widget: Alidade Smooth and Alidade Smooth Dark. [#11485](https://github.com/CesiumGS/cesium/pull/11485)

##### Fixes :wrench:

- Use updated URLs and attribution for Stamen Map styles in the default BaseLayerPicker widget. [#11451](https://github.com/CesiumGS/cesium/issues/11451)
- Fixed types for `ProviderViewModel.CreationFunction`. [#11452](https://github.com/CesiumGS/cesium/issues/11452)
- Fixed I3dmLoader manually compute positions when RTC_CENTER is ZERO [#11466](https://github.com/CesiumGS/cesium/pull/11466)

### 1.108 - 2023-08-01

#### Major Announcements :loudspeaker:

- Starting with version 1.109, CesiumJS will require Firefox version 114 or higher for rendering. This is to [facilitate web worker loading and remove outdated dependencies](https://github.com/CesiumGS/cesium/pull/11400). Other browsers and node will be unaffected.

#### @cesium/engine

##### Fixes :wrench:

- Fixed issue where terrain with multiple layers was loading higher LOD tiles inconsistently. [#11312](https://github.com/CesiumGS/cesium/issues/11312)
- Fixed `OpenStreetMapImageryProvider` usage in comments, change default url and add `tile.openstreetmap.org` to `RequestScheduler.requestsByServer`. [#11407](https://github.com/CesiumGS/cesium/pull/11407)
- Fixed calculation of GroundPolyline bounding spheres in regions with negative terrain heights. [#11184](https://github.com/CesiumGS/cesium/pull/11184)
- Fixed `CzmlDataSource` in cases of custom `Ellipsoid.WGS84` definitions. [#11190](https://github.com/CesiumGS/cesium/pull/11190)
- Fixed mipmaps for textures using the `KHR_texture_transform` extension. [#11411](https://github.com/CesiumGS/cesium/pull/11411)

#### @cesium/widgets

##### Fixes :wrench:

- Fixed conflicting geocoder suggestions for latitude and longitude pairs by removing `CartographicGeocoderService` from the default geocoder services in `GeocoderViewModel`. [#11433](https://github.com/CesiumGS/cesium/issues/11433).

### 1.107.2 - 2023-07-13

This is an npm-only release to fix a dependency issue published in 1.107.1

### 1.107.1 - 2023-07-13

#### @cesium/engine

##### Fixes :wrench:

- Fixed a bug where `Model` would not respond to different alpha values in a `Cesium3DTileStyle`. [#11399](https://github.com/CesiumGS/cesium/pull/11399)
- Fixed dimensions of `tangentEC` in custom shaders. [#11394](https://github.com/CesiumGS/cesium/pull/11394)

#### @cesium/widgets

##### Fixes :wrench:

- Fixed promise return value when using `viewer.flyTo` to navigate to an ImageryLayer. [#11392](https://github.com/CesiumGS/cesium/pull/11392)
- Fixed `depthTestAgainstTerrain` value being overridden when using the base layer picker widget. [#11393](https://github.com/CesiumGS/cesium/issues/11393)

### 1.107 - 2023-07-03

#### Major Announcements :loudspeaker:

- The `readyPromise` pattern has been removed across the API. This has been done to facilitate better asynchronous flow and error handling. For example:

```js
try {
  const tileset = await Cesium.Cesium3DTileset.fromUrl(url);
  viewer.scene.primitives.add(tileset);
} catch (error) {
  console.log(`Failed to load tileset: ${error}`);
}
```

```js
try {
  const viewer = new Cesium.Viewer("cesiumContainer", {
    terrainProvider: await Cesium.createWorldTerrainAsync();
  });
} catch (error) {
  console.log(`Failed to created terrain: ${error}`);
}
```

#### @cesium/engine

##### Breaking Changes :mega:

- `CesiumWidget` constructor option `options.imageryProvider` has been removed. Use `options.baseLayer` instead.
- `ImageryProvider.ready` and `ImageryProvider.readyPromise` have been removed.
- `ImageryProvider.defaultAlpha`, `ImageryProvider.defaultNightAlpha`, `ImageryProvider.defaultDayAlpha`, `ImageryProvider.defaultBrightness`, `ImageryProvider.defaultContrast`, `ImageryProvider.defaultHue`, `ImageryProvider.defaultSaturation`, `ImageryProvider.defaultGamma`, `ImageryProvider.defaultMinificationFilter`, `ImageryProvider.defaultMagnificationFilter` have been removed. Use `ImageryLayer.alpha`, `ImageryLayer.nightAlpha`, `ImageryLayer.dayAlpha`, `ImageryLayer.brightness`, `ImageryLayer.contrast`, `ImageryLayer.hue`, `ImageryLayer.saturation`, `ImageryLayer.gamma`, `ImageryLayer.minificationFilter`, `ImageryLayer.magnificationFilter`instead.
- `ImageryLayer.getViewableRectangle` was removed. Use `ImageryLayer.getImageryRectangle` instead.
- `ArcGisMapServerImageryProvider` constructor parameter `url`,`ArcGisMapServerImageryProvider.ready`, and `ArcGisMapServerImageryProvider.readyPromise` have been removed. Use `ArcGisMapServerImageryProvider.fromUrl` instead.
- `BingMapsImageryProvider` constructor parameter `url`,`BingMapsImageryProvider.ready`, and `BingMapsImageryProvider.readyPromise` have been removed. Use `BingMapsImageryProvider.fromUrl` instead.
- `GoogleEarthEnterpriseImageryProvider` constructor parameters `options.url` and `options.metadata`, `GoogleEarthEnterpriseImageryProvider.ready`, and `GoogleEarthEnterpriseImageryProvider.readyPromise` have been removed. Use `GoogleEarthEnterpriseImageryProvider.fromMetadata` instead.
- `GoogleEarthEnterpriseMapsProvider` constructor parameters `options.url` and `options.channel`, `GoogleEarthEnterpriseMapsProvider.ready`, and `GoogleEarthEnterpriseMapsProvider.readyPromise` have been removed. Use `GoogleEarthEnterpriseMapsProvider.fromUrl` instead.
- `GridImageryProvider.ready` and `GridImageryProvider.readyPromise` have been removed.
- `IonImageryProvider` constructor parameter `assetId`,`BIonImageryProvider.ready`, and `IonImageryProvider.readyPromise` have been removed. Use `IonImageryProvider.fromAssetId` instead.
- `MapboxImageryProvider.ready` and `MapboxImageryProvider.readyPromise` have been removed.
- `MapboxStyleImageryProvider.ready` and `MapboxStyleImageryProvider.readyPromise` have been removed.
- `OpenStreetMapImageryProvider.ready` and `OpenStreetMapImageryProvider.readyPromise` have been removed.
- `SingleTileImageryProvider` constructor parameters `options.tileHeight` and `options.tileWidth` became required in CesiumJS 1.104. Omitting these properties will result in an error in 1.107. Provide `options.tileHeight` and `options.tileWidth`, or use `SingleTileImageryProvider.fromUrl` instead.
- `SingleTileImageryProvider.ready` and `SingleTileImageryProvider.readyPromise` have been removed. Use `SingleTileImageryProvider.fromUrl` instead.
- `TileCoordinatesImageryProvider.ready` and `TileCoordinatesImageryProvider.readyPromise` have been removed.
- `TileMapServiceImageryProvider` constructor parameter `options.url`, `TileMapServiceImageryProvider.ready`, and `TileMapServiceImageryProvider.readyPromise` have been removed. Use `TileMapServiceImageryProvider.fromUrl` instead.
- `UrlTemplateImageryProvider.reinitialize`, `UrlTemplateImageryProvider.ready`, and `UrlTemplateImageryProvider.readyPromise` have been removed.
- `WebMapServiceImageryProvider.ready`, and `WebMapServiceImageryProvider.readyPromise` have been removed.
- `WebMapTileServiceImageryProvider.ready`, and `WebMapTileServiceImageryProvider.readyPromise` have been removed.
- `TerrainProvider.ready` and `TerrainProvider.readyPromise` have been removed.
- `createWorldImagery` was removed. Use `createWorldImageryAsync` instead.
- `ArcGISTiledElevationTerrainProvider` constructor parameter `options.url`, `ArcGISTiledElevationTerrainProvider.ready`, and `ArcGISTiledElevationTerrainProvider.readyPromise` have been removed. Use `ArcGISTiledElevationTerrainProvider.fromUrl` instead.
- `CesiumTerrainProvider` constructor parameter `options.url`, `CesiumTerrainProvider.ready`, and `CesiumTerrainProvider.readyPromise` have been removed. Use `CesiumTerrainProvider.fromIonAssetId` or `CesiumTerrainProvider.fromUrl` instead.
- `CustomHeightmapTerrainProvider.ready`, and `CustomHeightmapTerrainProvider.readyPromise` were deprecated in CesiumJS 1.104.
- `EllipsoidTerrainProvider.ready`, and `EllipsoidTerrainProvider.readyPromise` were deprecated in CesiumJS 1.104.
- `GoogleEarthEnterpriseMetadata` constructor parameter `options.url` and `GoogleEarthEnterpriseMetadata.readyPromise` have been removed. Use `GoogleEarthEnterpriseMetadata.fromUrl` instead.
- `GoogleEarthEnterpriseTerrainProvider` constructor parameters `options.url` and `options.metadata`, `GoogleEarthEnterpriseTerrainProvider.ready`, and `GoogleEarthEnterpriseTerrainProvider.readyPromise` have been removed. Use `GoogleEarthEnterpriseTerrainProvider.fromMetadata` instead.
- `VRTheWorldTerrainProvider` constructor parameter `options.url`, `VRTheWorldTerrainProvider.ready`, and `VRTheWorldTerrainProvider.readyPromise` have been removed. Use `VRTheWorldTerrainProvider.fromUrl` instead.
- `createWorldTerrain` was removed. Use `createWorldTerrainAsync` instead.
- `Cesium3DTileset` constructor parameter `options.url`, `Cesium3DTileset.ready`, and `Cesium3DTileset.readyPromise` have been removed. Use `Cesium3DTileset.fromUrl` instead.
- `createOsmBuildings` was removed. Use `createOsmBuildingsAsync` instead.
- `Model.fromGltf`, `Model.readyPromise`, and `Model.texturesLoadedPromise` have been removed. Use `Model.fromGltfAsync`, `Model.readyEvent`, `Model.errorEvent`, and `Model.texturesReadyEvent` instead. For example:
  ```js
  try {
    const model = await Cesium.Model.fromGltfAsync({
      url: "../../SampleData/models/CesiumMan/Cesium_Man.glb",
    });
    viewer.scene.primitives.add(model);
    model.readyEvent.addEventListener(() => {
      // model is ready for rendering
    });
  } catch (error) {
    console.log(`Failed to load model. ${error}`);
  }
  ```
- `I3SDataProvider` construction parameter `options.url`, `I3SDataProvider.ready`, and `I3SDataProvider.readyPromise` have been removed. Use `I3SDataProvider.fromUrl` instead.
- `TimeDynamicPointCloud.readyPromise` was removed. Use `TimeDynamicPointCloud.frameFailed` to track any errors.
- `VoxelProvider.ready` and `VoxelProvider.readyPromise` have been removed.
- `VoxelPrimitive.eadyPromise` have been removed.
- `Cesium3DTilesVoxelProvider` construction parameter `options.url`, `Cesium3DTilesVoxelProvider.ready`, and `Cesium3DTilesVoxelProvider.readyPromise` have been removed. Use `Cesium3DTilesVoxelProvider.fromUrl` instead.
- `Primitive.readyPromise`, `ClassificationPrimitive.readyPromise`, `GroundPrimitive.readyPromise`, and `GroundPolylinePrimitive.readyPromise` have been removed. Wait for `Primitive.ready`, `ClassificationPrimitive.ready`, `GroundPrimitive.ready`, or `GroundPolylinePrimitive.ready` to return true instead.
- `CreditDisplay.addCredit`, `CreditDisplay.addDefaultCredit`, and `CreditDisplay.removeDefaultCredit` have been removed. Use `CreditDisplay.addCreditToNextFrame`, `CreditDisplay.addStaticCredit`, and `CreditDisplay.removeStaticCredit` respectively instead.

##### Additions :tada:

- Added `Cesium3DTileset.cacheBytes` and `Cesium3DTileset.maximumCacheOverflowBytes` to better control memory usage. To replicate previous behavior, convert `maximumMemoryUsage` from MB to bytes, assign the value to `cacheBytes`, and set `maximumCacheOverflowBytes = Number.MAX_VALUE`

##### Fixes :wrench:

- Fixed crash in `CzmlDataSource` when a 3D Tileset entity is hidden. [#11357](https://github.com/CesiumGS/cesium/issues/11357)
- Fixed `PostProcessStage` crash affecting point clouds rendered with attenuation. [#11339](https://github.com/CesiumGS/cesium/issues/11339)
- Fixed a race condition when loading cut-out terrain. [#11382](https://github.com/CesiumGS/cesium/pull/11382)
- Fixed debug label rendering in `Cesium3dTilesInspector`. [#11355](https://github.com/CesiumGS/cesium/issues/11355)
- Fixed credits for imagery layer shows up even when layer is hidden. [#11340](https://github.com/CesiumGS/cesium/issues/11340)
- Fixed Insufficient buffer size thrown by rendering 3dtiles. [#11358](https://github.com/CesiumGS/cesium/pull/11358)

##### Deprecated :hourglass_flowing_sand:

- `Cesium3DTileset.maximumMemoryUsage` has been deprecated in CesiumJS 1.107. It will be removed in 1.110. Use `Cesium3DTileset.cacheBytes` and `Cesium3DTileset.maximumCacheOverflowBytes` instead. [#11310](https://github.com/CesiumGS/cesium/pull/11310)

#### @cesium/widgets

##### Breaking Changes :mega:

- `Viewer` constructor option `options.imageryProvider` has been deprecated in CesiumJS 1.104. It will be removed in 1.107. Use `options.baseLayer` instead.

### 1.106.1 - 2023-06-02

This is an npm-only release to fix a dependency issue published in 1.106

### 1.106 - 2023-06-01

#### @cesium/engine

##### Fixes :wrench:

- Fixed label background rendering. [#11293](https://github.com/CesiumGS/cesium/pull/11293)
- Fixed color creation from CSS color string with modern "space-separated" syntax. [#11271](https://github.com/CesiumGS/cesium/pull/11271)
- Fixed tracked entity camera controls. [#11286](https://github.com/CesiumGS/cesium/issues/11286)
- Fixed a race condition when loading cut-out terrain. [#11296](https://github.com/CesiumGS/cesium/pull/11296)
- Fixed async behavior for custom terrain and imagery providers. [#11274](https://github.com/CesiumGS/cesium/issues/11274)

### 1.105.2 - 2023-05-15

- This is an npm-only release to fix a dependency issue published in 1.105.1.

### 1.105.1 - 2023-05-10

#### @cesium/engine

##### Additions :tada:

- Added `createGooglePhotorealistic3DTileset` to create a 3D tileset streaming Google Photorealistic 3D Tiles.
- Added `GoogleMaps` for managing credentials when loading data from the Google Map Tiles API.

##### Fixes :wrench:

- Improved camera controls when globe is off. [#7171](https://github.com/CesiumGS/cesium/issues/7171)

### 1.105 - 2023-05-01

#### @cesium/engine

##### Additions :tada:

- Added `ArcGisMapServerImagery.fromBasemapType`, and `ArcGisBaseMapType`, and `ArcGisMapService` for ease of use with the latest ArcGIS Imagery API.[#11098](https://github.com/CesiumGS/cesium/pull/11098)
- Added `CesiumWidget.creditDisplay` to access the onscreen and lightbox credits. [#11241](https://github.com/CesiumGS/cesium/pull/11241)
- Added `CreditDisplay.addStaticCredit` and `CreditDisplay.removeStaticCredit` such that `Credit.showOnScreen` value is taken into account. [#6215](https://github.com/CesiumGS/cesium/issues/6215)
- Added `options.gltfCallback` to `Model.loadGltfAsync` to allow apps to access the loaded glTF JSON. [#11240](https://github.com/CesiumGS/cesium/pull/11240)
- Added `GeocoderService.credit` and and `attributions` property to `GeocoderService.Result` to allow for geocoder services to attribute results. [#11256](https://github.com/CesiumGS/cesium/pull/11256)

##### Fixes :wrench:

- Fixed Repeated URI parsing slows 3D Tiles performance [#11197](https://github.com/CesiumGS/cesium/issues/11197). Together with [#11211](https://github.com/CesiumGS/cesium/pull/11211), this can reduce tile parsing time by as much as 25% on large tilesets
- Fixed atmosphere rendering performance issue. [10510](https://github.com/CesiumGS/cesium/issues/10510)
- Fixed crashing when zooming to an entity without globe present. [#10957](https://github.com/CesiumGS/cesium/pull/11226)
- Fixed model rendering when emissiveTexture is defined and emissiveFactor is not. [#11215](https://github.com/CesiumGS/cesium/pull/11215)
- Fixed issue with calling `switchToOrthographicFunction` and `camera.flyTo` in immediate succession. [#11210](https://github.com/CesiumGS/cesium/pull/11210)
- Fixed an issue when zooming in an orthographic frustum. [#11206](https://github.com/CesiumGS/cesium/pull/11206)
- Fixed a crash when Cesium3DTileStyle's scaleByDistance, translucencyByDistance or distanceDisplayCondition set to StyleExpression
  which returns `undefined`. [#11228](https://github.com/CesiumGS/cesium/pull/11228)
- Fixed handling of `out_FragColor` layout declarations when translating shaders to WebGL1. [#11230](https://github.com/CesiumGS/cesium/pull/11230)
- Fixed a problem with Ambient Occlusion that affected some MacOS hardware. [#10106](https://github.com/CesiumGS/cesium/issues/10106)
- Fixed UniformType.MAT3 value for custom shaders. [#11235](https://github.com/CesiumGS/cesium/pull/11235).

##### Deprecated :hourglass_flowing_sand:

- `CreditDisplay.addCredit`, `CreditDisplay.addDefaultCredit`, and `CreditDisplay.removeDefaultCredit` have been deprecated in CesiumJS 1.105. They will be removed in 1.107. Use `CreditDisplay.addCreditToNextFrame`, `CreditDisplay.addStaticCredit`, and `CreditDisplay.removeStaticCredit` respectively instead. [#11241](https://github.com/CesiumGS/cesium/pull/11241)

#### @cesium/widgets

##### Additions :tada:

- Added `Viewer.creditDisplay` to access the onscreen and lightbox credits. [#11241](https://github.com/CesiumGS/cesium/pull/11241)
- The `Geocoder` widget will now display attributions onscreen or in the lightbox for geocoder results if present, otherwise a default credit from a geocoder service if one is provided. [#11256](https://github.com/CesiumGS/cesium/pull/11256)

##### Fixes :wrench:

- Fixed missing `ContextOptions` in generated TypeScript definitions. [10963](https://github.com/CesiumGS/cesium/issues/10963)

### 1.104 - 2023-04-03

#### Major Announcements :loudspeaker:

- Starting with CesiumJS 1.104 The `readyPromise` pattern has been deprecated across the API. It will be removed in CesiumJS 1.107. This has been done to facilitate better asynchronous flow and error handling. For example:

```js
try {
  const tileset = await Cesium.Cesium3DTileset.fromUrl(url);
  viewer.scene.primitives.add(tileset);
} catch (error) {
  console.log(`Failed to load tileset: ${error}`);
}
```

#### @cesium/engine

##### Additions :tada:

- Added `ArcGisMapServerImageryProvider.fromUrl`, `ArcGISTiledElevationTerrainProvider.fromUrl`, `BingMapsImageryProvider.fromUrl`, `CesiumTerrainProvider.fromUrl`, `CesiumTerrainProvider.fromIonAssetId`, `GoogleEarthEnterpriseMetadata.fromUrl`, `GoogleEarthEnterpriseImageryProvider.fromMetadata`, `GoogleEarthEnterpriseMapsProvider.fromUrl`, `GoogleEarthEnterpriseTerrainProvider.fromMetadata`, `ImageryLayer.fromProviderAsync`, `IonImageryProvider.fromAssetId`, `SingleTileImageryProvider.fromUrl`, `Terrain`, `TileMapServiceImageryProvider.fromUrl`, `VRTheWorldTerrainProvider.fromUrl`, `createWorldTerrainAsync`, `Cesium3DTileset.fromUrl`, `Cesium3DTileset.fromIonAssetId`, `createOsmBuildingsAsync`, `Model.fromGltfAsync`, `Model.readyEvent`, `Model.errorEvent`,`Model.texturesReadyEvent`, `I3SDataProvider.fromUrl`, and `Cesium3DTilesVoxelProvider.fromUrl` for better async flow and error handling. [#11059](https://github.com/CesiumGS/cesium/pull/11059)
- Send `X-Cesium-*` headers to requests to cesium ion. [#11200](https://github.com/CesiumGS/cesium/pull/11200)

##### Fixes :wrench:

- Fixed issue where passing `children` in the Entity constructor options will override children. [#11101](https://github.com/CesiumGS/cesium/issues/11101)
- Fixed error type to be `RequestErrorEvent` in `Resource.retryCallback`. [#11177](https://github.com/CesiumGS/cesium/pull/11177)
- Fixed issue when render `OrthographicFrustum` geometry by `DebugCameraPrimitive`. [#11159](https://github.com/CesiumGS/cesium/issues/11159)
- Fixed ion URL in `RequestScheduler` throttling overrides. [#11193](https://github.com/CesiumGS/cesium/pull/11193)
- Fixed `SingleTileImageryProvider` fetching image when `show` is `false` by allowing lazy-loading for `SingleTileImageryProvider` if `tileWidth` and `tileHeight` are provided to the constructor. [#9529](https://github.com/CesiumGS/cesium/issues/9529)
- Fixed various race conditions from async operations. [#10909](https://github.com/CesiumGS/cesium/issues/10909)

##### Deprecated :hourglass_flowing_sand:

- `CesiumWidget` constructor option `options.imageryProvider` has been deprecated in CesiumJS 1.104. It will be removed in 1.107. Use `options.baseLayer` instead.
- `ImageryProvider.ready` and `ImageryProvider.readyPromise` were deprecated in CesiumJS 1.104. They will be removed in 1.107.
- `ImageryProvider.defaultAlpha`, `ImageryProvider.defaultNightAlpha`, `ImageryProvider.defaultDayAlpha`, `ImageryProvider.defaultBrightness`, `ImageryProvider.defaultContrast`, `ImageryProvider.defaultHue`, `ImageryProvider.defaultSaturation`, `ImageryProvider.defaultGamma`, `ImageryProvider.defaultMinificationFilter`, `ImageryProvider.defaultMagnificationFilter` were deprecated in CesiumJS 1.104. They will be removed in 1.107. Use `ImageryLayer.alpha`, `ImageryLayer.nightAlpha`, `ImageryLayer.dayAlpha`, `ImageryLayer.brightness`, `ImageryLayer.contrast`, `ImageryLayer.hue`, `ImageryLayer.saturation`, `ImageryLayer.gamma`, `ImageryLayer.minificationFilter`, `ImageryLayer.magnificationFilter`instead.
- `ImageryLayer.getViewableRectangle` was deprecated in CesiumJS 1.104. It will be removed in 1.107. Use `ImageryLayer.getImageryRectangle` instead.
- `ArcGisMapServerImageryProvider` constructor parameter `url`,`ArcGisMapServerImageryProvider.ready`, and `ArcGisMapServerImageryProvider.readyPromise` were deprecated in CesiumJS 1.104. They will be removed in 1.107. Use `ArcGisMapServerImageryProvider.fromUrl` instead.
- `BingMapsImageryProvider` constructor parameter `url`,`BingMapsImageryProvider.ready`, and `BingMapsImageryProvider.readyPromise` were deprecated in CesiumJS 1.104. They will be removed in 1.107. Use `BingMapsImageryProvider.fromUrl` instead.
- `GoogleEarthEnterpriseImageryProvider` constructor parameters `options.url` and `options.metadata`, `GoogleEarthEnterpriseImageryProvider.ready`, and `GoogleEarthEnterpriseImageryProvider.readyPromise` were deprecated in CesiumJS 1.104. They will be removed in 1.107. Use `GoogleEarthEnterpriseImageryProvider.fromMetadata` instead.
- `GoogleEarthEnterpriseMapsProvider` constructor parameters `options.url` and `options.channel`, `GoogleEarthEnterpriseMapsProvider.ready`, and `GoogleEarthEnterpriseMapsProvider.readyPromise` were deprecated in CesiumJS 1.104. They will be removed in 1.107. Use `GoogleEarthEnterpriseMapsProvider.fromUrl` instead.
- `GridImageryProvider.ready` and `GridImageryProvider.readyPromise` were deprecated in CesiumJS 1.104. They will be removed in 1.107.
- `IonImageryProvider` constructor parameter `assetId`,`BIonImageryProvider.ready`, and `IonImageryProvider.readyPromise` were deprecated in CesiumJS 1.104. They will be removed in 1.107. Use `IonImageryProvider.fromAssetId` instead.
- `MapboxImageryProvider.ready` and `MapboxImageryProvider.readyPromise` were deprecated in CesiumJS 1.104. They will be removed in 1.107.
- `MapboxStyleImageryProvider.ready` and `MapboxStyleImageryProvider.readyPromise` were deprecated in CesiumJS 1.104. They will be removed in 1.107.
- `OpenStreetMapImageryProvider.ready` and `OpenStreetMapImageryProvider.readyPromise` were deprecated in CesiumJS 1.104. They will be removed in 1.107.
- `SingleTileImageryProvider` constructor parameters `options.tileHeight` and `options.tileWidth` became required in CesiumJS 1.104. Omitting these properties will result in an error in 1.107. Provide `options.tileHeight` and `options.tileWidth`, or use `SingleTileImageryProvider.fromUrl` instead.
- `SingleTileImageryProvider.ready` and `SingleTileImageryProvider.readyPromise` were deprecated in CesiumJS 1.104. They will be removed in 1.107. Use `SingleTileImageryProvider.fromUrl` instead.
- `TileCoordinatesImageryProvider.ready` and `TileCoordinatesImageryProvider.readyPromise` were deprecated in CesiumJS 1.104. They will be removed in 1.107.
- `TileMapServiceImageryProvider` constructor parameter `options.url`, `TileMapServiceImageryProvider.ready`, and `TileMapServiceImageryProvider.readyPromise` were deprecated in CesiumJS 1.104. They will be removed in 1.107. Use `TileMapServiceImageryProvider.fromUrl` instead.
- `UrlTemplateImageryProvider.reinitialize`, `UrlTemplateImageryProvider.ready`, and `UrlTemplateImageryProvider.readyPromise` were deprecated in CesiumJS 1.104. They will be removed in 1.107.
- `WebMapServiceImageryProvider.ready`, and `WebMapServiceImageryProvider.readyPromise` were deprecated in CesiumJS 1.104. They will be removed in 1.107.
- `WebMapTileServiceImageryProvider.ready`, and `WebMapTileServiceImageryProvider.readyPromise` were deprecated in CesiumJS 1.104. They will be removed in 1.107.
- `TerrainProvider.ready` and `TerrainProvider.readyPromise` were deprecated in CesiumJS 1.104. They will be removed in 1.107.
- `createWorldImagery` was deprecated in CesiumJS 1.104. It will be removed in 1.107. Use `createWorldImageryAsync` instead.
- `ArcGISTiledElevationTerrainProvider` constructor parameter `options.url`, `ArcGISTiledElevationTerrainProvider.ready`, and `ArcGISTiledElevationTerrainProvider.readyPromise` were deprecated in CesiumJS 1.104. They will be removed in 1.107. Use `ArcGISTiledElevationTerrainProvider.fromUrl` instead.
- `CesiumTerrainProvider` constructor parameter `options.url`, `CesiumTerrainProvider.ready`, and `CesiumTerrainProvider.readyPromise` were deprecated in CesiumJS 1.104. They will be removed in 1.107. Use `CesiumTerrainProvider.fromIonAssetId` or `CesiumTerrainProvider.fromUrl` instead.
- `CustomHeightmapTerrainProvider.ready`, and `CustomHeightmapTerrainProvider.readyPromise` were deprecated in CesiumJS 1.104.
- `EllipsoidTerrainProvider.ready`, and `EllipsoidTerrainProvider.readyPromise` were deprecated in CesiumJS 1.104.
- `GoogleEarthEnterpriseMetadata` constructor parameter `options.url` and `GoogleEarthEnterpriseMetadata.readyPromise` were deprecated in CesiumJS 1.104. They will be removed in 1.107. Use `GoogleEarthEnterpriseMetadata.fromUrl` instead.
- `GoogleEarthEnterpriseTerrainProvider` constructor parameters `options.url` and `options.metadata`, `GoogleEarthEnterpriseTerrainProvider.ready`, and `GoogleEarthEnterpriseTerrainProvider.readyPromise` were deprecated in CesiumJS 1.104. They will be removed in 1.107. Use `GoogleEarthEnterpriseTerrainProvider.fromMetadata` instead.
- `VRTheWorldTerrainProvider` constructor parameter `options.url`, `VRTheWorldTerrainProvider.ready`, and `VRTheWorldTerrainProvider.readyPromise` were deprecated in CesiumJS 1.104. They will be removed in 1.107. Use `VRTheWorldTerrainProvider.fromUrl` instead.
- `createWorldTerrain` was deprecated in CesiumJS 1.104. It will be removed in 1.107. Use `createWorldTerrainAsync` instead.
- `Cesium3DTileset` constructor parameter `options.url`, `Cesium3DTileset.ready`, and `Cesium3DTileset.readyPromise` were deprecated in CesiumJS 1.104. They will be removed in 1.107. Use `Cesium3DTileset.fromUrl` instead.
- `createOsmBuildings` was deprecated in CesiumJS 1.104. It will be removed in 1.107. Use `createOsmBuildingsAsync` instead.
- `Model.fromGltf`, `Model.readyPromise`, and `Model.texturesLoadedPromise` were deprecated in CesiumJS 1.104. They will be removed in 1.107. Use `Model.fromGltfAsync`, `Model.readyEvent`, `Model.errorEvent`, and `Model.texturesReadyEvent` instead. For example:
  ```js
  try {
    const model = await Cesium.Model.fromGltfAsync({
      url: "../../SampleData/models/CesiumMan/Cesium_Man.glb",
    });
    viewer.scene.primitives.add(model);
    model.readyEvent.addEventListener(() => {
      // model is ready for rendering
    });
  } catch (error) {
    console.log(`Failed to load model. ${error}`);
  }
  ```
- `I3SDataProvider` construction parameter `options.url`, `I3SDataProvider.ready`, and `I3SDataProvider.readyPromise` were deprecated in CesiumJS 1.104. They will be removed in 1.107. Use `I3SDataProvider.fromUrl` instead.
- `TimeDynamicPointCloud.readyPromise` was deprecated in CesiumJS 1.104. It will be removed in 1.107. Use `TimeDynamicPointCloud.frameFailed` to track any errors.
- `VoxelProvider.ready` and `VoxelProvider.readyPromise` were deprecated in CesiumJS 1.104. They will be removed in 1.107.
- `Cesium3DTilesVoxelProvider` construction parameter `options.url`, `Cesium3DTilesVoxelProvider.ready`, and `Cesium3DTilesVoxelProvider.readyPromise` were deprecated in CesiumJS 1.104. They will be removed in 1.107. Use `Cesium3DTilesVoxelProvider.fromUrl` instead.
- `Primitive.readyPromise`, `ClassificationPrimitive.readyPromise`, `GroundPrimitive.readyPromise`, and `GroundPolylinePrimitive.readyPromise` were deprecated in CesiumJS 1.104. They will be removed in 1.107. Wait for `Primitive.ready`, `ClassificationPrimitive.ready`, `GroundPrimitive.ready`, or `GroundPolylinePrimitive.ready` to return true instead.

#### @cesium/widgets

##### Fixes :wrench:

- Fixed Cesium.Viewer instantiated inside my lit component: CreditDisplay is missing its styles [#10907](https://github.com/CesiumGS/cesium/issues/10907)
- Fixed allowing `false` for `imageryProvider` in `Viewer.ConstructorOptions`. [#11179](https://github.com/CesiumGS/cesium/pull/11179)

##### Deprecated :hourglass_flowing_sand:

- `Viewer` constructor option `options.imageryProvider` has been deprecated in CesiumJS 1.104. It will be removed in 1.107. Use `options.baseLayer` instead.

### 1.103 - 2023-03-01

#### @cesium/engine

##### Additions :tada:

- Added smooth zoom with mouse wheel. [#11062](https://github.com/CesiumGS/cesium/pull/11062)
- Enabled lighting on voxels with BOX shape. [#11076](https://github.com/CesiumGS/cesium/pull/11076)

##### Fixes :wrench:

- Fixed browser warning for `willReadFrequently` option. [#11025](https://github.com/CesiumGS/cesium/issues/11025)
- Replaced constructor types with primitive types in JSDoc and generated TypeScript definitions. [#11080](https://github.com/CesiumGS/cesium/pull/11080)
- Adjusted render order of voxels and opaque entities. [#11120](https://github.com/CesiumGS/cesium/pull/11120)
- Fixed artifacts on edges of voxels with BOX shape. [#11050](https://github.com/CesiumGS/cesium/pull/11050)
- Fixed initial textures visibility for particle systems. [#11099](https://github.com/CesiumGS/cesium/pull/11099)
- Fixed Primitive.getGeometryInstanceAttributes cache acquisition speed. [#11066](https://github.com/CesiumGS/cesium/issues/11066)
- Fixed requestWebgl1 hint error in context. [#11082](https://github.com/CesiumGS/cesium/issues/11082)

#### @cesium/widgets

##### Fixes :wrench:

- Replaced constructor types with primitive types in JSDoc and generated TypeScript definitions. [#11080](https://github.com/CesiumGS/cesium/pull/11080)

### 1.102 - 2023-02-01

#### @cesium/engine

#### Major Announcements :loudspeaker:

- CesiumJS now defaults to using a WebGL2 context for rendering. WebGL2 is widely supported on all platforms and this results in better feature support across devices, especially mobile.
  - WebGL1 is supported. If WebGL2 is not available, CesiumJS will automatically fall back to WebGL1.
  - In order to work in a WebGL2 context, any custom materials, custom primitives or custom shaders will need to be upgraded to use GLSL 300.
  - Otherwise to request a WebGL 1 context, set `requestWebgl1` to `true` when providing `ContextOptions` as shown below:
    ```js
    const viewer = new Viewer("cesiumContainer", {
      contextOptions: {
        requestWebgl1: true,
      },
    });
    ```

##### Additions :tada:

- Added `FeatureDetection.supportsWebgl2` to detect if a WebGL2 rendering context in the current browser.

##### Fixes :wrench:

- Fixed label background rendering. [#11040](https://github.com/CesiumGS/cesium/issues/11040)
- Fixed a bug decoding glTF Draco attributes with quantization bits above 16. [#7471](https://github.com/CesiumGS/cesium/issues/7471)
- Fixed an edge case in `viewer.flyTo` when flying to a imagery layer with certain terrain providers. [#10937](https://github.com/CesiumGS/cesium/issues/10937)
- Fixed a crash in terrain sampling if any points have an undefined position due to being outside the rectangle. [#10931](https://github.com/CesiumGS/cesium/pull/10931)
- Fixed a bug where scale was not being applied to the top-level tileset geometric error. [#11047](https://github.com/CesiumGS/cesium/pull/11047)
- Updating Bing Maps top page hyperlink to Bing Maps ToU hyperlink [#11049](https://github.com/CesiumGS/cesium/pull/11049)

### 1.101 - 2023-01-02

#### Major Announcements :loudspeaker:

- Starting with version 1.102, CesiumJS will default to using a WebGL2 context for rendering. WebGL2 is widely supported on all platforms and this change will result in better feature support across devices, especially mobile.
  - WebGL1 will still be supported. If WebGL2 is not available, CesiumJS will automatically fall back to WebGL1.
  - In order to work in a WebGL2 context, any custom materials, custom primitive or custom shaders will need to be upgraded to use GLSL 300.
  - Otherwise to request a WebGL 1 context, set `requestWebgl1` to `true` when providing `ContextOptions` as shown below:
    ```js
    const viewer = new Viewer("cesiumContainer", {
      contextOptions: {
        requestWebgl1: true,
      },
    });
    ```

#### @cesium/engine

##### Additions :tada:

- Added `vertexShadowDarkness` parameter to `Globe` to control the amount of darkness of the vertex shadow when terrain lighting is enabled. [#10914](https://github.com/CesiumGS/cesium/pull/10914)
- Added experimental support for 3D Tiles voxels with the [`3DTILES_content_voxels`](https://github.com/CesiumGS/3d-tiles/tree/voxels/extensions/3DTILES_content_voxels) extension. The current implementation is intended for development use, as the voxel format has not yet been finalized and is subject to breaking changes without deprecation.

##### Fixes :wrench:

- Fixed a bug where the scale of a `PointPrimitive` was incorrect when `scaleByDistance` was set to a `NearFarScalar`. [#10912](https://github.com/CesiumGS/cesium/pull/10912)
- Fixed glTF models with a mix of Draco and non-Draco attributes. [#10936](https://github.com/CesiumGS/cesium/pull/10936)
- Fixed a bug where billboards with `alignedAxis` properties were not properly aligned in 2D and Columbus View. [#10965](https://github.com/CesiumGS/cesium/issues/10965)
- Fixed a bug where \*.ktx2 image loading from a URI failed. [#10869](https://github.com/CesiumGS/cesium/pull/10869)
- Fixed a bug where a `Model` would sometimes disappear when loaded in Columbus View. [#10945](https://github.com/CesiumGS/cesium/pull/10945)
- Fixed a bug where the entity collection of a `GpxDataSource` did not have the `owner` property set. [#10921](https://github.com/CesiumGS/cesium/issues/10921)
- Fixed the JSDoc and TypeScript definitions of arguments in `Matrix2.multiplyByScalar`, `Matrix3.multiplyByScalar`, and several functions in the `S2Cell` class. [#10899](https://github.com/CesiumGS/cesium/pull/10899)
- Fixed a bug where `result` parameters were omitted from the TypeScript definitions. [#10864](https://github.com/CesiumGS/cesium/issues/10864)

#### Deprecated :hourglass_flowing_sand:

- `ContextOptions.requestWebgl2` was deprecated in CesiumJS 1.101 and will be removed in 1.102. Instead, CesiumJS will default to using a WebGL2 context for rendering. Use `ContextOptions.requestWebgl1` to request a WebGL1 or WebGL2 context.

#### @cesium/widgets

##### Additions :tada:

- Added `viewerVoxelInspectorMixin` and `VoxelInspector` to support experimental 3D Tiles voxels.

### 1.100 - 2022-12-01

#### Major Announcements :loudspeaker:

- CesiumJS is now published alongside two smaller packages `@cesium/engine` and `@cesium/widgets` [#10824](https://github.com/CesiumGS/cesium/pull/10824):
  - The source code has been paritioned into two folders: `packages/engine` and `packages/widgets`.
  - These workspaces packages will follow semantic versioning.
  - These workspaces packages will be published as ES modules with TypeScript definitions.
  - In the combined CesiumJS release, the `Source` folder only contains the following:
    - `Cesium.js`
    - `Cesium.d.ts`
    - `Assets`
    - `ThirdParty`
    - `Widgets`(CSS files only)
  - The ability to import modules and TypeScript definitions from individual files has been removed. Any imports should originate from the `cesium` module (`import { Cartesian3 } from "cesium";`) or the combined `Cesium.js` file (`import { Cartesian3 } from "Source/Cesium.js";`);

#### Breaking Changes :mega:

- The viewer parameter in `KmlTour.prototype.play` was removed. Instead of a `Viewer`, pass a `CesiumWidget` instead. [#10845](https://github.com/CesiumGS/cesium/pull/10845)

### 1.99 - 2022-11-01

#### Major Announcements :loudspeaker:

- Starting with version 1.100, CesiumJS will be published alongside two smaller packages `@cesium/engine` and `@cesium/widgets` [#10824](https://github.com/CesiumGS/cesium/pull/10824):
  - The source code will been paritioned into two folders: `packages/engine` and `packages/widgets`.
  - These workspaces packages will follow semantic versioning.
  - These workspaces packages will be published as ES modules with TypeScript definitions.
  - The combined CesiumJS release will continue to be published, however, the `Source` folder will only contain the following:
    - `Cesium.js`
    - `Cesium.d.ts`
    - `Assets`
    - `ThirdParty`
    - `Widgets`(CSS files only)
  - The ability to import modules and TypeScript definitions from individual files will been removed. Any imports should originate from the `cesium` module (`import { Cartesian3 } from "cesium";`) or the combined `Cesium.js` file (`import { Cartesian3 } from "Source/Cesium.js";`);

#### Breaking Changes :mega:

- The polyfills `requestAnimationFrame` and `cancelAnimationFrame` have been removed. Use the native browser methods instead. [#10579](https://github.com/CesiumGS/cesium/pull/10579)

##### Additions :tada:

- Added support for I3S 3D Object and IntegratedMesh Layers. [#9634](https://github.com/CesiumGS/cesium/pull/9634)

##### Deprecated :hourglass_flowing_sand:

- The viewer parameter in `KmlTour.prototype.play` was deprecated in Cesium 1.99. It will be removed in 1.100. Instead of a `Viewer`, pass a `CesiumWidget` instead. [#10845](https://github.com/CesiumGS/cesium/pull/10845)

##### Fixes :wrench:

- Fixed a bug where the scale of a `Model` was being incorrectly applied to its bounding sphere. [#10855](https://github.com/CesiumGS/cesium/pull/10855)
- Fixed a bug where rendering a `Model` with image-based lighting while specular environment maps were unsupported caused a crash. [#10859](https://github.com/CesiumGS/cesium/pull/10859)
- Fixed a bug where request render mode was broken when a ground primitive is added. [#10756](https://github.com/CesiumGS/cesium/issues/10756)

### 1.98.1 - 2022-10-03

- This is an npm only release to fix the improperly published 1.98.

### 1.98 - 2022-10-03

#### Breaking Changes :mega:

- As of the previous release (1.97), `new Model()` is an internal constructor and must not be used directly. Use `Model.fromGltf()` instead. [#10778](https://github.com/CesiumGS/cesium/pull/10778)
- The `.getPropertyNames` methods of `Cesium3DTileFeature`, `Cesium3DTilePointFeature`, and `ModelFeature` have been removed. Use the `.getPropertyIds` methods instead.

##### Additions :tada:

- Added support for the `WEB3D_quantized_attributes` extension found in some glTF 1.0 models. [#10758](https://github.com/CesiumGS/cesium/pull/10758)

##### Fixes :wrench:

- Fixed a bug where instanced models without normals would not render. [#10765](https://github.com/CesiumGS/cesium/pull/10765)
- Fixed a regression where `i3dm` with scale and without rotation would render incorrectly. [#10808](https://github.com/CesiumGS/cesium/pull/10808)
- Fixed a regression where instanced feature IDs were not processed correctly [#10771](https://github.com/CesiumGS/cesium/pull/10771)
- Fixed a regression where `Cesium3DTileFeature.setProperty()` was not creating properties for unknown property IDs. [#10775](https://github.com/CesiumGS/cesium/pull/10775)
- Fixed a regression where `pnts` tiles with `3DTILES_draco_point_compression` and <= 8 quantization bits were being rendered incorrectly. [#10794](https://github.com/CesiumGS/cesium/pull/10794)
- Fixed a regression where glTF models with unused nodes would crash [#10813](https://github.com/CesiumGS/cesium/pull/10813)
- Fixed a regression where tilesets would not load in multiple `Viewer`s. [#10828](https://github.com/CesiumGS/cesium/pull/10828)
- Fixed a bug where camera would not follow the `Viewer.trackedEntity` if it had a model with a `HeightReference` other than `NONE`. [#10805](https://github.com/CesiumGS/cesium/pull/10805)
- Fixed a bug where calling `removeAll` on a `ClippingPlaneCollection` attached to a `Model` would cause a crash. [#10827](https://github.com/CesiumGS/cesium/pull/10827)
- Fixed a bug where replacing a `Model`'s `ClippingPlaneCollection` with one of the same length would cause a crash. [#10831](https://github.com/CesiumGS/cesium/pull/10831)
- Fixed a bug where KMLs with a NetworkLink with viewRefreshMode=='onRegion' would cause Cesium to make numerous resource requests and possibly trigger an out of memory error. [#10790](https://github.com/CesiumGS/cesium/pull/10790)
- Fixed a bug where calling `Vector3DTileContent.getFeature` before a render update could result in no feature being returned. [#10819](https://github.com/CesiumGS/cesium/pull/10819)

### 1.97 - 2022-09-01

#### Major Announcements :loudspeaker:

- CesiumJS has switched to a new architecture for loading glTF models and tilesets to enable:
  - User-defined GLSL shaders via [`CustomShader`](Documentation/CustomShaderGuide/README.md)
  - Support for [3D Tiles Next](https://cesium.com/blog/2021/11/10/introducing-3d-tiles-next/) metadata extensions: [`EXT_structural_metadata`](https://github.com/CesiumGS/glTF/tree/proposal-EXT_structural_metadata/extensions/2.0/Vendor/EXT_structural_metadata), [`EXT_mesh_features`](https://github.com/CesiumGS/glTF/tree/proposal-EXT_mesh_features/extensions/2.0/Vendor/EXT_mesh_features) and [`EXT_instance_features`](https://github.com/CesiumGS/glTF/tree/3d-tiles-next/extensions/2.0/Vendor/EXT_instance_features)
  - Support for [`EXT_mesh_gpu_instancing`](https://github.com/KhronosGroup/glTF/tree/main/extensions/2.0/Vendor/EXT_mesh_gpu_instancing)
  - Support for [`EXT_meshopt_compression`](https://github.com/KhronosGroup/glTF/tree/main/extensions/2.0/Vendor/EXT_meshopt_compression)
  - Texture caching across different tiles
  - Numerous bug fixes
- Usage notes for the new glTF architecture:
  - Those using `ModelExperimental.fromGltf()` should now use `Model.fromGltf()`.
  - The `enableModelExperimental` flag was removed, as tilesets and entities always use the new architecture.
  - The new implementation of `Model` uses the same public API as before, so no other changes are necessary.

#### Breaking Changes :mega:

- glTF 1.0 assets are no longer fully supported. glTF 1.0 techniques are converted to PBR materials where possible, but more complex techniques will no longer function correctly. If custom GLSL shaders are needed, use `CustomShader` instead. [#10648](https://github.com/CesiumGS/cesium/pull/10648)
- The glTF 2.0 extension `KHR_techniques_webgl` and `KHR_materials_common` are also no longer fully supported. Materials are converted to PBR materials where possible.
- Support for rendering instanced models on the CPU has been removed.
- `Model.gltf`, `Model.basePath`, `Model.pendingTextureLoads` (properties), and `Model.dequantizeInShader` (constructor option) have been removed.
- `ModelMesh` and `ModelMaterial` have been removed.
- `new Model()` is an internal constructor and must not be used directly. Use `Model.fromGltf()` instead. [#10778](https://github.com/CesiumGS/cesium/pull/10778)

##### Additions :tada:

- `Model` can now classify other assets with a given `classificationType`. [#10623](https://github.com/CesiumGS/cesium/pull/10623)
- `Model` now supports back face culling for point clouds. [#10703](https://github.com/CesiumGS/cesium/pull/10703)
- Export asset files such as CSS in `package.json`, allowing bundlers to import without additional configuration. [#9212](https://github.com/CesiumGS/cesium/pull/9212)
- The `sideEffects` field in `package.json` is now specified, allowing more conservative bundlers like Webpack to enable tree shaking by default. [#10714](https://github.com/CesiumGS/cesium/pull/10714)
- Model entities now support `CustomShader`. [#10747](https://github.com/CesiumGS/cesium/pull/10747)

##### Fixes :wrench:

- Fixed bug with `Viewer.flyTo` where camera could go underground when target is an `Entity` with `ModelGraphics` with `HeightReference.CLAMP_TO_GROUND` or `HeightReference.RELATIVE_TO_GROUND`. [#10631](https://github.com/CesiumGS/cesium/pull/10631)
- Fixed issues running CesiumJS under Node.js when using ES modules. [#10684](https://github.com/CesiumGS/cesium/issues/10684)
- Fixed the incorrect lighting of instanced models. [#10690](https://github.com/CesiumGS/cesium/pull/10690)
- Fixed developer error with `Camera.flyTo` with an `orientation` and a `Rectangle` value for `destination`. [#10704](https://github.com/CesiumGS/cesium/issues/10704)
- Fixed rendering bug with points in .vctr format, where points wouldn't show until picked or styled. [#10707](https://github.com/CesiumGS/cesium/pull/10707)
- Fixed bounding volume calculations for glTF models with `KHR_mesh_quantization` and normalized positions. [#10741](https://github.com/CesiumGS/cesium/pull/10741)

### 1.96 - 2022-08-01

##### Major Announcements :loudspeaker:

- Built `Cesium.js` is no longer AMD format. This may or may not be a breaking change depending on how you use Cesium in your app. See our [blog post](https://cesium.com/blog/2022/07/19/build-tooling-updates-coming-to-cesiumjs/) for the full details. [#10399](https://github.com/CesiumGS/cesium/pull/10399)
  - Built `Cesium.js` has gone from `12.5MB` to `8.4MB` unminified and from `4.3MB` to `3.6MB` minified. `Cesium.js.map` has gone from `22MB` to `17.2MB`.
  - If you were ingesting individual ESM-style modules from the combined file `Build/Cesium/Cesium.js` or `Build/CesiumUnminified/Cesium.js`, instead use `Build/Cesium/index.js` or `Build/CesiumUnminified/index.js` respectively.
  - Using ESM from `Source` will require a bundler to resolve third party node dependencies.
  - `CESIUM_BASE_URL` should be set to either `Build/Cesium` or `Build/CesiumUnminified`.

##### Breaking Changes :mega:

- `Model.boundingSphere` now returns the bounding sphere in ECEF coordinates instead of the local coordinate system. [#10589](https://github.com/CesiumGS/cesium/pull/10589)
- `Cesium3DTileStyle.readyPromise` and `Cesium3DTileStyle.ready` have been removed. If loading a style from a url, use `Cesium3DTileStyle.fromUrl` instead. [#10348](https://github.com/CesiumGS/cesium/pull/10348)

##### Additions :tada:

- Models and tilesets that use the `CESIUM_primitive_outline` extension can now toggle outlines at runtime with the `showOutline` property. Furthermore, the color of the outlines can now be controlled by the `outlineColor` property. [#10506](https://github.com/CesiumGS/cesium/pull/10506)
- Added optional `blurActiveElementOnCanvasFocus` option to set the behavior of blurring the active element when interacting with the canvas. [#10518](https://github.com/CesiumGS/cesium/pull/10518)
- Added `ModelExperimental.getNode` to allow users to modify the transforms of model nodes at runtime. [#10540](https://github.com/CesiumGS/cesium/pull/10540)
- Added support for point cloud styling for tilesets loaded with `ModelExperimental`. [#10569](https://github.com/CesiumGS/cesium/pull/10569)
- Upgraded earcut from version 2.2.2 to version 2.2.4 which includes 10-15% better performance in triangulation. [#10593](https://github.com/CesiumGS/cesium/pull/10593)

##### Fixes :wrench:

- Fixed crash when loading glTF models with the `EXT_mesh_features` and `EXT_structural_metadata` extensions without `channels` property. [#10511](https://github.com/CesiumGS/cesium/pull/10511)
- Fixed a crash in the 3D Tiles Feature Styling sandcastle that occurred when using `ModelExperimental`. [#10514](https://github.com/CesiumGS/cesium/pull/10514)
- Fixed improper handling of double-sided materials in `ModelExperimental`. [#10507](https://github.com/CesiumGS/cesium/pull/10507)
- Fixed a bug where the alpha component of `model.color` would not update in the 3D Models Coloring sandcastle when using `ModelExperimental`. [#10519](https://github.com/CesiumGS/cesium/pull/10519)
- Fixed a bug where .cmpt files were not cached correctly in `ModelExperimental`. [#10524](https://github.com/CesiumGS/cesium/pull/10524)
- Fixed a crash in the 3D Tiles Formats sandcastle when loading draco-compressed point clouds with `ModelExperimental`. [#10521](https://github.com/CesiumGS/cesium/pull/10521)
- Fixed a bug where per-feature post-processing was not working with `ModelExperimental`. [#10528](https://github.com/CesiumGS/cesium/pull/10528)
- Fixed error in `loadAndExecuteScript` and favorite icon lost in sandcaslte when CesiumJS was running in cross-origin isloated evironment.[#10515](https://github.com/CesiumGS/cesium/pull/10515)
- Fixed a bug where `Viewer.zoomTo` would continuously throw errors if a `Cesium3DTileset` failed to load.[#10523](https://github.com/CesiumGS/cesium/pull/10523)
- Fixed a bug where styles would not apply to tilesets if they were applied while the tileset was hidden. [#10582](https://github.com/CesiumGS/cesium/pull/10582)
- Fixed a bug where `.i3dm` models with quantized positions were not being correctly loaded by `ModelExperimental`. [#10598](https://github.com/CesiumGS/cesium/pull/10598)
- Fixed a bug where dynamic geometry was not marked as `ready`. [#10517](https://github.com/CesiumGS/cesium/issues/10517)

##### Deprecated :hourglass_flowing_sand:

- Support for rendering instanced models on the CPU has been deprecated and will be removed in CesiumJS 1.97. [#10589](https://github.com/CesiumGS/cesium/pull/10589)
- The polyfills `requestAnimationFrame` and `cancelAnimationFrame` have been deprecated and will be removed in 1.99. Use the native browser methods instead. [#10579](https://github.com/CesiumGS/cesium/pull/10579)

### 1.95 - 2022-07-01

##### Breaking Changes :mega:

- Tilesets rendered with `ModelExperimental` must set `projectTo2D` to true in order to be accurately projected and rendered in 2D / CV mode. [#10440](https://github.com/CesiumGS/cesium/pull/10440)

##### Additions :tada:

- Memory statistics for `ModelExperimental` now appear in the `Cesium3DTilesInspector`. This includes binary metadata memory, which is not counted by `Model`. [#10397](https://github.com/CesiumGS/cesium/pull/10397)
- Memory statistics for `ResourceCache` (used by `ModelExperimental`) now appear in the `Cesium3DTilesInspector`. [#10413](https://github.com/CesiumGS/cesium/pull/10413)
- Added support for rendering individual models in 2D / CV using `ModelExperimental`. [#10419](https://github.com/CesiumGS/cesium/pull/10419)
- Added support for rendering instanced tilesets in 2D / CV using `ModelExperimental`. [#10433](https://github.com/CesiumGS/cesium/pull/10433)
- Added `modelUpAxis` and `modelForwardAxis` constructor options to `Cesium3DTileset` [#10439](https://github.com/CesiumGS/cesium/pull/10439)
- Added `heightReference` to `ModelExperimental`. [#10448](https://github.com/CesiumGS/cesium/pull/10448)
- Added `silhouetteSize` and `silhouetteColor` to `ModelExperimental`. [#10457](https://github.com/CesiumGS/cesium/pull/10457)
- Added support for mipmapped textures in `ModelExperimental`. [#10231](https://github.com/CesiumGS/cesium/issues/10231)
- Added `distanceDisplayCondition` to `ModelExperimental`. [#10481](https://github.com/CesiumGS/cesium/pull/10481)
- Added support for `AGI_articulations` to `ModelExperimental`. [#10479](https://github.com/CesiumGS/cesium/pull/10479)
- Added `credit` to `ModelExperimental`. [#10489](https://github.com/CesiumGS/cesium/pull/10489)
- Added `asynchronous` to `ModelExperimental.fromGltf`. [#10490](https://github.com/CesiumGS/cesium/pull/10490)
- Added `id` to `ModelExperimental`. [#10491](https://github.com/CesiumGS/cesium/pull/10491)
- `ExperimentalFeatures.enableModelExperimental` now enables `ModelExperimental` for entities and CZML in addition to 3D Tiles. [#10492](https://github.com/CesiumGS/cesium/pull/10492)

##### Fixes :wrench:

- Fixed `FeatureDetection` for Microsoft Edge. [#10429](https://github.com/CesiumGS/cesium/pull/10429)
- Fixed broken links in documentation of `CesiumTerrainProvider`. [#7478](https://github.com/CesiumGS/cesium/issues/7478)
- Warn if `Cesium3DTile` content.uri property is empty, and load empty tile. [#7263](https://github.com/CesiumGS/cesium/issues/7263)
- Updated text highlighting for code examples in documentation. [#10051](https://github.com/CesiumGS/cesium/issues/10051)
- Updated ModelExperimental shader defaults to match glTF spec. [#9992](https://github.com/CesiumGS/cesium/issues/9992)
- Fixed shadow rendering artifacts that appeared in `ModelExperimental`. [#10501](https://github.com/CesiumGS/cesium/pull/10501/)

##### Deprecated :hourglass_flowing_sand:

- The `.getPropertyNames` methods of `Cesium3DTileFeature`, `Cesium3DTilePointFeature`, and `ModelFeature` have been deprecated and will be removed in 1.98. Use the `.getPropertyIds` methods instead.

### 1.94.3 - 2022-06-10

- Fixed a crash with vector tilesets with lines when clamping to terrain or 3D tiles. [#10447](https://github.com/CesiumGS/cesium/pull/10447)

### 1.94.2 - 2022-06-03

- This is an npm only release to fix the improperly published 1.94.1.

### 1.94.1 - 2022-06-03

##### Additions :tada:

- Added support for rendering individual models in 2D / CV using `ModelExperimental`. [#10419](https://github.com/CesiumGS/cesium/pull/10419)

##### Fixes :wrench:

- Fixed `Cesium3DTileColorBlendMode.REPLACE` for certain tilesets. [#10424](https://github.com/CesiumGS/cesium/pull/10424)
- Fixed a crash when applying a style to a vector tileset with point features. [#10427](https://github.com/CesiumGS/cesium/pull/10427)

### 1.94 - 2022-06-01

##### Breaking Changes :mega:

- Removed individual image-based lighting parameters from `Model` and `Cesium3DTileset`. [#10388](https://github.com/CesiumGS/cesium/pull/10388)
- Models and tilesets rendered with `ModelExperimental` must set `enableDebugWireframe` to true in order for `debugWireframe` to work in WebGL1. [#10344](https://github.com/CesiumGS/cesium/pull/10344)
- Removed `ImagerySplitPosition` and `Scene.imagerySplitPosition`. Use `SplitDirection` and `Scene.splitPosition` instead.[#10418](https://github.com/CesiumGS/cesium/pull/10418)
- Tilesets and models should now specify image-based lighting parameters in `ImageBasedLighting` instead of as individual options. [#10226](https://github.com/CesiumGS/cesium/pull/10226)

##### Additions :tada:

- Added `Cesium3DTileStyle.fromUrl` for loading a style from a url. [#10348](https://github.com/CesiumGS/cesium/pull/10348)
- Added `IndexDatatype.fromTypedArray`. [#10350](https://github.com/CesiumGS/cesium/pull/10350)
- Added `ModelAnimationCollection.animateWhilePaused` and `ModelAnimation.animationTime` to allow explicit control over a model's animations. [#9339](https://github.com/CesiumGS/cesium/pull/9339)
- Replaced `options.gltf` with `options.url` in `ModelExperimental.fromGltf`. [#10371](https://github.com/CesiumGS/cesium/pull/10371)
- Added support for 2D / CV mode for non-instanced tilesets rendered with `ModelExperimental`. [#10384](https://github.com/CesiumGS/cesium/pull/10384)
- Added `PolygonGraphics.textureCoordinates`, `PolygonGeometry.textureCoordinates`, `CoplanarPolygonGeometry.textureCoordinates`, which override the default `stRotation`-based texture coordinate calculation behaviour with the provided texture coordinates, specified in the form of a `PolygonHierarchy` of `Cartesian2` points. [#10109](https://github.com/CesiumGS/cesium/pull/10109)

##### Fixes :wrench:

- Fixed the rendering issues related to order-independent translucency on iOS devices. [#10417](https://github.com/CesiumGS/cesium/pull/10417)
- Fixed the inaccurate computation of bounding spheres for models not centered at (0,0,0) in their local space. [#10395](https://github.com/CesiumGS/cesium/pull/10395)
- Fixed the inaccurate computation of bounding spheres for `ModelExperimental`. [#10339](https://github.com/CesiumGS/cesium/pull/10339/)
- Fixed error when destroying a 3D tileset before it has finished loading. [#10363](Fixes https://github.com/CesiumGS/cesium/issues/10363)
- Fixed race condition which can occur when updating `Cesium3DTileStyle` before its `readyPromise` has resolved. [#10345](https://github.com/CesiumGS/cesium/issues/10345)
- Fixed label background rendering. [#10342](https://github.com/CesiumGS/cesium/issues/10342)
- Enabled support for loading web assembly modules in Edge. [#6541](https://github.com/CesiumGS/cesium/pull/6541)
- Fixed crash for zero-area `region` bounding volumes in a 3D Tileset. [#10351](https://github.com/CesiumGS/cesium/pull/10351)
- Fixed `Cesium3DTileset.debugShowUrl` so that it works for implicit tiles too. [#10372](https://github.com/CesiumGS/cesium/issues/10372)
- Fixed crash when loading a tileset without a metadata schema but has external tilesets with tile or content metadata. [#10387](https://github.com/CesiumGS/cesium/pull/10387)
- Fixed winding order for negatively scaled models in `ModelExperimental`. [#10405](https://github.com/CesiumGS/cesium/pull/10405)
- Fixed error when calling `sampleTerrain` over a large area that required lots of tile requests. [#10425](https://github.com/CesiumGS/cesium/pull/10425)

##### Deprecated :hourglass_flowing_sand:

- `Cesium3DTileStyle` constructor parameters of `string` or `Resource` type have been deprecated and will be removed in CesiumJS 1.96. If loading a style from a url, use `Cesium3DTileStyle.fromUrl` instead. [#10348](https://github.com/CesiumGS/cesium/pull/10348)
- `Cesium3DTileStyle.readyPromise` and `Cesium3DTileStyle.ready` have been deprecated and will be removed in CesiumJS 1.96. If loading a style from a url, use `Cesium3DTileStyle.fromUrl` instead. [#10348](https://github.com/CesiumGS/cesium/pull/10348)
- `Model.gltf`, `Model.basePath`, `Model.pendingTextureLoads` (properties), and `Model.dequantizeInShader` (constructor option) have been deprecated and will be removed in CesiumJS 1.97. [#10415](https://github.com/CesiumGS/cesium/pull/10415)
- Support for glTF 1.0 assets has been deprecated and will be removed in CesiumJS 1.97. Please convert any glTF 1.0 assets to glTF 2.0. [#10414](https://github.com/CesiumGS/cesium/pull/10414)
- Support for the glTF extension `KHR_techniques_webgl` has been deprecated and will be removed in CesiumJS 1.97. If custom GLSL shaders are needed, use `CustomShader` instead. [#10414](https://github.com/CesiumGS/cesium/pull/10414)
- `Model.boundingSphere` currently returns results in the model's local coordinate system, but in CesiumJS 1.96 it will be changed to return results in ECEF coordinates. [#10415](https://github.com/CesiumGS/cesium/pull/10415)

### 1.93 - 2022-05-02

##### Breaking Changes :mega:

- Temporarily disable `Scene.orderIndependentTranslucency` by default on iPad and iOS due to a WebGL regression, see [#9827](https://github.com/CesiumGS/cesium/issues/9827). The old default will be restored once the issue has been resolved.

##### Additions :tada:

- Improved rendering of ground and sky atmosphere. [#10063](https://github.com/CesiumGS/cesium/pull/10063)
- Added support for morph targets in `ModelExperimental`. [#10271](https://github.com/CesiumGS/cesium/pull/10271)
- Added support for skins in `ModelExperimental`. [#10282](https://github.com/CesiumGS/cesium/pull/10282)
- Added support for animations in `ModelExperimental`. [#10314](https://github.com/CesiumGS/cesium/pull/10314)
- Added `debugWireframe` to `ModelExperimental`. [#10332](https://github.com/CesiumGS/cesium/pull/10332)
- Added `GeoJsonSource.process` to support adding features without removing existing entities, similar to `CzmlDataSource.process`. [#9275](https://github.com/CesiumGS/cesium/issues/9275)
- `KmlDataSource` now exposes the `camera` and `canvas` properties, which are used to provide information about the state of the `Viewer` when making network requests for a [`Link`](https://developers.google.com/kml/documentation/kmlreference#link). Passing these values in the constructor is now optional.
- Prevent text selection in the Timeline widget. [#10325](https://github.com/CesiumGS/cesium/pull/10325)

##### Fixes :wrench:

- Fixed `GoogleEarthEnterpriseImageryProvider.requestImagery`, `GridImageryProvider.requestImagery`, and `TileCoordinateImageryProvider.requestImagery` return types to match interface. [#10265](https://github.com/CesiumGS/cesium/issues/10265)
- Various property and return TypeScript definitions were corrected, and the `Event` class was made generic in order to support strongly typed event callbacks. [#10292](https://github.com/CesiumGS/cesium/pull/10292)
- Fixed debug label rendering in `Cesium3dTilesInspector`. [#10246](https://github.com/CesiumGS/cesium/issues/10246)
- Fixed a crash that occurred in `ModelExperimental` when loading a Draco-compressed model with tangents. [#10294](https://github.com/CesiumGS/cesium/pull/10294)
- Fixed an incorrect model matrix computation for `i3dm` tilesets that are loaded using `ModelExperimental`. [#10302](https://github.com/CesiumGS/cesium/pull/10302)
- Fixed race condition during billboard clamping when the height reference changes. [#10191](https://github.com/CesiumGS/cesium/issues/10191)
- Fixed ability to run `test` and other support tasks from within the release zip file. [#10311](https://github.com/CesiumGS/cesium/pull/10311)

### 1.92 - 2022-04-01

##### Breaking Changes :mega:

- Removed `Cesium.when`. Any `Promise` in the Cesium API has changed to the native `Promise` API. Code bases using cesium will likely need updates after this change. See the [upgrade guide](https://community.cesium.com/t/cesiumjs-is-switching-from-when-js-to-native-promises-which-will-be-a-breaking-change-in-1-92/17213) for instructions on how to update your code base to be compliant with native promises.
- `ArcGisMapServerImageryProvider.readyPromise` will not reject if there is a failure unless the request cannot be retried.
- `SingleTileImageryProvider.readyPromise` will not reject if there is a failure unless the request cannot be retried.
- Removed links to SpecRunner.html and related Jasmine files for running unit tests in browsers.

##### Additions :tada:

- Added experimental support for the [3D Tiles 1.1 draft](https://github.com/CesiumGS/3d-tiles/pull/666). [#10189](https://github.com/CesiumGS/cesium/pull/10189)
- Added support for `EXT_structural_metadata` property attributes in `CustomShader` [#10228](https://github.com/CesiumGS/cesium/pull/10228)
- Added partial support for `EXT_structural_metadata` property textures in `CustomShader` [#10247](https://github.com/CesiumGS/cesium/pull/10247)
- Added `minimumPixelSize`, `scale`, and `maximumScale` to `ModelExperimental`. [#10092](https://github.com/CesiumGS/cesium/pull/10092)
- `Cesium3DTileset` now has a `splitDirection` property, allowing the tileset to only be drawn on the left or right side of the screen. This is useful for visual comparison of tilesets. [#10193](https://github.com/CesiumGS/cesium/pull/10193)
- Added `lightColor` to `ModelExperimental` [#10207](https://github.com/CesiumGS/cesium/pull/10207)
- Added image-based lighting to `ModelExperimental`. [#10234](https://github.com/CesiumGS/cesium/pull/10234)
- Added clipping planes to `ModelExperimental`. [#10250](https://github.com/CesiumGS/cesium/pull/10250)
- Added `Cartesian2.clamp`, `Cartesian3.clamp`, and `Cartesian4.clamp`. [#10197](https://github.com/CesiumGS/cesium/pull/10197)
- Added a 'renderable' property to 'Fog' to disable its visual rendering while preserving tiles culling at a distance. [#10186](https://github.com/CesiumGS/cesium/pull/10186)
- Refactored metadata API so `tileset.metadata` and `content.group.metadata` are more symmetric with `content.metadata` and `tile.metadata`. [#10224](https://github.com/CesiumGS/cesium/pull/10224)

##### Fixes :wrench:

- Fixed `Scene` documentation for `msaaSamples` property. [#10205](https://github.com/CesiumGS/cesium/pull/10205)
- Fixed a bug where `pnts` tiles would crash when `Cesium.ExperimentalFeatures.enableModelExperimental` was true. [#10183](https://github.com/CesiumGS/cesium/pull/10183)
- Fixed an issue with Firefox and dimensionless SVG images. [#9191](https://github.com/CesiumGS/cesium/pull/9191)
- Fixed `ShadowMap` documentation for `options.pointLightRadius` type. [#10195](https://github.com/CesiumGS/cesium/pull/10195)
- Fixed evaluation of `minimumLevel` on metadataFailure for TileMapServiceImageryProvider. [#10198](https://github.com/CesiumGS/cesium/pull/10198)
- Fixed a bug where models without normals would render as solid black. Now, such models will use unlit shading. [#10237](https://github.com/CesiumGS/cesium/pull/10237)

##### Deprecated :hourglass_flowing_sand:

- `ImagerySplitDirection` and `Scene.imagerySplitPosition` have been deprecated and will be removed in CesiumJS 1.94. Use `SplitDirection` and `Scene.splitPosition` instead.
- Tilesets and models should now specify image-based lighting parameters in `ImageBasedLighting` instead of as individual options. The individual parameters are deprecated and will be removed in CesiumJS 1.94. [#10226](https://github.com/CesiumGS/cesium/pull/10226)

### 1.91 - 2022-03-01

##### Breaking Changes :mega:

- In Cesium 1.92, `when.js` will be removed and replaced with native promises. `Cesium.when` is deprecated and will be removed in 1.92. Any `Promise` returned from a function as of 1.92 will switch the native `Promise` API. Code bases using cesium will likely need updates after this change. See the [upgrade guide](https://community.cesium.com/t/cesiumjs-is-switching-from-when-js-to-native-promises-which-will-be-a-breaking-change-in-1-92/17213) for instructions on how to update your code base to be compliant with native promises.
- Fixed an inconsistently handled exception in `camera.getPickRay` that arises when the scene is not rendered. `camera.getPickRay` can now return undefined. [#10139](https://github.com/CesiumGS/cesium/pull/10139)

##### Additions :tada:

- Added MSAA support for WebGL2. Enabled in the `Viewer` constructor with the `msaaSamples` option and can be controlled through `Scene.msaaSamples`.
- glTF contents now use `ModelExperimental` by default. [#10055](https://github.com/CesiumGS/cesium/pull/10055)
- Added the ability to toggle back-face culling in `ModelExperimental`. [#10070](https://github.com/CesiumGS/cesium/pull/10070)
- Added `depthPlaneEllipsoidOffset` to `Viewer` and `Scene` constructors to address rendering artifacts below the WGS84 ellipsoid. [#9200](https://github.com/CesiumGS/cesium/pull/9200)
- Added support for `debugColorTiles` in `ModelExperimental`. [#10071](https://github.com/CesiumGS/cesium/pull/10071)
- Added support for shadows in `ModelExperimental`. [#10077](https://github.com/CesiumGS/cesium/pull/10077)
- Added `packArray` and `unpackArray` for matrix types. [#10118](https://github.com/CesiumGS/cesium/pull/10118)
- Added more affine transformation helper functions to `Matrix2`, `Matrix3`, and `Matrix4`. [#10124](https://github.com/CesiumGS/cesium/pull/10124)
  - Added `setScale`, `setUniformScale`, `setRotation`, `getRotation`, and `multiplyByUniformScale` to `Matrix2`.
  - Added `setScale`, `setUniformScale`, `setRotation`, and `multiplyByUniformScale` to `Matrix3`.
  - Added `setUniformScale`, `setRotation`, `getRotation`, and `fromRotation` to `Matrix4`.
- Added `AxisAlignedBoundingBox.fromCorners`. [#10130](https://github.com/CesiumGS/cesium/pull/10130)
- Added `BoundingSphere.fromTransformation`. [#10130](https://github.com/CesiumGS/cesium/pull/10130)
- Added `OrientedBoundingBox.fromTransformation`, `OrientedBoundingBox.computeCorners`, and `OrientedBoundingBox.computeTransformation`. [#10130](https://github.com/CesiumGS/cesium/pull/10130)
- Added `Rectangle.subsection`. [#10130](https://github.com/CesiumGS/cesium/pull/10130)
- Added option to show tileset credits on screen. [#10144](https://github.com/CesiumGS/cesium/pull/10144)
- glTF copyrights now appear under the credits display. [#10138](https://github.com/CesiumGS/cesium/pull/10138)
- Credits are now sorted based on their number of occurrences. [#10141](https://github.com/CesiumGS/cesium/pull/10141)

##### Fixes :wrench:

- Fixed a bug where updating `ModelExperimental`'s model matrix would not update its bounding sphere. [#10078](https://github.com/CesiumGS/cesium/pull/10078)
- Fixed feature ID texture artifacts on Safari. [#10111](https://github.com/CesiumGS/cesium/pull/10111)
- Fixed a bug where a translucent shader applied to a `ModelExperimental` with opaque features was not being rendered. [#10110](https://github.com/CesiumGS/cesium/pull/10110)

### 1.90 - 2022-02-01

##### Additions :tada:

- Feature IDs for styling and picking in `ModelExperimental` can now be selected via `(tileset|model).featureIdIndex` and `(tileset|model).instanceFeatureIdIndex`. [#10018](https://github.com/CesiumGS/cesium/pull/10018)
- Added support for all types of feature IDs in `CustomShader`. [#10018](https://github.com/CesiumGS/cesium/pull/10018)
- Moved documentation for `CustomShader` into `Documentation/CustomShaderGuide/` to make it more discoverable. [#10054](https://github.com/CesiumGS/cesium/pull/10054)
- Added getters `Cesium3DTileFeature.featureId` and `ModelFeature.featureId` so the feature ID or batch ID can be accessed from a picked feature. [#10022](https://github.com/CesiumGS/cesium/pull/10022)
- Added `I3dmLoader` to transcode .i3dm to `ModelExperimental`. [#9968](https://github.com/CesiumGS/cesium/pull/9968)
- Added `PntsLoader` to transcode .pnts to `ModelExperimental`. [#9978](https://github.com/CesiumGS/cesium/pull/9978)
- Added point cloud attenuation support to `ModelExperimental`. [#9998](https://github.com/CesiumGS/cesium/pull/9998)

##### Fixes :wrench:

- Fixed an error when loading GeoJSON with null `stroke` or `fill` properties but valid opacity values. [#9717](https://github.com/CesiumGS/cesium/pull/9717)
- Fixed `scene.pickTranslucentDepth` for translucent point clouds with eye dome lighting. [#9991](https://github.com/CesiumGS/cesium/pull/9991)
- Added a setter for `tileset.pointCloudShading` that throws if set to `undefined` to clarify that this is disallowed. [#9998](https://github.com/CesiumGS/cesium/pull/9998)
- Fixes handling .b3dm `_BATCHID` accessors in `ModelExperimental` [#10008](https://github.com/CesiumGS/cesium/pull/10008) and [10031](https://github.com/CesiumGS/cesium/pull/10031)
- Fixed path entity being drawn when data is unavailable [#1704](https://github.com/CesiumGS/cesium/pull/1704)
- Fixed setting `tileset.imageBasedLightingFactor` has no effect on i3dm tile content. [#10020](https://github.com/CesiumGS/cesium/pull/10020)
- Zooming out is no longer sluggish when close to `screenSpaceCameraController.minimumDistance`. [#9932](https://github.com/CesiumGS/cesium/pull/9932)
- Fixed Particle System Weather sandcastle demo to work with new ES6 rules. [#10045](https://github.com/CesiumGS/cesium/pull/10045)

### 1.89 - 2022-01-03

##### Breaking Changes :mega:

- Removed `Scene.debugShowGlobeDepth`. [#9965](https://github.com/CesiumGS/cesium/pull/9965)
- Removed `CesiumInspectorViewModel.globeDepth` and `CesiumInspectorViewModel.pickDepth`. [#9965](https://github.com/CesiumGS/cesium/pull/9965)
- `barycentricCoordinates` returns `undefined` when the input triangle is degenerate. [#9175](https://github.com/CesiumGS/cesium/pull/9175)

##### Additions :tada:

- Added a `pointSize` field to custom vertex shaders for more control over shading point clouds. [#9960](https://github.com/CesiumGS/cesium/pull/9960)
- Added `lambertDiffuseMultiplier` property to Globe object to enhance terrain lighting. [#9878](https://github.com/CesiumGS/cesium/pull/9878)
- Added `getFeatureInfoUrl` option to `WebMapServiceImageryProvider` which reads the getFeatureInfo request URL for WMS service if it differs with the getCapabilities URL. [#9563](https://github.com/CesiumGS/cesium/pull/9563)
- Added `tileset.enableModelExperimental` so tilesets with `Model` and `ModelExperimental` can be mixed in the same scene. [#9982](https://github.com/CesiumGS/cesium/pull/9982)

##### Fixes :wrench:

- Fixed handling of vec3 vertex colors in `ModelExperimental`. [#9955](https://github.com/CesiumGS/cesium/pull/9955)
- Fixed handling of Draco quantized vec3 vertex colors in `ModelExperimental`. [#9957](https://github.com/CesiumGS/cesium/pull/9957)
- Fixed handling of vec3 vertex colors in `CustomShaderPipelineStage`. [#9964](https://github.com/CesiumGS/cesium/pull/9964)
- Fixes how `Camera.changed` handles changes in `heading`. [#9970](https://github.com/CesiumGS/cesium/pull/9970)
- Fixed handling of subtree root transforms in `Implicit3DTileContent`. [#9971](https://github.com/CesiumGS/cesium/pull/9971)
- Fixed issue in `ModelExperimental` where indices were not the correct data type after draco decode. [#9974](https://github.com/CesiumGS/cesium/pull/9974)
- Fixed WMS 1.3.0 `GetMap` `bbox` parameter so that it follows the axis ordering as defined in the EPSG database. [#9797](https://github.com/CesiumGS/cesium/pull/9797)
- Fixed `KmlDataSource` so that it can handle relative URLs for additional elements - video, audio, iframe etc. [#9328](https://github.com/CesiumGS/cesium/pull/9328)

### 1.88 - 2021-12-01

##### Fixes :wrench:

- Fixed a bug with .ktx2 textures having an incorrect minification filter. [#9876](https://github.com/CesiumGS/cesium/pull/9876/)
- Fixed incorrect diffuse texture alpha in glTFs with the `KHR_materials_pbrSpecularGlossiness` extension. [#9943](https://github.com/CesiumGS/cesium/pull/9943)

### 1.87.1 - 2021-11-09

##### Additions :tada:

- Added experimental implementations of [3D Tiles Next](https://github.com/CesiumGS/3d-tiles/tree/main/next). The following extensions are supported:
  - [3DTILES_content_gltf](https://github.com/CesiumGS/3d-tiles/tree/main/extensions/3DTILES_content_gltf) for using glTF models directly as tile contents
  - [3DTILES_metadata](https://github.com/CesiumGS/3d-tiles/tree/main/extensions/3DTILES_metadata) for adding structured metadata to tilesets, tiles, or groups of tile content
  - [EXT_mesh_features](https://github.com/KhronosGroup/glTF/pull/2082) for adding feature identification and feature metadata to glTF models
  - [3DTILES_implicit_tiling](https://github.com/CesiumGS/3d-tiles/tree/main/extensions/3DTILES_implicit_tiling) for a compact representation of quadtrees and octrees
  - [3DTILES_bounding_volume_S2](https://github.com/CesiumGS/3d-tiles/tree/main/extensions/3DTILES_bounding_volume_S2) for [S2](https://s2geometry.io/) bounding volumes
  - [3DTILES_multiple_contents](https://github.com/CesiumGS/3d-tiles/tree/main/extensions/3DTILES_multiple_contents) for storing multiple contents within a single tile
- Added `ModelExperimental`, a new experimental architecture for loading glTF models. It is disabled by default; set `ExperimentalFeatures.enableModelExperimental = true` to enable it.
- Added `CustomShader` class for styling `Cesium3DTileset` or `ModelExperimental` with custom GLSL shaders
- Added Sandcastle examples for 3D Tiles Next: [Photogrammetry Classification](http://sandcastle.cesium.com/index.html?src=3D%20Tiles%20Next%20Photogrammetry%20Classification.html&label=3D%20Tiles%20Next), [CDB Yemen](http://sandcastle.cesium.com/index.html?src=3D%20Tiles%20Next%20CDB%20Yemen.html&label=3D%20Tiles%20Next), and [S2 Globe](http://sandcastle.cesium.com/index.html?src=3D%20Tiles%20Next%20S2%20Globe.html&label=3D%20Tiles%20Next)

### 1.87 - 2021-11-01

##### Additions :tada:

- Added `ScreenOverlay` support to `KmlDataSource`. [#9864](https://github.com/CesiumGS/cesium/pull/9864)
- Added back some support for Draco attribute quantization as a workaround until a full fix in the next Draco version. [#9904](https://github.com/CesiumGS/cesium/pull/9904)
- Added `CumulusCloud.color` for customizing cloud colors. [#9877](https://github.com/CesiumGS/cesium/pull/9877)

##### Fixes :wrench:

- Point cloud styles that reference a missing property now treat the missing property as `undefined` rather than throwing an error. [#9882](https://github.com/CesiumGS/cesium/pull/9882)
- Fixed Draco attribute quantization in point clouds. [#9908](https://github.com/CesiumGS/cesium/pull/9908)
- Fixed crashes caused by the cloud noise texture exceeding WebGL's maximum supported texture size. [#9885](https://github.com/CesiumGS/cesium/pull/9885)
- Updated third-party zip.js library to 2.3.12 to fix compatibility with Webpack 4. [#9897](https://github.com/cesiumgs/cesium/pull/9897)

### 1.86.1 - 2021-10-15

##### Fixes :wrench:

- Fixed zip.js configurations causing CesiumJS to not work with Node 16. [#9861](https://github.com/CesiumGS/cesium/pull/9861)
- Fixed a bug in `Rectangle.union` with rectangles that span the entire globe. [#9866](https://github.com/CesiumGS/cesium/pull/9866)

### 1.86 - 2021-10-01

##### Breaking Changes :mega:

- Updated to Draco 1.4.1 and temporarily disabled attribute quantization. [#9847](https://github.com/CesiumGS/cesium/issues/9847)

##### Fixes :wrench:

- Fixed incorrect behavior in `CameraFlightPath` when using Columbus View. [#9192](https://github.com/CesiumGS/cesium/pull/9192)

### 1.85 - 2021-09-01

##### Breaking Changes :mega:

- Removed `Scene.terrainExaggeration` and `options.terrainExaggeration` for `CesiumWidget`, `Viewer`, and `Scene`, which were deprecated in CesiumJS 1.83. Use `Globe.terrainExaggeration` instead.

##### Additions :tada:

- Added `CloudCollection` and `CumulusCloud` for adding procedurally generated clouds to a scene. [#9737](https://github.com/CesiumGS/cesium/pull/9737)
- `BingMapsGeocoderService` now takes an optional [Culture Code](https://docs.microsoft.com/en-us/bingmaps/rest-services/common-parameters-and-types/supported-culture-codes) for localizing results. [#9729](https://github.com/CesiumGS/cesium/pull/9729)

##### Fixes :wrench:

- Fixed several crashes related to point cloud eye dome lighting. [#9719](https://github.com/CesiumGS/cesium/pull/9719)

### 1.84 - 2021-08-02

##### Breaking Changes :mega:

- Dropped support for Internet Explorer, which was deprecated in CesiumJS 1.83.

##### Additions :tada:

- Added a `polylinePositions` getter to `Cesium3DTileFeature` that gets the decoded positions of a polyline vector feature. [#9684](https://github.com/CesiumGS/cesium/pull/9684)
- Added `ImageryLayerCollection.pickImageryLayers`, which determines the imagery layers that are intersected by a pick ray. [#9651](https://github.com/CesiumGS/cesium/pull/9651)

##### Fixes :wrench:

- Fixed an issue where styling vector points based on their batch table properties would crash. [#9692](https://github.com/CesiumGS/cesium/pull/9692)
- Fixed an issue in `TileBoundingRegion.distanceToCamera` that caused incorrect results when the camera was on the opposite site of the globe. [#9678](https://github.com/CesiumGS/cesium/pull/9678)
- Fixed an error with removing a CZML datasource when the clock interval has a duration of zero. [#9637](https://github.com/CesiumGS/cesium/pull/9637)
- Fixed the ability to set a material's image to `undefined` and `Material.DefaultImageId`. [#9644](https://github.com/CesiumGS/cesium/pull/9644)
- Fixed render crash when creating a `polylineVolume` with very close points. [#9669](https://github.com/CesiumGS/cesium/pull/9669)
- Fixed a bug in `PolylineGeometry` that incorrectly shifted colors when duplicate positions were removed. [#9676](https://github.com/CesiumGS/cesium/pull/9676)
- Fixed the calculation of `OrientedBoundingBox.distancedSquaredTo` such that they handle `halfAxes` with magnitudes near zero. [#9670](https://github.com/CesiumGS/cesium/pull/9670)
- Fixed a crash that would hang the browser if a `Label` was created with a soft hyphen in its text. [#9682](https://github.com/CesiumGS/cesium/pull/9682)
- Fixed the incorrect calculation of `distanceSquaredTo` in `BoundingSphere`. [#9686](https://github.com/CesiumGS/cesium/pull/9686)

### 1.83 - 2021-07-01

##### Breaking Changes :mega:

- Dropped support for KTX1 and Crunch textures; use the [`ktx2ktx2`](https://github.com/KhronosGroup/KTX-Software) converter tool to update existing KTX1 files.

##### Additions :tada:

- Added support for KTX2 and Basis Universal compressed textures. [#9513](https://github.com/CesiumGS/cesium/issues/9513)
  - Added support for glTF models with the [`KHR_texture_basisu`](https://github.com/KhronosGroup/glTF/blob/master/extensions/2.0/Khronos/KHR_texture_basisu/README.md) extension.
  - Added support for 8-bit, 16-bit float, and 32-bit float KTX2 specular environment maps.
  - Added support for KTX2 images in `Material`.
  - Added new `PixelFormat` and `WebGLConstants` enums from WebGL extensions `WEBGL_compressed_texture_etc`, `WEBGL_compressed_texture_astc`, and `EXT_texture_compression_bptc`.
- Added dynamic terrain exaggeration with `Globe.terrainExaggeration` and `Globe.terrainExaggerationRelativeHeight`. [#9603](https://github.com/CesiumGS/cesium/pull/9603)
- Added `CustomHeightmapTerrainProvider`, a simple `TerrainProvider` that gets height values from a callback function. [#9604](https://github.com/CesiumGS/cesium/pull/9604)
- Added the ability to hide outlines on OSM Buildings and other tilesets and glTF models using the `CESIUM_primitive_outline` extension. [#8959](https://github.com/CesiumGS/cesium/issues/8959)
- Added checks for supported 3D Tiles extensions. [#9552](https://github.com/CesiumGS/cesium/issues/9552)
- Added option to ignore extraneous colorspace information in glTF textures and `ImageBitmap`. [#9624](https://github.com/CesiumGS/cesium/pull/9624)
- Added `options.fadingEnabled` parameter to `ShadowMap` to control whether shadows fade out when the light source is close to the horizon. [#9565](https://github.com/CesiumGS/cesium/pull/9565)
- Added documentation clarifying that the `outlineWidth` property will be ignored on all major browsers on Windows platforms. [#9600](https://github.com/CesiumGS/cesium/pull/9600)
- Added documentation for `KmlTour`, `KmlTourFlyTo`, and `KmlTourWait`. Added documentation and a `kmlTours` getter to `KmlDataSource`. Removed references to `KmlTourSoundCues`. [#8073](https://github.com/CesiumGS/cesium/issues/8073)

##### Fixes :wrench:

- Fixed a regression where older tilesets without a top-level `geometricError` would fail to load. [#9618](https://github.com/CesiumGS/cesium/pull/9618)
- Fixed an issue in `WebMapTileServiceImageryProvider` where using URL subdomains caused query parameters to be dropped from requests. [#9606](https://github.com/CesiumGS/cesium/pull/9606)
- Fixed an issue in `ScreenSpaceCameraController.tilt3DOnTerrain` that caused unexpected camera behavior when tilting terrain diagonally along the screen. [#9562](https://github.com/CesiumGS/cesium/pull/9562)
- Fixed error handling in `GlobeSurfaceTile` to print terrain tile request errors to console. [#9570](https://github.com/CesiumGS/cesium/pull/9570)
- Fixed broken image URL in the KML Sandcastle. [#9579](https://github.com/CesiumGS/cesium/pull/9579)
- Fixed an error where the `positionToEyeEC` and `tangentToEyeMatrix` properties for custom materials were not set in `GlobeFS`. [#9597](https://github.com/CesiumGS/cesium/pull/9597)
- Fixed misleading documentation in `Matrix4.inverse` and `Matrix4.inverseTransformation` that used "affine transformation" instead of "rotation and translation" specifically. [#9608](https://github.com/CesiumGS/cesium/pull/9608)
- Fixed a regression where external images in glTF models were not being loaded with `preferImageBitmap`, which caused them to decode on the main thread and cause frame rate stuttering. [#9627](https://github.com/CesiumGS/cesium/pull/9627)
- Fixed misleading "else" case condition for `color` and `show` in `Cesium3DTileStyle`. A default `color` value is used if no `color` conditions are given. The default value for `show`, `true`, is used if no `show` conditions are given. [#9633](https://github.com/CesiumGS/cesium/pull/9633)
- Fixed a crash that occurred after disabling and re-enabling a post-processing stage. This also prevents the screen from randomly flashing when enabling stages for the first time. [#9649](https://github.com/CesiumGS/cesium/pull/9649)

##### Deprecated :hourglass_flowing_sand:

- `Scene.terrainExaggeration` and `options.terrainExaggeration` for `CesiumWidget`, `Viewer`, and `Scene` have been deprecated and will be removed in CesiumJS 1.85. They will be replaced with `Globe.terrainExaggeration`.
- Support for Internet Explorer has been deprecated and will end in CesiumJS 1.84.

### 1.82.1 - 2021-06-01

- This is an npm only release to fix the improperly published 1.82.0.

### 1.82 - 2021-06-01

##### Additions :tada:

- Added `FeatureDetection.supportsBigInt64Array`, `FeatureDetection.supportsBigUint64Array` and `FeatureDetection.supportsBigInt`.

##### Fixes :wrench:

- Fixed `processTerrain` in `decodeGoogleEarthEnterprisePacket` to handle a newer terrain packet format that includes water surface meshes after terrain meshes. [#9519](https://github.com/CesiumGS/cesium/pull/9519)

### 1.81 - 2021-05-01

##### Fixes :wrench:

- Fixed an issue where `Camera.flyTo` would not work properly with a non-WGS84 Ellipsoid. [#9498](https://github.com/CesiumGS/cesium/pull/9498)
- Fixed an issue where setting the `ViewportQuad` rectangle after creating the viewport had no effect.[#9511](https://github.com/CesiumGS/cesium/pull/9511)
- Fixed an issue where TypeScript was not picking up type defintions for `ArcGISTiledElevationTerrainProvider`. [#9522](https://github.com/CesiumGS/cesium/pull/9522)

##### Deprecated :hourglass_flowing_sand:

- `loadCRN` and `loadKTX` have been deprecated and will be removed in CesiumJS 1.83. They will be replaced with support for KTX2. [#9478](https://github.com/CesiumGS/cesium/pull/9478)

### 1.80 - 2021-04-01

##### Additions :tada:

- Added support for drawing ground primitives on translucent 3D Tiles. [#9399](https://github.com/CesiumGS/cesium/pull/9399)

### 1.79.1 - 2021-03-01

##### Fixes :wrench:

- Fixed a regression in 1.79 that broke terrain exaggeration. [#9397](https://github.com/CesiumGS/cesium/pull/9397)
- Fixed an issue where interpolating certain small rhumblines with surface distance 0.0 would not return the expected result. [#9430](https://github.com/CesiumGS/cesium/pull/9430)

### 1.79 - 2021-03-01

##### Breaking Changes :mega:

- Removed `Cesium3DTileset.url`, which was deprecated in CesiumJS 1.78. Use `Cesium3DTileset.resource.url` to retrieve the url value.
- Removed `EasingFunction.QUADRACTIC_IN`, which was deprecated in CesiumJS 1.77. Use `EasingFunction.QUADRATIC_IN`.
- Removed `EasingFunction.QUADRACTIC_OUT`, which was deprecated in CesiumJS 1.77. Use `EasingFunction.QUADRATIC_OUT`.
- Removed `EasingFunction.QUADRACTIC_IN_OUT`, which was deprecated in CesiumJS 1.77. Use `EasingFunction.QUADRATIC_IN_OUT`.
- Changed `TaskProcessor.maximumActiveTasks` constructor option to be infinity by default. [#9313](https://github.com/CesiumGS/cesium/pull/9313)

##### Fixes :wrench:

- Fixed an issue that prevented use of the full CesiumJS zip release package in a Node.js application.
- Fixed an issue where certain inputs to EllipsoidGeodesic would result in a surfaceDistance of NaN. [#9316](https://github.com/CesiumGS/cesium/pull/9316)
- Fixed `sampleTerrain` and `sampleTerrainMostDetailed` not working for `ArcGISTiledElevationTerrainProvider`. [#9286](https://github.com/CesiumGS/cesium/pull/9286)
- Consistent with the spec, CZML `polylineVolume` now expects its shape positions to specified using the `cartesian2` property. Use of the `cartesian` is also supported for backward-compatibility. [#9384](https://github.com/CesiumGS/cesium/pull/9384)
- Removed an unnecessary matrix copy each time a `Cesium3DTileset` is updated. [#9366](https://github.com/CesiumGS/cesium/pull/9366)

### 1.78 - 2021-02-01

##### Additions :tada:

- Added `BillboardCollection.show`, `EntityCluster.show`, `LabelCollection.show`, `PointPrimitiveCollection.show`, and `PolylineCollection.show` for a convenient way to control show of the entire collection [#9307](https://github.com/CesiumGS/cesium/pull/9307)
- `TaskProcessor` now accepts an absolute URL in addition to a worker name as it's first parameter. This makes it possible to use custom web workers with Cesium's task processing system without copying them to Cesium's Workers directory. [#9338](https://github.com/CesiumGS/cesium/pull/9338)
- Added `Cartesian2.cross` which computes the magnitude of the cross product of two vectors whose Z values are implicitly 0. [#9305](https://github.com/CesiumGS/cesium/pull/9305)
- Added `Math.previousPowerOfTwo`. [#9310](https://github.com/CesiumGS/cesium/pull/9310)

##### Fixes :wrench:

- Fixed an issue with `Math.mod` introducing a small amount of floating point error even when the input did not need to be altered. [#9354](https://github.com/CesiumGS/cesium/pull/9354)

##### Deprecated :hourglass_flowing_sand:

- `Cesium3DTileset.url` has been deprecated and will be removed in Cesium 1.79. Instead, use `Cesium3DTileset.resource.url` to retrieve the url value.

### 1.77 - 2021-01-04

##### Additions :tada:

- Added `ElevationBand` material, which maps colors and gradients to exact elevations. [#9132](https://github.com/CesiumGS/cesium/pull/9132)

##### Fixes :wrench:

- Fixed an issue where changing a model or tileset's `color`, `backFaceCulling`, or `silhouetteSize` would trigger an error. [#9271](https://github.com/CesiumGS/cesium/pull/9271)

##### Deprecated :hourglass_flowing_sand:

- `EasingFunction.QUADRACTIC_IN` was deprecated and will be removed in Cesium 1.79. It has been replaced with `EasingFunction.QUADRATIC_IN`. [#9220](https://github.com/CesiumGS/cesium/issues/9220)
- `EasingFunction.QUADRACTIC_OUT` was deprecated and will be removed in Cesium 1.79. It has been replaced with `EasingFunction.QUADRATIC_OUT`. [#9220](https://github.com/CesiumGS/cesium/issues/9220)
- `EasingFunction.QUADRACTIC_IN_OUT` was deprecated and will be removed in Cesium 1.79. It has been replaced with `EasingFunction.QUADRATIC_IN_OUT`. [#9220](https://github.com/CesiumGS/cesium/issues/9220)

### 1.76 - 2020-12-01

##### Fixes :wrench:

- Fixed an issue where tileset styles would be reapplied every frame when a tileset has a style and `tileset.preloadWhenHidden` is true and `tileset.show` is false. Also fixed a related issue where styles would be reapplied if the style being set is the same as the active style. [#9223](https://github.com/CesiumGS/cesium/pull/9223)
- Fixed JSDoc and TypeScript type definitions for `EllipsoidTangentPlane.fromPoints` which didn't list a return type. [#9227](https://github.com/CesiumGS/cesium/pull/9227)
- Updated DOMPurify from 1.0.8 to 2.2.2. [#9240](https://github.com/CesiumGS/cesium/issues/9240)

### 1.75 - 2020-11-02

##### Fixes :wrench:

- Fixed an issue in the PBR material where models with the `KHR_materials_unlit` extension had the normal attribute disabled. [#9173](https://github.com/CesiumGS/cesium/pull/9173).
- Fixed JSDoc and TypeScript type definitions for `writeTextToCanvas` which listed incorrect return type. [#9196](https://github.com/CesiumGS/cesium/pull/9196)
- Fixed JSDoc and TypeScript type definitions for `Viewer.globe` constructor option to allow disabling the globe on startup. [#9063](https://github.com/CesiumGS/cesium/pull/9063)

### 1.74 - 2020-10-01

##### Additions :tada:

- Added `Matrix3.inverseTranspose` and `Matrix4.inverseTranspose`. [#9135](https://github.com/CesiumGS/cesium/pull/9135)

##### Fixes :wrench:

- Fixed an issue where the camera zooming is stuck when looking up. [#9126](https://github.com/CesiumGS/cesium/pull/9126)
- Fixed an issue where Plane doesn't rotate correctly around the main local axis. [#8268](https://github.com/CesiumGS/cesium/issues/8268)
- Fixed clipping planes with non-uniform scale. [#9135](https://github.com/CesiumGS/cesium/pull/9135)
- Fixed an issue where ground primitives would get clipped at certain camera angles. [#9114](https://github.com/CesiumGS/cesium/issues/9114)
- Fixed a bug that could cause half of the globe to disappear when setting the `terrainProvider. [#9161](https://github.com/CesiumGS/cesium/pull/9161)
- Fixed a crash when loading Cesium OSM buildings with shadows enabled. [#9172](https://github.com/CesiumGS/cesium/pull/9172)

### 1.73 - 2020-09-01

##### Breaking Changes :mega:

- Removed `MapboxApi`, which was deprecated in CesiumJS 1.72. Pass your access token directly to the `MapboxImageryProvider` or `MapboxStyleImageryProvider` constructors.
- Removed `BingMapsApi`, which was deprecated in CesiumJS 1.72. Pass your access key directly to the `BingMapsImageryProvider` or `BingMapsGeocoderService` constructors.

##### Additions :tada:

- Added support for the CSS `line-height` specifier in the `font` property of a `Label`. [#8954](https://github.com/CesiumGS/cesium/pull/8954)
- `Viewer` now has default pick handling for `Cesium3DTileFeature` data and will display its properties in the default Viewer `InfoBox` as well as set `Viewer.selectedEntity` to a transient Entity instance representing the data. [#9121](https://github.com/CesiumGS/cesium/pull/9121).

##### Fixes :wrench:

- Fixed several artifacts on mobile devices caused by using insufficient precision. [#9064](https://github.com/CesiumGS/cesium/pull/9064)
- Fixed handling of `data:` scheme for the Cesium ion logo URL. [#9085](https://github.com/CesiumGS/cesium/pull/9085)
- Fixed an issue where the boundary rectangles in `TileAvailability` are not sorted correctly, causing terrain to sometimes fail to achieve its maximum detail. [#9098](https://github.com/CesiumGS/cesium/pull/9098)
- Fixed an issue where a request for an availability tile of the reference layer is delayed because the throttle option is on. [#9099](https://github.com/CesiumGS/cesium/pull/9099)
- Fixed an issue where Node.js tooling could not resolve package.json. [#9105](https://github.com/CesiumGS/cesium/pull/9105)
- Fixed classification artifacts on some mobile devices. [#9108](https://github.com/CesiumGS/cesium/pull/9108)
- Fixed an issue where Resource silently fails to load if being used multiple times. [#9093](https://github.com/CesiumGS/cesium/issues/9093)

### 1.72 - 2020-08-03

##### Breaking Changes :mega:

- CesiumJS no longer ships with a default Mapbox access token and Mapbox imagery layers have been removed from the `BaseLayerPicker` defaults. If you are using `MapboxImageryProvider` or `MapboxStyleImageryProvider`, use `options.accessToken` when initializing the imagery provider.

##### Additions :tada:

- Added support for glTF multi-texturing via `TEXCOORD_1`. [#9075](https://github.com/CesiumGS/cesium/pull/9075)

##### Deprecated :hourglass_flowing_sand:

- `MapboxApi.defaultAccessToken` was deprecated and will be removed in CesiumJS 1.73. Pass your access token directly to the MapboxImageryProvider or MapboxStyleImageryProvider constructors.
- `BingMapsApi` was deprecated and will be removed in CesiumJS 1.73. Pass your access key directly to the BingMapsImageryProvider or BingMapsGeocoderService constructors.

##### Fixes :wrench:

- Fixed `Color.fromCssColorString` when color string contains spaces. [#9015](https://github.com/CesiumGS/cesium/issues/9015)
- Fixed 3D Tileset replacement refinement when leaf is empty. [#8996](https://github.com/CesiumGS/cesium/pull/8996)
- Fixed a bug in the assessment of terrain tile visibility [#9033](https://github.com/CesiumGS/cesium/issues/9033)
- Fixed vertical polylines with `arcType: ArcType.RHUMB`, including lines drawn via GeoJSON. [#9028](https://github.com/CesiumGS/cesium/pull/9028)
- Fixed wall rendering when underground [#9041](https://github.com/CesiumGS/cesium/pull/9041)
- Fixed issue where a side of the wall was missing if the first position and the last position were equal [#9044](https://github.com/CesiumGS/cesium/pull/9044)
- Fixed `translucencyByDistance` for label outline color [#9003](https://github.com/CesiumGS/cesium/pull/9003)
- Fixed return value for `SampledPositionProperty.removeSample` [#9017](https://github.com/CesiumGS/cesium/pull/9017)
- Fixed issue where wall doesn't have correct texture coordinates when there are duplicate positions input [#9042](https://github.com/CesiumGS/cesium/issues/9042)
- Fixed an issue where clipping planes would not clip at the correct distances on some Android devices, most commonly reproducible on devices with `Mali` GPUs that do not support float textures via WebGL [#9023](https://github.com/CesiumGS/cesium/issues/9023)

### 1.71 - 2020-07-01

##### Breaking Changes :mega:

- Updated `WallGeometry` to respect the order of positions passed in, instead of making the positions respect a counter clockwise winding order. This will only affect the look of walls with an image material. If this changed the way your wall is drawing, reverse the order of the positions. [#8955](https://github.com/CesiumGS/cesium/pull/8955/)

##### Additions :tada:

- Added `backFaceCulling` property to `Cesium3DTileset` and `Model` to support viewing the underside or interior of a tileset or model. [#8981](https://github.com/CesiumGS/cesium/pull/8981)
- Added `Ellipsoid.surfaceArea` for computing the approximate surface area of a rectangle on the surface of an ellipsoid. [#8986](https://github.com/CesiumGS/cesium/pull/8986)
- Added support for PolylineVolume in CZML. [#8841](https://github.com/CesiumGS/cesium/pull/8841)
- Added `Color.toCssHexString` for getting the CSS hex string equivalent for a color. [#8987](https://github.com/CesiumGS/cesium/pull/8987)

##### Fixes :wrench:

- Fixed issue where tileset was not playing glTF animations. [#8962](https://github.com/CesiumGS/cesium/issues/8962)
- Fixed a divide-by-zero bug in `Ellipsoid.geodeticSurfaceNormal` when given the origin as input. `undefined` is returned instead. [#8986](https://github.com/CesiumGS/cesium/pull/8986)
- Fixed error with `WallGeometry` when there were adjacent positions with very close values. [#8952](https://github.com/CesiumGS/cesium/pull/8952)
- Fixed artifact for skinned model when log depth is enabled. [#6447](https://github.com/CesiumGS/cesium/issues/6447)
- Fixed a bug where certain rhumb arc polylines would lead to a crash. [#8787](https://github.com/CesiumGS/cesium/pull/8787)
- Fixed handling of Label's backgroundColor and backgroundPadding option [#8949](https://github.com/CesiumGS/cesium/pull/8949)
- Fixed several bugs when rendering CesiumJS in a WebGL 2 context. [#797](https://github.com/CesiumGS/cesium/issues/797)
- Fixed a bug where switching from perspective to orthographic caused triangles to overlap each other incorrectly. [#8346](https://github.com/CesiumGS/cesium/issues/8346)
- Fixed a bug where switching to orthographic camera on the first frame caused the zoom level to be incorrect. [#8853](https://github.com/CesiumGS/cesium/pull/8853)
- Fixed `scene.pickFromRay` intersection inaccuracies. [#8439](https://github.com/CesiumGS/cesium/issues/8439)
- Fixed a bug where a null or undefined name property passed to the `Entity` constructor would throw an exception.[#8832](https://github.com/CesiumGS/cesium/pull/8832)
- Fixed JSDoc and TypeScript type definitions for `ScreenSpaceEventHandler.getInputAction` which listed incorrect return type. [#9002](https://github.com/CesiumGS/cesium/pull/9002)
- Improved the style of the error panel. [#8739](https://github.com/CesiumGS/cesium/issues/8739)
- Fixed animation widget SVG icons not appearing in iOS 13.5.1. [#8993](https://github.com/CesiumGS/cesium/pull/8993)

### 1.70.1 - 2020-06-10

##### Additions :tada:

- Add a `toString` method to the `Resource` class in case an instance gets logged as a string. [#8722](https://github.com/CesiumGS/cesium/issues/8722)
- Exposed `Transforms.rotationMatrixFromPositionVelocity` method from Cesium's private API. [#8927](https://github.com/CesiumGS/cesium/issues/8927)

##### Fixes :wrench:

- Fixed JSDoc and TypeScript type definitions for all `ImageryProvider` types, which were missing `defaultNightAlpha` and `defaultDayAlpha` properties. [#8908](https://github.com/CesiumGS/cesium/pull/8908)
- Fixed JSDoc and TypeScript for `MaterialProperty`, which were missing the ability to take primitive types in their constructor. [#8904](https://github.com/CesiumGS/cesium/pull/8904)
- Fixed JSDoc and TypeScript type definitions to allow the creation of `GeometryInstance` instances using `XXXGeometry` classes. [#8941](https://github.com/CesiumGS/cesium/pull/8941).
- Fixed JSDoc and TypeScript for `buildModuleUrl`, which was accidentally excluded from the official CesiumJS API. [#8923](https://github.com/CesiumGS/cesium/pull/8923)
- Fixed JSDoc and TypeScript type definitions for `EllipsoidGeodesic` which incorrectly listed `result` as required. [#8904](https://github.com/CesiumGS/cesium/pull/8904)
- Fixed JSDoc and TypeScript type definitions for `EllipsoidTangentPlane.fromPoints`, which takes an array of `Cartesian3`, not a single instance. [#8928](https://github.com/CesiumGS/cesium/pull/8928)
- Fixed JSDoc and TypeScript type definitions for `EntityCollection.getById` and `CompositeEntityCollection.getById`, which can both return undefined. [#8928](https://github.com/CesiumGS/cesium/pull/8928)
- Fixed JSDoc and TypeScript type definitions for `Viewer` options parameters.
- Fixed a memory leak where some 3D Tiles requests were being unintentionally retained after the requests were cancelled. [#8843](https://github.com/CesiumGS/cesium/pull/8843)
- Fixed a bug with handling of PixelFormat's flipY. [#8893](https://github.com/CesiumGS/cesium/pull/8893)

### 1.70.0 - 2020-06-01

##### Major Announcements :loudspeaker:

- All Cesium ion users now have access to Cesium OSM Buildings - a 3D buildings layer covering the entire world built with OpenStreetMap building data, available as 3D Tiles. Read more about it [on our blog](https://cesium.com/blog/2020/06/01/cesium-osm-buildings/).
  - [Explore it on Sandcastle](https://sandcastle.cesium.com/index.html?src=Cesium%20OSM%20Buildings.html).
  - Add it to your CesiumJS app: `viewer.scene.primitives.add(Cesium.createOsmBuildings())`.
  - Contains per-feature data like building name, address, and much more. [Read more about the available properties](https://cesium.com/content/cesium-osm-buildings/).
- CesiumJS now ships with official TypeScript type definitions! [#8878](https://github.com/CesiumGS/cesium/pull/8878)
  - If you import CesiumJS as a module, the new definitions will automatically be used by TypeScript and related tooling.
  - If you import individual CesiumJS source files directly, you'll need to add `"types": ["cesium"]` in your tsconfig.json in order for the definitions to be used.
  - If you’re using your own custom definitions and you’re not yet ready to switch, you can delete `Source/Cesium.d.ts` after install.
  - See our [blog post](https://cesium.com/blog/2020/06/01/cesiumjs-tsd/) for more information and a technical overview of how it all works.
- CesiumJS now supports underground rendering with globe translucency! [#8726](https://github.com/CesiumGS/cesium/pull/8726)
  - Added options for controlling globe translucency through the new [`GlobeTranslucency`](https://cesium.com/learn/cesiumjs/ref-doc/GlobeTranslucency.html) object including front face alpha, back face alpha, and a translucency rectangle.
  - Added `Globe.undergroundColor` and `Globe.undergroundColorAlphaByDistance` for controlling how the back side of the globe is rendered when the camera is underground or the globe is translucent. [#8867](https://github.com/CesiumGS/cesium/pull/8867)
  - Improved camera controls when the camera is underground. [#8811](https://github.com/CesiumGS/cesium/pull/8811)
  - Sandcastle examples: [Globe Translucency](https://sandcastle.cesium.com/?src=Globe%20Translucency.html), [Globe Interior](https://sandcastle.cesium.com/?src=Globe%20Interior.html), and [Underground Color](https://sandcastle.cesium.com/?src=Underground%20Color.html&label=All)

##### Additions :tada:

- Our API reference documentation has received dozens of fixes and improvements, largely due to the TypeScript effort.
- Added `Cesium3DTileset.extensions` to get the extensions property from the tileset JSON. [#8829](https://github.com/CesiumGS/cesium/pull/8829)
- Added `Camera.completeFlight`, which causes the current camera flight to immediately jump to the final destination and call its complete callback. [#8788](https://github.com/CesiumGS/cesium/pull/8788)
- Added `nightAlpha` and `dayAlpha` properties to `ImageryLayer` to control alpha separately for the night and day sides of the globe. [#8868](https://github.com/CesiumGS/cesium/pull/8868)
- Added `SkyAtmosphere.perFragmentAtmosphere` to switch between per-vertex and per-fragment atmosphere shading. [#8866](https://github.com/CesiumGS/cesium/pull/8866)
- Added a new sandcastle example to show how to add fog using a `PostProcessStage` [#8798](https://github.com/CesiumGS/cesium/pull/8798)
- Added `frustumSplits` option to `DebugCameraPrimitive`. [8849](https://github.com/CesiumGS/cesium/pull/8849)
- Supported `#rgba` and `#rrggbbaa` formats in `Color.fromCssColorString`. [8873](https://github.com/CesiumGS/cesium/pull/8873)

##### Fixes :wrench:

- Fixed a bug that could cause rendering of a glTF model to become corrupt when switching from a Uint16 to a Uint32 index buffer to accomodate new vertices added for edge outlining. [#8820](https://github.com/CesiumGS/cesium/pull/8820)
- Fixed a bug where a removed billboard could prevent changing of the `TerrainProvider`. [#8766](https://github.com/CesiumGS/cesium/pull/8766)
- Fixed an issue with 3D Tiles point cloud styling where `${feature.propertyName}` and `${feature["propertyName"]}` syntax would cause a crash. Also fixed an issue where property names with non-alphanumeric characters would crash. [#8785](https://github.com/CesiumGS/cesium/pull/8785)
- Fixed a bug where `DebugCameraPrimitive` was ignoring the near and far planes of the `Camera`. [#8848](https://github.com/CesiumGS/cesium/issues/8848)
- Fixed sky atmosphere artifacts below the horizon. [#8866](https://github.com/CesiumGS/cesium/pull/8866)
- Fixed ground primitives in orthographic mode. [#5110](https://github.com/CesiumGS/cesium/issues/5110)
- Fixed the depth plane in orthographic mode. This improves the quality of polylines and other primitives that are rendered near the horizon. [8858](https://github.com/CesiumGS/cesium/pull/8858)

### 1.69.0 - 2020-05-01

##### Breaking Changes :mega:

- The property `Scene.sunColor` has been removed. Use `scene.light.color` and `scene.light.intensity` instead. [#8774](https://github.com/CesiumGS/cesium/pull/8774)
- Removed `isArray`. Use the native `Array.isArray` function instead. [#8779](https://github.com/CesiumGS/cesium/pull/8779)

##### Additions :tada:

- Added `RequestScheduler` to the public API; this allows users to have more control over the requests made by CesiumJS. [#8384](https://github.com/CesiumGS/cesium/issues/8384)
- Added support for high-quality edges on solid geometry in glTF models. [#8776](https://github.com/CesiumGS/cesium/pull/8776)
- Added `Scene.cameraUnderground` for checking whether the camera is underneath the globe. [#8765](https://github.com/CesiumGS/cesium/pull/8765)

##### Fixes :wrench:

- Fixed several problems with polylines when the logarithmic depth buffer is enabled, which is the default on most systems. [#8706](https://github.com/CesiumGS/cesium/pull/8706)
- Fixed a bug with very long view ranges requiring multiple frustums even with the logarithmic depth buffer enabled. Previously, such scenes could resolve depth incorrectly. [#8727](https://github.com/CesiumGS/cesium/pull/8727)
- Fixed an issue with glTF skinning support where an optional property `skeleton` was considered required by Cesium. [#8175](https://github.com/CesiumGS/cesium/issues/8175)
- Fixed an issue with clamping of non-looped glTF animations. Subscribers to animation `update` events should expect one additional event firing as an animation stops. [#7387](https://github.com/CesiumGS/cesium/issues/7387)
- Geometry instance floats now work for high precision floats on newer iOS devices. [#8805](https://github.com/CesiumGS/cesium/pull/8805)
- Fixed a bug where the elevation contour material's alpha was not being applied. [#8749](https://github.com/CesiumGS/cesium/pull/8749)
- Fix potential memory leak when destroying `CesiumWidget` instances. [#8591](https://github.com/CesiumGS/cesium/pull/8591)
- Fixed displaying the Cesium ion icon when running in an Android, iOS or UWP WebView. [#8758](https://github.com/CesiumGS/cesium/pull/8758)

### 1.68.0 - 2020-04-01

##### Additions :tada:

- Added basic underground rendering support. When the camera is underground the globe will be rendered as a solid surface and underground entities will not be culled. [#8572](https://github.com/AnalyticalGraphicsInc/cesium/pull/8572)
- The `CesiumUnminified` build now includes sourcemaps. [#8572](https://github.com/CesiumGS/cesium/pull/8659)
- Added glTF `STEP` animation interpolation. [#8786](https://github.com/CesiumGS/cesium/pull/8786)
- Added the ability to edit CesiumJS shaders on-the-fly using the [SpectorJS](https://spector.babylonjs.com/) Shader Editor. [#8608](https://github.com/CesiumGS/cesium/pull/8608)

##### Fixes :wrench:

- Cesium can now be used in Node.JS 12 and later, with or without `--experimental-modules`. It can still be used in earlier versions as well. [#8572](https://github.com/CesiumGS/cesium/pull/8659)
- Interacting with the Cesium canvas will now blur the previously focused element. This prevents unintended modification of input elements when interacting with the globe. [#8662](https://github.com/CesiumGS/cesium/pull/8662)
- `TileMapServiceImageryProvider` will now force `minimumLevel` to 0 if the `tilemapresource.xml` metadata request fails and the `rectangle` is too large for the given detail level [#8448](https://github.com/AnalyticalGraphicsInc/cesium/pull/8448)
- Fixed ground atmosphere rendering when using a smaller ellipsoid. [#8683](https://github.com/CesiumGS/cesium/issues/8683)
- Fixed globe incorrectly occluding objects when using a smaller ellipsoid. [#7124](https://github.com/CesiumGS/cesium/issues/7124)
- Fixed a regression introduced in 1.67 which caused overlapping colored ground geometry to have visual artifacts. [#8694](https://github.com/CesiumGS/cesium/pull/8694)
- Fixed a clipping problem when viewing a polyline up close with the logarithmic depth buffer enabled, which is the default on most systems. [#8703](https://github.com/CesiumGS/cesium/pull/8703)

### 1.67.0 - 2020-03-02

##### Breaking Changes :mega:

- `Cesium3DTileset.skipLevelOfDetail` is now `false` by default. [#8631](https://github.com/CesiumGS/cesium/pull/8631)
- glTF models are now rendered using the `LEQUALS` depth test function instead of `LESS`. This means that when geometry overlaps, the _later_ geometry will be visible above the earlier, where previously the opposite was true. We believe this is a more sensible default, and makes it easier to render e.g. outlined buildings with glTF. [#8646](https://github.com/CesiumGS/cesium/pull/8646)

##### Additions :tada:

- Massively improved performance of clamped Entity ground geometry with dynamic colors. [#8630](https://github.com/CesiumGS/cesium/pull/8630)
- Added `Entity.tileset` for loading a 3D Tiles tileset via the Entity API using the new `Cesium3DTilesetGraphics` class. [#8580](https://github.com/CesiumGS/cesium/pull/8580)
- Added `tileset.uri`, `tileset.show`, and `tileset.maximumScreenSpaceError` properties to CZML processing for loading 3D Tiles. [#8580](https://github.com/CesiumGS/cesium/pull/8580)
- Added `Color.lerp` for linearly interpolating between two RGB colors. [#8607](https://github.com/CesiumGS/cesium/pull/8607)
- `CesiumTerrainProvider` now supports terrain tiles using a `WebMercatorTilingScheme` by specifying `"projection": "EPSG:3857"` in `layer.json`. It also now supports numbering tiles from the North instead of the South by specifying `"scheme": "slippyMap"` in `layer.json`. [#8563](https://github.com/CesiumGS/cesium/pull/8563)
- Added basic support for `isNaN`, `isFinite`, `null`, and `undefined` in the 3D Tiles styling GLSL backend for point clouds. [#8621](https://github.com/CesiumGS/cesium/pull/8621)
- Added `sizeInMeters` to `ParticleSystem`. [#7746](https://github.com/CesiumGS/cesium/pull/7746)

##### Fixes :wrench:

- Fixed a bug that caused large, nearby geometry to be clipped when using a logarithmic depth buffer, which is the default on most systems. [#8600](https://github.com/CesiumGS/cesium/pull/8600)
- Fixed a bug where tiles would not load if the camera was tracking a moving tileset. [#8598](https://github.com/CesiumGS/cesium/pull/8598)
- Fixed a bug where applying a new 3D Tiles style during a flight would not update all existing tiles. [#8622](https://github.com/CesiumGS/cesium/pull/8622)
- Fixed a bug where Cartesian vectors could not be packed to typed arrays [#8568](https://github.com/CesiumGS/cesium/pull/8568)
- Updated knockout from 3.5.0 to 3.5.1. [#8424](https://github.com/CesiumGS/cesium/pull/8424)
- Cesium's local development server now works in Node 12 & 13 [#8648](https://github.com/CesiumGS/cesium/pull/8648)

##### Deprecated :hourglass_flowing_sand:

- The `isArray` function has been deprecated and will be removed in Cesium 1.69. Use the native `Array.isArray` function instead. [#8526](https://github.com/CesiumGS/cesium/pull/8526)

### 1.66.0 - 2020-02-03

##### Deprecated :hourglass_flowing_sand:

- The property `Scene.sunColor` has been deprecated and will be removed in Cesium 1.69. Use `scene.light.color` and `scene.light.intensity` instead. [#8493](https://github.com/CesiumGS/cesium/pull/8493)

##### Additions :tada:

- `useBrowserRecommendedResolution` flag in `Viewer` and `CesiumWidget` now defaults to `true`. This ensures Cesium rendering is fast and smooth by default across all devices. Set it to `false` to always render at native device resolution instead at the cost of performance on under-powered devices. [#8548](https://github.com/CesiumGS/cesium/pull/8548)
- Cesium now creates a WebGL context with a `powerPreference` value of `high-performance`. Some browsers use this setting to enable a second, more powerful, GPU. You can set it back to `default`, or opt-in to `low-power` mode, by passing the context option when creating a `Viewer` or `CesiumWidget` instance:

```js
var viewer = new Viewer("cesiumContainer", {
  contextOptions: {
    webgl: {
      powerPreference: "default",
    },
  },
});
```

- Added more customization to Cesium's lighting system. [#8493](https://github.com/CesiumGS/cesium/pull/8493)
  - Added `Light`, `DirectionalLight`, and `SunLight` classes for creating custom light sources.
  - Added `Scene.light` for setting the scene's light source, which defaults to a `SunLight`.
  - Added `Globe.dynamicAtmosphereLighting` for enabling lighting effects on atmosphere and fog, such as day/night transitions. It is true by default but may be set to false if the atmosphere should stay unchanged regardless of the scene's light direction.
  - Added `Globe.dynamicAtmosphereLightingFromSun` for using the sun direction instead of the scene's light direction when `Globe.dynamicAtmosphereLighting` is enabled. See the moonlight example in the [Lighting Sandcastle example](https://cesiumjs.org/Cesium/Apps/Sandcastle/?src=Lighting.html).
  - Primitives and the globe are now shaded with the scene light's color.
- Updated SampleData models to glTF 2.0. [#7802](https://github.com/CesiumGS/cesium/issues/7802)
- Added `Globe.showSkirts` to support the ability to hide terrain skirts when viewing terrain from below the surface. [#8489](https://github.com/CesiumGS/cesium/pull/8489)
- Added `minificationFilter` and `magnificationFilter` options to `Material` to control texture filtering. [#8473](https://github.com/CesiumGS/cesium/pull/8473)
- Updated [earcut](https://github.com/mapbox/earcut) to 2.2.1. [#8528](https://github.com/CesiumGS/cesium/pull/8528)
- Added a font cache to improve label performance. [#8537](https://github.com/CesiumGS/cesium/pull/8537)

##### Fixes :wrench:

- Fixed a bug where the camera could go underground during mouse navigation. [#8504](https://github.com/CesiumGS/cesium/pull/8504)
- Fixed a bug where rapidly updating a `PolylineCollection` could result in an `instanceIndex` is out of range error. [#8546](https://github.com/CesiumGS/cesium/pull/8546)
- Fixed issue where `RequestScheduler` double-counted image requests made via `createImageBitmap`. [#8162](https://github.com/CesiumGS/cesium/issues/8162)
- Reduced Cesium bundle size by avoiding unnecessarily importing `Cesium3DTileset` in `Picking.js`. [#8532](https://github.com/CesiumGS/cesium/pull/8532)
- Fixed a bug where files with backslashes were not loaded in KMZ files. [#8533](https://github.com/CesiumGS/cesium/pull/8533)
- Fixed WebGL warning message about `EXT_float_blend` being implicitly enabled. [#8534](https://github.com/CesiumGS/cesium/pull/8534)
- Fixed a bug where toggling point cloud classification visibility would result in a grey screen on Linux / Nvidia. [#8538](https://github.com/CesiumGS/cesium/pull/8538)
- Fixed a bug where a point in a `PointPrimitiveCollection` was rendered in the middle of the screen instead of being clipped. [#8542](https://github.com/CesiumGS/cesium/pull/8542)
- Fixed a crash when deleting and re-creating polylines from CZML. `ReferenceProperty` now returns undefined when the target entity or property does not exist, instead of throwing. [#8544](https://github.com/CesiumGS/cesium/pull/8544)
- Fixed terrain tile picking in the Cesium Inspector. [#8567](https://github.com/CesiumGS/cesium/pull/8567)
- Fixed a crash that could occur when an entity was deleted while the corresponding `Primitive` was being created asynchronously. [#8569](https://github.com/CesiumGS/cesium/pull/8569)
- Fixed a crash when calling `camera.lookAt` with the origin (0, 0, 0) as the target. This could happen when looking at a tileset with the origin as its center. [#8571](https://github.com/CesiumGS/cesium/pull/8571)
- Fixed a bug where `camera.viewBoundingSphere` was modifying the `offset` parameter. [#8438](https://github.com/CesiumGS/cesium/pull/8438)
- Fixed a crash when creating a plane with both position and normal on the Z-axis. [#8576](https://github.com/CesiumGS/cesium/pull/8576)
- Fixed `BoundingSphere.projectTo2D` when the bounding sphere’s center is at the origin. [#8482](https://github.com/CesiumGS/cesium/pull/8482)

### 1.65.0 - 2020-01-06

##### Breaking Changes :mega:

- `OrthographicFrustum.getPixelDimensions`, `OrthographicOffCenterFrustum.getPixelDimensions`, `PerspectiveFrustum.getPixelDimensions`, and `PerspectiveOffCenterFrustum.getPixelDimensions` now require a `pixelRatio` argument before the `result` argument. The previous function definition has been deprecated since 1.63. [#8320](https://github.com/CesiumGS/cesium/pull/8320)
- The function `Matrix4.getRotation` has been renamed to `Matrix4.getMatrix3`. `Matrix4.getRotation` has been deprecated since 1.62. [#8183](https://github.com/CesiumGS/cesium/pull/8183)
- `createTileMapServiceImageryProvider` and `createOpenStreetMapImageryProvider` have been removed. Instead, pass the same options to `new TileMapServiceImageryProvider` and `new OpenStreetMapImageryProvider` respectively. The old functions have been deprecated since 1.62. [#8174](https://github.com/CesiumGS/cesium/pull/8174)

##### Additions :tada:

- Added `Globe.backFaceCulling` to support viewing terrain from below the surface. [#8470](https://github.com/CesiumGS/cesium/pull/8470)

##### Fixes :wrench:

- Fixed Geocoder auto-complete suggestions when hosted inside Web Components. [#8425](https://github.com/CesiumGS/cesium/pull/8425)
- Fixed terrain tile culling problems when under ellipsoid. [#8397](https://github.com/CesiumGS/cesium/pull/8397)
- Fixed primitive culling when below the ellipsoid but above terrain. [#8398](https://github.com/CesiumGS/cesium/pull/8398)
- Improved the translucency calculation for the Water material type. [#8455](https://github.com/CesiumGS/cesium/pull/8455)
- Fixed bounding volume calculation for `GroundPrimitive`. [#4883](https://github.com/CesiumGS/cesium/issues/4483)
- Fixed `OrientedBoundingBox.fromRectangle` for rectangles with width greater than 180 degrees. [#8475](https://github.com/CesiumGS/cesium/pull/8475)
- Fixed globe picking so that it returns the closest intersecting triangle instead of the first intersecting triangle. [#8390](https://github.com/CesiumGS/cesium/pull/8390)
- Fixed horizon culling issues with large root tiles. [#8487](https://github.com/CesiumGS/cesium/pull/8487)
- Fixed a lighting bug affecting Macs with Intel integrated graphics where glTF 2.0 PBR models with double sided materials would have flipped normals. [#8494](https://github.com/CesiumGS/cesium/pull/8494)

### 1.64.0 - 2019-12-02

##### Fixes :wrench:

- Fixed an issue in image based lighting where an invalid environment map would silently fail. [#8303](https://github.com/CesiumGS/cesium/pull/8303)
- Various small internal improvements

### 1.63.1 - 2019-11-06

##### Fixes :wrench:

- Fixed regression in 1.63 where ground atmosphere and labels rendered incorrectly on displays with `window.devicePixelRatio` greater than 1.0. [#8351](https://github.com/CesiumGS/cesium/pull/8351)
- Fixed regression in 1.63 where some primitives would show through the globe when log depth is disabled. [#8368](https://github.com/CesiumGS/cesium/pull/8368)

### 1.63 - 2019-11-01

##### Major Announcements :loudspeaker:

- Cesium has migrated to ES6 modules. This may or may not be a breaking change for your application depending on how you use Cesium. See our [blog post](https://cesium.com/blog/2019/10/31/cesiumjs-es6/) for the full details.
- We’ve consolidated all of our website content from cesiumjs.org and cesium.com into one home on cesium.com. Here’s where you can now find:
  - [Sandcastle](https://sandcastle.cesium.com) - `https://sandcastle.cesium.com`
  - [API Docs](https://cesium.com/learn/cesiumjs/ref-doc/) - `https://cesium.com/learn/cesiumjs/ref-doc/`
  - [Downloads](https://cesium.com/downloads/) - `https://cesium.com/downloads/`
  - Hosted releases can be found at `https://cesium.com/downloads/cesiumjs/releases/<CesiumJS Version Number>/Build/Cesium/Cesium.js`
  - See our [blog post](https://cesium.com/blog/2019/10/15/cesiumjs-migration/) for more information.

##### Additions :tada:

- Decreased Web Workers bundle size by a factor of 10, from 8384KB (2624KB gzipped) to 863KB (225KB gzipped). This makes Cesium load faster, especially on low-end devices and slower network connections.
- Added full UTF-8 support to labels, greatly improving support for non-latin alphabets and emoji. [#7280](https://github.com/CesiumGS/cesium/pull/7280)
- Added `"type": "module"` to package.json to take advantage of native ES6 module support in newer versions of Node.js. This also enables module-based front-end development for tooling that relies on Node.js module resolution.
- The combined `Build/Cesium/Cesium.js` and `Build/CesiumUnminified/Cesium.js` have been upgraded from IIFE to UMD modules that support IIFE, AMD, and commonjs.
- Added `pixelRatio` parameter to `OrthographicFrustum.getPixelDimensions`, `OrthographicOffCenterFrustum.getPixelDimensions`, `PerspectiveFrustum.getPixelDimensions`, and `PerspectiveOffCenterFrustum.getPixelDimensions`. Pass in `scene.pixelRatio` for dimensions in CSS pixel units or `1.0` for dimensions in native device pixel units. [#8237](https://github.com/CesiumGS/cesium/pull/8237)

##### Fixes :wrench:

- Fixed css pixel usage for polylines, point clouds, models, primitives, and post-processing. [#8113](https://github.com/CesiumGS/cesium/issues/8113)
- Fixed a bug where `scene.sampleHeightMostDetailed` and `scene.clampToHeightMostDetailed` would not resolve in request render mode. [#8281](https://github.com/CesiumGS/cesium/issues/8281)
- Fixed seam artifacts when log depth is disabled, `scene.globe.depthTestAgainstTerrain` is false, and primitives are under the globe. [#8205](https://github.com/CesiumGS/cesium/pull/8205)
- Fix dynamic ellipsoids using `innerRadii`, `minimumClock`, `maximumClock`, `minimumCone` or `maximumCone`. [#8277](https://github.com/CesiumGS/cesium/pull/8277)
- Fixed rendering billboard collections containing more than 65536 billboards. [#8325](https://github.com/CesiumGS/cesium/pull/8325)

##### Deprecated :hourglass_flowing_sand:

- `OrthographicFrustum.getPixelDimensions`, `OrthographicOffCenterFrustum.getPixelDimensions`, `PerspectiveFrustum.getPixelDimensions`, and `PerspectiveOffCenterFrustum.getPixelDimensions` now take a `pixelRatio` argument before the `result` argument. The previous function definition will no longer work in 1.65. [#8237](https://github.com/CesiumGS/cesium/pull/8237)

### 1.62 - 2019-10-01

##### Deprecated :hourglass_flowing_sand:

- `createTileMapServiceImageryProvider` and `createOpenStreetMapImageryProvider` have been deprecated and will be removed in Cesium 1.65. Instead, pass the same options to `new TileMapServiceImageryProvider` and `new OpenStreetMapImageryProvider` respectively.
- The function `Matrix4.getRotation` has been deprecated and renamed to `Matrix4.getMatrix3`. `Matrix4.getRotation` will be removed in version 1.65.

##### Additions :tada:

- Added ability to create partial ellipsoids using both the Entity API and CZML. New ellipsoid geometry properties: `innerRadii`, `minimumClock`, `maximumClock`, `minimumCone`, and `maximumCone`. This affects both `EllipsoidGeometry` and `EllipsoidOutlineGeometry`. See the updated [Sandcastle example](https://cesiumjs.org/Cesium/Apps/Sandcastle/?src=Partial%20Ellipsoids.html&label=Geometries). [#5995](https://github.com/CesiumGS/cesium/pull/5995)
- Added `useBrowserRecommendedResolution` flag to `Viewer` and `CesiumWidget`. When true, Cesium renders at CSS pixel resolution instead of native device resolution. This replaces the workaround in the 1.61 change list. [8215](https://github.com/CesiumGS/cesium/issues/8215)
- Added `TileMapResourceImageryProvider` and `OpenStreetMapImageryProvider` classes to improve API consistency: [#4812](https://github.com/CesiumGS/cesium/issues/4812)
- Added `credit` parameter to `CzmlDataSource`, `GeoJsonDataSource`, `KmlDataSource` and `Model`. [#8173](https://github.com/CesiumGS/cesium/pull/8173)
- Added `Matrix3.getRotation` to get the rotational component of a matrix with scaling removed. [#8182](https://github.com/CesiumGS/cesium/pull/8182)

##### Fixes :wrench:

- Fixed labels not showing for individual entities in data sources when clustering is enabled. [#6087](https://github.com/CesiumGS/cesium/issues/6087)
- Fixed an issue where polygons, corridors, rectangles, and ellipses on terrain would not render on some mobile devices. [#6739](https://github.com/CesiumGS/cesium/issues/6739)
- Fixed a bug where GlobeSurfaceTile would not render the tile until all layers completed loading causing globe to appear to hang. [#7974](https://github.com/CesiumGS/cesium/issues/7974)
- Spread out KMl loading across multiple frames to prevent freezing. [#8195](https://github.com/CesiumGS/cesium/pull/8195)
- Fixed a bug where extruded polygons would sometimes be missing segments. [#8035](https://github.com/CesiumGS/cesium/pull/8035)
- Made pixel sizes consistent for polylines and point clouds when rendering at different pixel ratios. [#8113](https://github.com/CesiumGS/cesium/issues/8113)
- `Camera.flyTo` flies to the correct location in 2D when the destination crosses the international date line [#7909](https://github.com/CesiumGS/cesium/pull/7909)
- Fixed 3D tiles style coloring when multiple tilesets are in the scene [#8051](https://github.com/CesiumGS/cesium/pull/8051)
- 3D Tiles geometric error now correctly scales with transform. [#8182](https://github.com/CesiumGS/cesium/pull/8182)
- Fixed per-feature post processing from sometimes selecting the wrong feature. [#7929](https://github.com/CesiumGS/cesium/pull/7929)
- Fixed a bug where dynamic polylines did not use the given arcType. [#8191](https://github.com/CesiumGS/cesium/issues/8191)
- Fixed atmosphere brightness when High Dynamic Range is disabled. [#8149](https://github.com/CesiumGS/cesium/issues/8149)
- Fixed brightness levels for procedural Image Based Lighting. [#7803](https://github.com/CesiumGS/cesium/issues/7803)
- Fixed alpha equation for `BlendingState.ALPHA_BLEND` and `BlendingState.ADDITIVE_BLEND`. [#8202](https://github.com/CesiumGS/cesium/pull/8202)
- Improved display of tile coordinates for `TileCoordinatesImageryProvider` [#8131](https://github.com/CesiumGS/cesium/pull/8131)
- Reduced size of approximateTerrainHeights.json [#7959](https://github.com/CesiumGS/cesium/pull/7959)
- Fixed undefined `quadDetails` error from zooming into the map really close. [#8011](https://github.com/CesiumGS/cesium/pull/8011)
- Fixed a crash for 3D Tiles that have zero volume. [#7945](https://github.com/CesiumGS/cesium/pull/7945)
- Fixed relative-to-center check, `depthFailAppearance` resource freeing for `Primitive` [#8044](https://github.com/CesiumGS/cesium/pull/8044)

### 1.61 - 2019-09-03

##### Additions :tada:

- Added optional `index` parameter to `PrimitiveCollection.add`. [#8041](https://github.com/CesiumGS/cesium/pull/8041)
- Cesium now renders at native device resolution by default instead of CSS pixel resolution, to go back to the old behavior, set `viewer.resolutionScale = 1.0 / window.devicePixelRatio`. [#8082](https://github.com/CesiumGS/cesium/issues/8082)
- Added `getByName` method to `DataSourceCollection` allowing to retrieve `DataSource`s by their name property from the collection

##### Fixes :wrench:

- Disable FXAA by default. To re-enable, set `scene.postProcessStages.fxaa.enabled = true` [#7875](https://github.com/CesiumGS/cesium/issues/7875)
- Fixed a crash when a glTF model used `KHR_texture_transform` without a sampler defined. [#7916](https://github.com/CesiumGS/cesium/issues/7916)
- Fixed post-processing selection filtering to work for bloom. [#7984](https://github.com/CesiumGS/cesium/issues/7984)
- Disabled HDR by default to improve visual quality in most standard use cases. Set `viewer.scene.highDynamicRange = true` to re-enable. [#7966](https://github.com/CesiumGS/cesium/issues/7966)
- Fixed a bug that causes hidden point primitives to still appear on some operating systems. [#8043](https://github.com/CesiumGS/cesium/issues/8043)
- Fix negative altitude altitude handling in `GoogleEarthEnterpriseTerrainProvider`. [#8109](https://github.com/CesiumGS/cesium/pull/8109)
- Fixed issue where KTX or CRN files would not be properly identified. [#7979](https://github.com/CesiumGS/cesium/issues/7979)
- Fixed multiple globe materials making the globe darker. [#7726](https://github.com/CesiumGS/cesium/issues/7726)

### 1.60 - 2019-08-01

##### Additions :tada:

- Reworked label rendering to use signed distance fields (SDF) for crisper text. [#7730](https://github.com/CesiumGS/cesium/pull/7730)
- Added a [new Sandcastle example](https://cesiumjs.org/Cesium/Build/Apps/Sandcastle/?src=Labels%20SDF.html) to showcase the new SDF labels.
- Added support for polygon holes to CZML. [#7991](https://github.com/CesiumGS/cesium/pull/7991)
- Added `totalScale` property to `Label` which is the total scale of the label taking into account the label's scale and the relative size of the desired font compared to the generated glyph size.

##### Fixes :wrench:

- Fixed crash when using ArcGIS terrain with clipping planes. [#7998](https://github.com/CesiumGS/cesium/pull/7998)
- `PolygonGraphics.hierarchy` now converts constant array values to a `PolygonHierarchy` when set, so code that accesses the value of the property can rely on it always being a `PolygonHierarchy`.
- Fixed a bug with lengthwise texture coordinates in the first segment of ground polylines, as observed in some WebGL implementations such as Chrome on Linux. [#8017](https://github.com/CesiumGS/cesium/issues/8017)

### 1.59 - 2019-07-01

##### Additions :tada:

- Adds `ArcGISTiledElevationTerrainProvider` to support LERC encoded terrain from ArcGIS ImageServer. [#7940](https://github.com/CesiumGS/cesium/pull/7940)
- Added CZML support for `heightReference` to `box`, `cylinder`, and `ellipsoid`, and added CZML support for `classificationType` to `corridor`, `ellipse`, `polygon`, `polyline`, and `rectangle`. [#7899](https://github.com/CesiumGS/cesium/pull/7899)
- Adds `exportKML` function to export `Entity` instances with Point, Billboard, Model, Label, Polyline and Polygon graphics. [#7921](https://github.com/CesiumGS/cesium/pull/7921)
- Added support for new Mapbox Style API. [#7698](https://github.com/CesiumGS/cesium/pull/7698)
- Added support for the [AGI_articulations](https://github.com/KhronosGroup/glTF/tree/master/extensions/2.0/Vendor/AGI_articulations) vendor extension of glTF 2.0 to the Entity API and CZML. [#7907](https://github.com/CesiumGS/cesium/pull/7907)

##### Fixes :wrench:

- Fixed a bug that caused missing segments for ground polylines with coplanar points over large distances and problems with polylines containing duplicate points. [#7885](https://github.com/CesiumGS/cesium//pull/7885)
- Fixed a bug where billboards were not pickable when zoomed out completely in 2D View. [#7908](https://github.com/CesiumGS/cesium/pull/7908)
- Fixed a bug where image requests that returned HTTP code 204 would prevent any future request from succeeding on browsers that supported ImageBitmap. [#7914](https://github.com/CesiumGS/cesium/pull/7914/)
- Fixed polyline colors when `scene.highDynamicRange` is enabled. [#7924](https://github.com/CesiumGS/cesium/pull/7924)
- Fixed a bug in the inspector where the min/max height values of a picked tile were undefined. [#7904](https://github.com/CesiumGS/cesium/pull/7904)
- Fixed `Math.factorial` to return the correct values. (https://github.com/CesiumGS/cesium/pull/7969)
- Fixed a bug that caused 3D models to appear darker on Android devices. [#7944](https://github.com/CesiumGS/cesium/pull/7944)

### 1.58.1 - 2018-06-03

_This is an npm-only release to fix a publishing issue_.

### 1.58 - 2019-06-03

##### Additions :tada:

- Added support for new `BingMapsStyle` values `ROAD_ON_DEMAND` and `AERIAL_WITH_LABELS_ON_DEMAND`. The older versions of these, `ROAD` and `AERIAL_WITH_LABELS`, have been deprecated by Bing. [#7808](https://github.com/CesiumGS/cesium/pull/7808)
- Added syntax to delete data from existing properties via CZML. [#7818](https://github.com/CesiumGS/cesium/pull/7818)
- Added `checkerboard` material to CZML. [#7845](https://github.com/CesiumGS/cesium/pull/7845)
- `BingMapsImageryProvider` now uses `DiscardEmptyTileImagePolicy` by default to detect missing tiles as zero-length responses instead of inspecting pixel values. [#7810](https://github.com/CesiumGS/cesium/pull/7810)
- Added support for the [AGI_articulations](https://github.com/KhronosGroup/glTF/tree/master/extensions/2.0/Vendor/AGI_articulations) vendor extension of glTF 2.0 to the Model primitive graphics API. [#7835](https://github.com/CesiumGS/cesium/pull/7835)
- Reduce the number of Bing transactions and ion Bing sessions used when destroying and recreating the same imagery layer to 1. [#7848](https://github.com/CesiumGS/cesium/pull/7848)

##### Fixes :wrench:

- Fixed an edge case where Cesium would provide ion access token credentials to non-ion servers if the actual asset entrypoint was being hosted by ion. [#7839](https://github.com/CesiumGS/cesium/pull/7839)
- Fixed a bug that caused Cesium to request non-existent tiles for terrain tilesets lacking tile availability, i.e. a `layer.json` file.
- Fixed memory leak when removing entities that had a `HeightReference` of `CLAMP_TO_GROUND` or `RELATIVE_TO_GROUND`. This includes when removing a `DataSource`.
- Fixed 3D Tiles credits not being shown in the data attribution box. [#7877](https://github.com/CesiumGS/cesium/pull/7877)

### 1.57 - 2019-05-01

##### Additions :tada:

- Improved 3D Tiles streaming performance, resulting in ~67% camera tour load time reduction, ~44% camera tour load count reduction. And for general camera movement, ~20% load time reduction with ~27% tile load count reduction. Tile load priority changed to focus on loading tiles in the center of the screen first. Added the following tileset optimizations, which unless stated otherwise are enabled by default. [#7774](https://github.com/CesiumGS/cesium/pull/7774)
  - Added `Cesium3DTileset.cullRequestsWhileMoving` option to ignore requests for tiles that will likely be out-of-view due to the camera's movement when they come back from the server.
  - Added `Cesium3DTileset.cullRequestsWhileMovingMultiplier` option to act as a multiplier when used in culling requests while moving. Larger is more aggressive culling, smaller less aggressive culling.
  - Added `Cesium3DTileset.preloadFlightDestinations` option to preload tiles at the camera's flight destination while the camera is in flight.
  - Added `Cesium3DTileset.preferLeaves` option to prefer loading of leaves. Good for additive refinement point clouds. Set to `false` by default.
  - Added `Cesium3DTileset.progressiveResolutionHeightFraction` option to load tiles at a smaller resolution first. This can help get a quick layer of tiles down while full resolution tiles continue to load.
  - Added `Cesium3DTileset.foveatedScreenSpaceError` option to prioritize loading tiles in the center of the screen.
  - Added `Cesium3DTileset.foveatedConeSize` option to control the cone size that determines which tiles are deferred for loading. Tiles outside the cone are potentially deferred.
  - Added `Cesium3DTileset.foveatedMinimumScreenSpaceErrorRelaxation` option to control the starting screen space error relaxation for tiles outside the foveated cone.
  - Added `Cesium3DTileset.foveatedInterpolationCallback` option to control how screen space error threshold is interpolated for tiles outside the foveated cone.
  - Added `Cesium3DTileset.foveatedTimeDelay` option to control how long in seconds to wait after the camera stops moving before deferred tiles start loading in.
- Added new parameter to `PolylineGlowMaterial` called `taperPower`, that works similar to the existing `glowPower` parameter, to taper the back of the line away. [#7626](https://github.com/CesiumGS/cesium/pull/7626)
- Added `Cesium3DTileset.preloadWhenHidden` tileset option to preload tiles when `tileset.show` is false. Loads tiles as if the tileset is visible but does not render them. [#7774](https://github.com/CesiumGS/cesium/pull/7774)
- Added support for the `KHR_texture_transform` glTF extension. [#7549](https://github.com/CesiumGS/cesium/pull/7549)
- Added functions to remove samples from `SampledProperty` and `SampledPositionProperty`. [#7723](https://github.com/CesiumGS/cesium/pull/7723)
- Added support for color-to-alpha with a threshold on imagery layers. [#7727](https://github.com/CesiumGS/cesium/pull/7727)
- Add CZML processing for `heightReference` and `extrudedHeightReference` for geoemtry types that support it.
- `CesiumMath.toSNorm` documentation changed to reflect the function's implementation. [#7774](https://github.com/CesiumGS/cesium/pull/7774)
- Added `CesiumMath.normalize` to convert a scalar value in an arbitrary range to a scalar in the range [0.0, 1.0]. [#7774](https://github.com/CesiumGS/cesium/pull/7774)

##### Fixes :wrench:

- Fixed an error when loading the same glTF model in two separate viewers. [#7688](https://github.com/CesiumGS/cesium/issues/7688)
- Fixed an error where `clampToHeightMostDetailed` or `sampleHeightMostDetailed` would crash if entities were created when the promise resolved. [#7690](https://github.com/CesiumGS/cesium/pull/7690)
- Fixed an issue with compositing merged entity availability. [#7717](https://github.com/CesiumGS/cesium/issues/7717)
- Fixed an error where many imagery layers within a single tile would cause parts of the tile to render as black on some platforms. [#7649](https://github.com/CesiumGS/cesium/issues/7649)
- Fixed a bug that could cause terrain with a single, global root tile (e.g. that uses `WebMercatorTilingScheme`) to be culled unexpectedly in some views. [#7702](https://github.com/CesiumGS/cesium/issues/7702)
- Fixed a problem where instanced 3D models were incorrectly lit when using physically based materials. [#7775](https://github.com/CesiumGS/cesium/issues/7775)
- Fixed a bug where glTF models with certain blend modes were rendered incorrectly in browsers that support ImageBitmap. [#7795](https://github.com/CesiumGS/cesium/issues/7795)

### 1.56.1 - 2019-04-02

##### Additions :tada:

- `Resource.fetchImage` now takes a `preferImageBitmap` option to use `createImageBitmap` when supported to move image decode off the main thread. This option defaults to `false`.

##### Breaking Changes :mega:

- The following breaking changes are relative to 1.56. The `Resource.fetchImage` behavior is now identical to 1.55 and earlier.
  - Changed `Resource.fetchImage` back to return an `Image` by default, instead of an `ImageBitmap` when supported. Note that an `ImageBitmap` cannot be flipped during texture upload. Instead, set `flipY : true` during fetch to flip it.
  - Changed the default `flipY` option in `Resource.fetchImage` to false. This only has an effect when ImageBitmap is used.

### 1.56 - 2019-04-01

##### Breaking Changes :mega:

- `Resource.fetchImage` now returns an `ImageBitmap` instead of `Image` when supported. This allows for decoding images while fetching using `createImageBitmap` to greatly speed up texture upload and decrease frame drops when loading models with large textures. [#7579](https://github.com/CesiumGS/cesium/pull/7579)
- `Cesium3DTileStyle.style` now has an empty `Object` as its default value, instead of `undefined`. [#7567](https://github.com/CesiumGS/cesium/issues/7567)
- `Scene.clampToHeight` now takes an optional `width` argument before the `result` argument. [#7693](https://github.com/CesiumGS/cesium/pull/7693)
- In the `Resource` class, `addQueryParameters` and `addTemplateValues` have been removed. Please use `setQueryParameters` and `setTemplateValues` instead. [#7695](https://github.com/CesiumGS/cesium/issues/7695)

##### Deprecated :hourglass_flowing_sand:

- `Resource.fetchImage` now takes an options object. Use `resource.fetchImage({ preferBlob: true })` instead of `resource.fetchImage(true)`. The previous function definition will no longer work in 1.57. [#7579](https://github.com/CesiumGS/cesium/pull/7579)

##### Additions :tada:

- Added support for touch and hold gesture. The touch and hold delay can be customized by updating `ScreenSpaceEventHandler.touchHoldDelayMilliseconds`. [#7286](https://github.com/CesiumGS/cesium/pull/7286)
- `Resource.fetchImage` now has a `flipY` option to vertically flip an image during fetch & decode. It is only valid when `ImageBitmapOptions` is supported by the browser. [#7579](https://github.com/CesiumGS/cesium/pull/7579)
- Added `backFaceCulling` and `normalShading` options to `PointCloudShading`. Both options are only applicable for point clouds containing normals. [#7399](https://github.com/CesiumGS/cesium/pull/7399)
- `Cesium3DTileStyle.style` reacts to updates and represents the current state of the style. [#7567](https://github.com/CesiumGS/cesium/issues/7567)

##### Fixes :wrench:

- Fixed the value for `BlendFunction.ONE_MINUS_CONSTANT_COLOR`. [#7624](https://github.com/CesiumGS/cesium/pull/7624)
- Fixed `HeadingPitchRoll.pitch` being `NaN` when using `.fromQuaternion` due to a rounding error for pitches close to +/- 90°. [#7654](https://github.com/CesiumGS/cesium/pull/7654)
- Fixed a type of crash caused by the camera being rotated through terrain. [#6783](https://github.com/CesiumGS/cesium/issues/6783)
- Fixed an error in `Resource` when used with template replacements using numeric keys. [#7668](https://github.com/CesiumGS/cesium/pull/7668)
- Fixed an error in `Cesium3DTilePointFeature` where `anchorLineColor` used the same color instance instead of cloning the color [#7686](https://github.com/CesiumGS/cesium/pull/7686)

### 1.55 - 2019-03-01

##### Breaking Changes :mega:

- `czm_materialInput.slope` is now an angle in radians between 0 and pi/2 (flat to vertical), rather than a projected length 1 to 0 (flat to vertical).

##### Additions :tada:

- Updated terrain and imagery rendering, resulting in terrain/imagery loading ~33% faster and using ~33% less data [#7061](https://github.com/CesiumGS/cesium/pull/7061)
- `czm_materialInput.aspect` was added as an angle in radians between 0 and 2pi (east, north, west to south).
- Added CZML `arcType` support for `polyline` and `polygon`, which supersedes `followSurface`. `followSurface` is still supported for compatibility with existing documents. [#7582](https://github.com/CesiumGS/cesium/pull/7582)

##### Fixes :wrench:

- Fixed an issue where models would cause a crash on load if some primitives were Draco encoded and others were not. [#7383](https://github.com/CesiumGS/cesium/issues/7383)
- Fixed an issue where RTL labels not reversing correctly non alphabetic characters [#7501](https://github.com/CesiumGS/cesium/pull/7501)
- Fixed Node.js support for the `Resource` class and any functionality using it internally.
- Fixed an issue where some ground polygons crossing the Prime Meridian would have incorrect bounding rectangles. [#7533](https://github.com/CesiumGS/cesium/pull/7533)
- Fixed an issue where polygons on terrain using rhumb lines where being rendered incorrectly. [#7538](https://github.com/CesiumGS/cesium/pulls/7538)
- Fixed an issue with `EllipsoidRhumbLines.findIntersectionWithLongitude` when longitude was IDL. [#7551](https://github.com/CesiumGS/cesium/issues/7551)
- Fixed model silhouette colors when rendering with high dynamic range. [#7563](https://github.com/CesiumGS/cesium/pull/7563)
- Fixed an issue with ground polylines on globes that use ellipsoids other than WGS84. [#7552](https://github.com/CesiumGS/cesium/issues/7552)
- Fixed an issue where Draco compressed models with RGB per-vertex color would not load in Cesium. [#7576](https://github.com/CesiumGS/cesium/issues/7576)
- Fixed an issue where the outline geometry for extruded Polygons didn't calculate the correct indices. [#7599](https://github.com/CesiumGS/cesium/issues/7599)

### 1.54 - 2019-02-01

##### Highlights :sparkler:

- Added support for polylines and textured entities on 3D Tiles. [#7437](https://github.com/CesiumGS/cesium/pull/7437) and [#7434](https://github.com/CesiumGS/cesium/pull/7434)
- Added support for loading models and 3D tilesets with WebP images using the [`EXT_texture_webp`](https://github.com/KhronosGroup/glTF/blob/master/extensions/2.0/Vendor/EXT_texture_webp/README.md) glTF extension. [#7486](https://github.com/CesiumGS/cesium/pull/7486)
- Added support for rhumb lines to polygon and polyline geometries. [#7492](https://github.com/CesiumGS/cesium/pull/7492)

##### Breaking Changes :mega:

- Billboards with `HeightReference.CLAMP_TO_GROUND` are now clamped to both terrain and 3D Tiles. [#7434](https://github.com/CesiumGS/cesium/pull/7434)
- The default `classificationType` for `GroundPrimitive`, `CorridorGraphics`, `EllipseGraphics`, `PolygonGraphics` and `RectangleGraphics` is now `ClassificationType.BOTH`. [#7434](https://github.com/CesiumGS/cesium/pull/7434)
- The properties `ModelAnimation.speedup` and `ModelAnimationCollection.speedup` have been removed. Use `ModelAnimation.multiplier` and `ModelAnimationCollection.multiplier` respectively instead. [#7494](https://github.com/CesiumGS/cesium/issues/7394)

##### Deprecated :hourglass_flowing_sand:

- `Scene.clampToHeight` now takes an optional `width` argument before the `result` argument. The previous function definition will no longer work in 1.56. [#7287](https://github.com/CesiumGS/cesium/pull/7287)
- `PolylineGeometry.followSurface` has been superceded by `PolylineGeometry.arcType`. The previous definition will no longer work in 1.57. Replace `followSurface: false` with `arcType: Cesium.ArcType.NONE` and `followSurface: true` with `arcType: Cesium.ArcType.GEODESIC`. [#7492](https://github.com/CesiumGS/cesium/pull/7492)
- `SimplePolylineGeometry.followSurface` has been superceded by `SimplePolylineGeometry.arcType`. The previous definition will no longer work in 1.57. Replace `followSurface: false` with `arcType: Cesium.ArcType.NONE` and `followSurface: true` with `arcType: Cesium.ArcType.GEODESIC`. [#7492](https://github.com/CesiumGS/cesium/pull/7492)

##### Additions :tada:

- Added support for textured ground entities (entities with unspecified `height`) and `GroundPrimitives` on 3D Tiles. [#7434](https://github.com/CesiumGS/cesium/pull/7434)
- Added support for polylines on 3D Tiles. [#7437](https://github.com/CesiumGS/cesium/pull/7437)
- Added `classificationType` property to `PolylineGraphics` and `GroundPolylinePrimitive` which specifies whether a polyline clamped to ground should be clamped to terrain, 3D Tiles, or both. [#7437](https://github.com/CesiumGS/cesium/pull/7437)
- Added the ability to specify the width of the intersection volume for `Scene.sampleHeight`, `Scene.clampToHeight`, `Scene.sampleHeightMostDetailed`, and `Scene.clampToHeightMostDetailed`. [#7287](https://github.com/CesiumGS/cesium/pull/7287)
- Added a [new Sandcastle example](https://cesiumjs.org/Cesium/Build/Apps/Sandcastle/?src=Time%20Dynamic%20Wheels.html) on using `nodeTransformations` to rotate a model's wheels based on its velocity. [#7361](https://github.com/CesiumGS/cesium/pull/7361)
- Added a [new Sandcastle example](https://cesiumjs.org/Cesium/Build/Apps/Sandcastle/?src=Polylines%20on%203D%20Tiles.html) for drawing polylines on 3D Tiles [#7522](https://github.com/CesiumGS/cesium/pull/7522)
- Added `EllipsoidRhumbLine` class as a rhumb line counterpart to `EllipsoidGeodesic`. [#7484](https://github.com/CesiumGS/cesium/pull/7484)
- Added rhumb line support to `PolygonGeometry`, `PolygonOutlineGeometry`, `PolylineGeometry`, `GroundPolylineGeometry`, and `SimplePolylineGeometry`. [#7492](https://github.com/CesiumGS/cesium/pull/7492)
- When using Cesium in Node.js, we now use the combined and minified version for improved performance unless `NODE_ENV` is specifically set to `development`.
- Improved the performance of `QuantizedMeshTerrainData.interpolateHeight`. [#7508](https://github.com/CesiumGS/cesium/pull/7508)
- Added support for glTF models with WebP textures using the `EXT_texture_webp` extension. [#7486](https://github.com/CesiumGS/cesium/pull/7486)

##### Fixes :wrench:

- Fixed 3D Tiles performance regression. [#7482](https://github.com/CesiumGS/cesium/pull/7482)
- Fixed an issue where classification primitives with the `CESIUM_3D_TILE` classification type would render on terrain. [#7422](https://github.com/CesiumGS/cesium/pull/7422)
- Fixed an issue where 3D Tiles would show through the globe. [#7422](https://github.com/CesiumGS/cesium/pull/7422)
- Fixed crash when entity geometry show value is an interval that only covered part of the entity availability range [#7458](https://github.com/CesiumGS/cesium/pull/7458)
- Fix rectangle positions at the north and south poles. [#7451](https://github.com/CesiumGS/cesium/pull/7451)
- Fixed image size issue when using multiple particle systems. [#7412](https://github.com/CesiumGS/cesium/pull/7412)
- Fixed Sandcastle's "Open in New Window" button not displaying imagery due to blob URI limitations. [#7250](https://github.com/CesiumGS/cesium/pull/7250)
- Fixed an issue where setting `scene.globe.cartographicLimitRectangle` to `undefined` would cause a crash. [#7477](https://github.com/CesiumGS/cesium/issues/7477)
- Fixed `PrimitiveCollection.removeAll` to no longer `contain` removed primitives. [#7491](https://github.com/CesiumGS/cesium/pull/7491)
- Fixed `GeoJsonDataSource` to use polygons and polylines that use rhumb lines. [#7492](https://github.com/CesiumGS/cesium/pull/7492)
- Fixed an issue where some ground polygons would be cut off along circles of latitude. [#7507](https://github.com/CesiumGS/cesium/issues/7507)
- Fixed an issue that would cause IE 11 to crash when enabling image-based lighting. [#7485](https://github.com/CesiumGS/cesium/issues/7485)

### 1.53 - 2019-01-02

##### Additions :tada:

- Added image-based lighting for PBR models and 3D Tiles. [#7172](https://github.com/CesiumGS/cesium/pull/7172)
  - `Scene.specularEnvironmentMaps` is a url to a KTX file that contains the specular environment map and convoluted mipmaps for image-based lighting of all PBR models in the scene.
  - `Scene.sphericalHarmonicCoefficients` is an array of 9 `Cartesian3` spherical harmonics coefficients for the diffuse irradiance of all PBR models in the scene.
  - The `specularEnvironmentMaps` and `sphericalHarmonicCoefficients` properties of `Model` and `Cesium3DTileset` can be used to override the values from the scene for specific models and tilesets.
  - The `luminanceAtZenith` property of `Model` and `Cesium3DTileset` adjusts the luminance of the procedural image-based lighting.
- Double click away from an entity to un-track it [#7285](https://github.com/CesiumGS/cesium/pull/7285)

##### Fixes :wrench:

- Fixed 3D Tiles visibility checking when running multiple passes within the same frame. [#7289](https://github.com/CesiumGS/cesium/pull/7289)
- Fixed contrast on imagery layers. [#7382](https://github.com/CesiumGS/cesium/issues/7382)
- Fixed rendering transparent background color when `highDynamicRange` is enabled. [#7427](https://github.com/CesiumGS/cesium/issues/7427)
- Fixed translucent geometry when `highDynamicRange` is toggled. [#7451](https://github.com/CesiumGS/cesium/pull/7451)

### 1.52 - 2018-12-03

##### Breaking Changes :mega:

- `TerrainProviders` that implement `availability` must now also implement the `loadTileDataAvailability` method.

##### Deprecated :hourglass_flowing_sand:

- The property `ModelAnimation.speedup` has been deprecated and renamed to `ModelAnimation.multiplier`. `speedup` will be removed in version 1.54. [#7393](https://github.com/CesiumGS/cesium/pull/7393)

##### Additions :tada:

- Added functions to get the most detailed height of 3D Tiles on-screen or off-screen. [#7115](https://github.com/CesiumGS/cesium/pull/7115)
  - Added `Scene.sampleHeightMostDetailed`, an asynchronous version of `Scene.sampleHeight` that uses the maximum level of detail for 3D Tiles.
  - Added `Scene.clampToHeightMostDetailed`, an asynchronous version of `Scene.clampToHeight` that uses the maximum level of detail for 3D Tiles.
- Added support for high dynamic range rendering. It is enabled by default when supported, but can be disabled with `Scene.highDynamicRange`. [#7017](https://github.com/CesiumGS/cesium/pull/7017)
- Added `Scene.invertClassificationSupported` for checking if invert classification is supported.
- Added `computeLineSegmentLineSegmentIntersection` to `Intersections2D`. [#7228](https://github.com/CesiumGS/Cesium/pull/7228)
- Added ability to load availability progressively from a quantized mesh extension instead of upfront. This will speed up load time and reduce memory usage. [#7196](https://github.com/CesiumGS/cesium/pull/7196)
- Added the ability to apply styles to 3D Tilesets that don't contain features. [#7255](https://github.com/CesiumGS/Cesium/pull/7255)

##### Fixes :wrench:

- Fixed issue causing polyline to look wavy depending on the position of the camera [#7209](https://github.com/CesiumGS/cesium/pull/7209)
- Fixed translucency issues for dynamic geometry entities. [#7364](https://github.com/CesiumGS/cesium/issues/7364)

### 1.51 - 2018-11-01

##### Additions :tada:

- Added WMS-T (time) support in WebMapServiceImageryProvider [#2581](https://github.com/CesiumGS/cesium/issues/2581)
- Added `cutoutRectangle` to `ImageryLayer`, which allows cutting out rectangular areas in imagery layers to reveal underlying imagery. [#7056](https://github.com/CesiumGS/cesium/pull/7056)
- Added `atmosphereHueShift`, `atmosphereSaturationShift`, and `atmosphereBrightnessShift` properties to `Globe` which shift the color of the ground atmosphere to match the hue, saturation, and brightness shifts of the sky atmosphere. [#4195](https://github.com/CesiumGS/cesium/issues/4195)
- Shrink minified and gzipped Cesium.js by 27 KB (~3.7%) by delay loading seldom-used third-party dependencies. [#7140](https://github.com/CesiumGS/cesium/pull/7140)
- Added `lightColor` property to `Cesium3DTileset`, `Model`, and `ModelGraphics` to change the intensity of the light used when shading model. [#7025](https://github.com/CesiumGS/cesium/pull/7025)
- Added `imageBasedLightingFactor` property to `Cesium3DTileset`, `Model`, and `ModelGraphics` to scale the diffuse and specular image-based lighting contributions to the final color. [#7025](https://github.com/CesiumGS/cesium/pull/7025)
- Added per-feature selection to the 3D Tiles BIM Sandcastle example. [#7181](https://github.com/CesiumGS/cesium/pull/7181)
- Added `Transforms.fixedFrameToHeadingPitchRoll`, a helper function for extracting a `HeadingPitchRoll` from a fixed frame transform. [#7164](https://github.com/CesiumGS/cesium/pull/7164)
- Added `Ray.clone`. [#7174](https://github.com/CesiumGS/cesium/pull/7174)

##### Fixes :wrench:

- Fixed issue removing geometry entities with different materials. [#7163](https://github.com/CesiumGS/cesium/pull/7163)
- Fixed texture coordinate calculation for polygon entities with `perPositionHeight`. [#7188](https://github.com/CesiumGS/cesium/pull/7188)
- Fixed crash when updating polyline attributes twice in one frame. [#7155](https://github.com/CesiumGS/cesium/pull/7155)
- Fixed entity visibility issue related to setting an entity show property and altering or adding entity geometry. [#7156](https://github.com/CesiumGS/cesium/pull/7156)
- Fixed an issue where dynamic Entities on terrain would cause a crash in platforms that do not support depth textures such as Internet Explorer. [#7103](https://github.com/CesiumGS/cesium/issues/7103)
- Fixed an issue that would cause a crash when removing a post process stage. [#7210](https://github.com/CesiumGS/cesium/issues/7210)
- Fixed an issue where `pickPosition` would return incorrect results when called after `sampleHeight` or `clampToHeight`. [#7113](https://github.com/CesiumGS/cesium/pull/7113)
- Fixed an issue where `sampleHeight` and `clampToHeight` would crash if picking a primitive that doesn't write depth. [#7120](https://github.com/CesiumGS/cesium/issues/7120)
- Fixed a crash when using `BingMapsGeocoderService`. [#7143](https://github.com/CesiumGS/cesium/issues/7143)
- Fixed accuracy of rotation matrix generated by `VelocityOrientationProperty`. [#6641](https://github.com/CesiumGS/cesium/pull/6641)
- Fixed clipping plane crash when adding a plane to an empty collection. [#7168](https://github.com/CesiumGS/cesium/pull/7168)
- Fixed clipping planes on tilesets not taking into account the tileset model matrix. [#7182](https://github.com/CesiumGS/cesium/pull/7182)
- Fixed incorrect rendering of models using the `KHR_materials_common` lights extension. [#7206](https://github.com/CesiumGS/cesium/pull/7206)

### 1.50 - 2018-10-01

##### Breaking Changes :mega:

- Clipping planes on tilesets now use the root tile's transform, or the root tile's bounding sphere if a transform is not defined. [#7034](https://github.com/CesiumGS/cesium/pull/7034)
  - This is to make clipping planes' coordinates always relative to the object they're attached to. So if you were positioning the clipping planes as in the example below, this is no longer necessary:
  ```javascript
  clippingPlanes.modelMatrix = Cesium.Transforms.eastNorthUpToFixedFrame(
    tileset.boundingSphere.center
  );
  ```
  - This also fixes several issues with clipping planes not using the correct transform for tilesets with children.

##### Additions :tada:

- Initial support for clamping to 3D Tiles. [#6934](https://github.com/CesiumGS/cesium/pull/6934)
  - Added `Scene.sampleHeight` to get the height of geometry in the scene. May be used to clamp objects to the globe, 3D Tiles, or primitives in the scene.
  - Added `Scene.clampToHeight` to clamp a cartesian position to the scene geometry.
  - Requires depth texture support (`WEBGL_depth_texture` or `WEBKIT_WEBGL_depth_texture`). Added `Scene.sampleHeightSupported` and `Scene.clampToHeightSupported` functions for checking if height sampling is supported.
- Added `Cesium3DTileset.initialTilesLoaded` to indicate that all tiles in the initial view are loaded. [#6934](https://github.com/CesiumGS/cesium/pull/6934)
- Added support for glTF extension [KHR_materials_pbrSpecularGlossiness](https://github.com/KhronosGroup/glTF/tree/master/extensions/2.0/Khronos/KHR_materials_pbrSpecularGlossiness) [#7006](https://github.com/CesiumGS/cesium/pull/7006).
- Added support for glTF extension [KHR_materials_unlit](https://github.com/KhronosGroup/glTF/tree/master/extensions/2.0/Khronos/KHR_materials_unlit) [#6977](https://github.com/CesiumGS/cesium/pull/6977).
- Added support for glTF extensions [KHR_techniques_webgl](https://github.com/KhronosGroup/glTF/tree/master/extensions/2.0/Khronos/KHR_techniques_webgl) and [KHR_blend](https://github.com/KhronosGroup/glTF/pull/1302). [#6805](https://github.com/CesiumGS/cesium/pull/6805)
- Update [gltf-pipeline](https://github.com/CesiumGS/gltf-pipeline/) to 2.0. [#6805](https://github.com/CesiumGS/cesium/pull/6805)
- Added `cartographicLimitRectangle` to `Globe`. Use this to limit terrain and imagery to a specific `Rectangle` area. [#6987](https://github.com/CesiumGS/cesium/pull/6987)
- Added `OpenCageGeocoderService`, which provides geocoding via [OpenCage](https://opencagedata.com/). [#7015](https://github.com/CesiumGS/cesium/pull/7015)
- Added ground atmosphere lighting in 3D. This can be toggled with `Globe.showGroundAtmosphere`. [6877](https://github.com/CesiumGS/cesium/pull/6877)
  - Added `Globe.nightFadeOutDistance` and `Globe.nightFadeInDistance` to configure when ground atmosphere night lighting fades in and out. [6877](https://github.com/CesiumGS/cesium/pull/6877)
- Added `onStop` event to `Clock` that fires each time stopTime is reached. [#7066](https://github.com/CesiumGS/cesium/pull/7066)

##### Fixes :wrench:

- Fixed picking for overlapping translucent primitives. [#7039](https://github.com/CesiumGS/cesium/pull/7039)
- Fixed an issue in the 3D Tiles traversal where tilesets would render with mixed level of detail if an external tileset was visible but its root tile was not. [#7099](https://github.com/CesiumGS/cesium/pull/7099)
- Fixed an issue in the 3D Tiles traversal where external tilesets would not always traverse to their root tile. [#7035](https://github.com/CesiumGS/cesium/pull/7035)
- Fixed an issue in the 3D Tiles traversal where empty tiles would be selected instead of their nearest loaded ancestors. [#7011](https://github.com/CesiumGS/cesium/pull/7011)
- Fixed an issue where scaling near zero with an model animation could cause rendering to stop. [#6954](https://github.com/CesiumGS/cesium/pull/6954)
- Fixed bug where credits weren't displaying correctly if more than one viewer was initialized [#6965](expect(https://github.com/CesiumGS/cesium/issues/6965)
- Fixed entity show issues. [#7048](https://github.com/CesiumGS/cesium/issues/7048)
- Fixed a bug where polylines on terrain covering very large portions of the globe would cull incorrectly in 3d-only scenes. [#7043](https://github.com/CesiumGS/cesium/issues/7043)
- Fixed bug causing crash on entity geometry material change. [#7047](https://github.com/CesiumGS/cesium/pull/7047)
- Fixed MIME type behavior for `Resource` requests in recent versions of Edge [#7085](https://github.com/CesiumGS/cesium/issues/7085).

### 1.49 - 2018-09-04

##### Breaking Changes :mega:

- Removed `ClippingPlaneCollection.clone`. [#6872](https://github.com/CesiumGS/cesium/pull/6872)
- Changed `Globe.pick` to return a position in ECEF coordinates regardless of the current scene mode. This will only effect you if you were working around a bug to make `Globe.pick` work in 2D and Columbus View. Use `Globe.pickWorldCoordinates` to get the position in world coordinates that correlate to the current scene mode. [#6859](https://github.com/CesiumGS/cesium/pull/6859)
- Removed the unused `frameState` parameter in `evaluate` and `evaluateColor` functions in `Expression`, `StyleExpression`, `ConditionsExpression` and all other places that call the functions. [#6890](https://github.com/CesiumGS/cesium/pull/6890)
- Removed `PostProcessStageLibrary.createLensFlarStage`. Use `PostProcessStageLibrary.createLensFlareStage` instead. [#6972](https://github.com/CesiumGS/cesium/pull/6972)
- Removed `Scene.fxaa`. Use `Scene.postProcessStages.fxaa.enabled` instead. [#6980](https://github.com/CesiumGS/cesium/pull/6980)

##### Additions :tada:

- Added `heightReference` to `BoxGraphics`, `CylinderGraphics` and `EllipsoidGraphics`, which can be used to clamp these entity types to terrain. [#6932](https://github.com/CesiumGS/cesium/pull/6932)
- Added `GeocoderViewModel.destinationFound` for specifying a function that is called upon a successful geocode. The default behavior is to fly to the destination found by the geocoder. [#6915](https://github.com/CesiumGS/cesium/pull/6915)
- Added `ClippingPlaneCollection.planeAdded` and `ClippingPlaneCollection.planeRemoved` events. `planeAdded` is raised when a new plane is added to the collection and `planeRemoved` is raised when a plane is removed. [#6875](https://github.com/CesiumGS/cesium/pull/6875)
- Added `Matrix4.setScale` for setting the scale on an affine transformation matrix [#6888](https://github.com/CesiumGS/cesium/pull/6888)
- Added optional `width` and `height` to `Scene.drillPick` for specifying a search area. [#6922](https://github.com/CesiumGS/cesium/pull/6922)
- Added `Cesium3DTileset.root` for getting the root tile of a tileset. [#6944](https://github.com/CesiumGS/cesium/pull/6944)
- Added `Cesium3DTileset.extras` and `Cesium3DTile.extras` for getting application specific metadata from 3D Tiles. [#6974](https://github.com/CesiumGS/cesium/pull/6974)

##### Fixes :wrench:

- Several performance improvements and fixes to the 3D Tiles traversal code. [#6390](https://github.com/CesiumGS/cesium/pull/6390)
  - Improved load performance when `skipLevelOfDetail` is false.
  - Fixed a bug that caused some skipped tiles to load when `skipLevelOfDetail` is true.
  - Fixed pick statistics in the 3D Tiles Inspector.
  - Fixed drawing of debug labels for external tilesets.
  - Fixed drawing of debug outlines for empty tiles.
- The Geocoder widget now takes terrain altitude into account when calculating its final destination. [#6876](https://github.com/CesiumGS/cesium/pull/6876)
- The Viewer widget now takes terrain altitude into account when zooming or flying to imagery layers. [#6895](https://github.com/CesiumGS/cesium/pull/6895)
- Fixed Firefox camera control issues with mouse and touch events. [#6372](https://github.com/CesiumGS/cesium/issues/6372)
- Fixed `getPickRay` in 2D. [#2480](https://github.com/CesiumGS/cesium/issues/2480)
- Fixed `Globe.pick` for 2D and Columbus View. [#6859](https://github.com/CesiumGS/cesium/pull/6859)
- Fixed imagery layer feature picking in 2D and Columbus view. [#6859](https://github.com/CesiumGS/cesium/pull/6859)
- Fixed intermittent ground clamping issues for all entity types that use a height reference. [#6930](https://github.com/CesiumGS/cesium/pull/6930)
- Fixed bug that caused a new `ClippingPlaneCollection` to be created every frame when used with a model entity. [#6872](https://github.com/CesiumGS/cesium/pull/6872)
- Improved `Plane` entities so they are better aligned with the globe surface. [#6887](https://github.com/CesiumGS/cesium/pull/6887)
- Fixed crash when rendering translucent objects when all shadow maps in the scene set `fromLightSource` to false. [#6883](https://github.com/CesiumGS/cesium/pull/6883)
- Fixed night shading in 2D and Columbus view. [#4122](https://github.com/CesiumGS/cesium/issues/4122)
- Fixed model loading failure when a glTF 2.0 primitive does not have a material. [6906](https://github.com/CesiumGS/cesium/pull/6906)
- Fixed a crash when setting show to `false` on a polyline clamped to the ground. [#6912](https://github.com/CesiumGS/cesium/issues/6912)
- Fixed a bug where `Cesium3DTileset` wasn't using the correct `tilesetVersion`. [#6933](https://github.com/CesiumGS/cesium/pull/6933)
- Fixed crash that happened when calling `scene.pick` after setting a new terrain provider. [#6918](https://github.com/CesiumGS/cesium/pull/6918)
- Fixed an issue that caused the browser to hang when using `drillPick` on a polyline clamped to the ground. [6907](https://github.com/CesiumGS/cesium/issues/6907)
- Fixed an issue where color wasn't updated properly for polylines clamped to ground. [#6927](https://github.com/CesiumGS/cesium/pull/6927)
- Fixed an excessive memory use bug that occurred when a data URI was used to specify a glTF model. [#6928](https://github.com/CesiumGS/cesium/issues/6928)
- Fixed an issue where switching from 2D to 3D could cause a crash. [#6929](https://github.com/CesiumGS/cesium/issues/6929)
- Fixed an issue where point primitives behind the camera would appear in view. [#6904](https://github.com/CesiumGS/cesium/issues/6904)
- The `createGroundPolylineGeometry` web worker no longer depends on `GroundPolylinePrimitive`, making the worker smaller and potentially avoiding a hanging build in some webpack configurations. [#6946](https://github.com/CesiumGS/cesium/pull/6946)
- Fixed an issue that cause terrain entities (entities with unspecified `height`) and `GroundPrimitives` to fail when crossing the international date line. [#6951](https://github.com/CesiumGS/cesium/issues/6951)
- Fixed normal calculation for `CylinderGeometry` when the top radius is not equal to the bottom radius [#6863](https://github.com/CesiumGS/cesium/pull/6863)

### 1.48 - 2018-08-01

##### Additions :tada:

- Added support for loading Draco compressed Point Cloud tiles for 2-3x better compression. [#6559](https://github.com/CesiumGS/cesium/pull/6559)
- Added `TimeDynamicPointCloud` for playback of time-dynamic point cloud data, where each frame is a 3D Tiles Point Cloud tile. [#6721](https://github.com/CesiumGS/cesium/pull/6721)
- Added `CoplanarPolygonGeometry` and `CoplanarPolygonGeometryOutline` for drawing polygons composed of coplanar positions that are not necessarily on the ellipsoid surface. [#6769](https://github.com/CesiumGS/cesium/pull/6769)
- Improved support for polygon entities using `perPositionHeight`, including supporting vertical polygons. This also improves KML compatibility. [#6791](https://github.com/CesiumGS/cesium/pull/6791)
- Added `Cartesian3.midpoint` to compute the midpoint between two `Cartesian3` positions [#6836](https://github.com/CesiumGS/cesium/pull/6836)
- Added `equalsEpsilon` methods to `OrthographicFrustum`, `PerspectiveFrustum`, `OrthographicOffCenterFrustum` and `PerspectiveOffCenterFrustum`.

##### Deprecated :hourglass_flowing_sand:

- Support for 3D Tiles `content.url` is deprecated to reflect updates to the [3D Tiles spec](https://github.com/CesiumGS/3d-tiles/pull/301). Use `content.uri instead`. Support for `content.url` will remain for backwards compatibility. [#6744](https://github.com/CesiumGS/cesium/pull/6744)
- Support for the 3D Tiles pre-version 1.0 Batch Table Hierarchy is deprecated to reflect updates to the [3D Tiles spec](https://github.com/CesiumGS/3d-tiles/pull/301). Use the [`3DTILES_batch_table_hierarchy`](https://github.com/CesiumGS/3d-tiles/tree/main/extensions/3DTILES_batch_table_hierarchy) extension instead. Support for the deprecated batch table hierarchy will remain for backwards compatibility. [#6780](https://github.com/CesiumGS/cesium/pull/6780)
- `PostProcessStageLibrary.createLensFlarStage` is deprecated due to misspelling and will be removed in Cesium 1.49. Use `PostProcessStageLibrary.createLensFlareStage` instead.

##### Fixes :wrench:

- Fixed a bug where 3D Tilesets using the `region` bounding volume don't get transformed when the tileset's `modelMatrix` changes. [#6755](https://github.com/CesiumGS/cesium/pull/6755)
- Fixed a bug that caused eye dome lighting for point clouds to fail in Safari on macOS and Edge on Windows by removing the dependency on floating point color textures. [#6792](https://github.com/CesiumGS/cesium/issues/6792)
- Fixed a bug that caused polylines on terrain to render incorrectly in 2D and Columbus View with a `WebMercatorProjection`. [#6809](https://github.com/CesiumGS/cesium/issues/6809)
- Fixed bug causing billboards and labels to appear the wrong size when switching scene modes [#6745](https://github.com/CesiumGS/cesium/issues/6745)
- Fixed `PolygonGeometry` when using `VertexFormat.POSITION_ONLY`, `perPositionHeight` and `extrudedHeight` [#6790](expect(https://github.com/CesiumGS/cesium/pull/6790)
- Fixed an issue where tiles were missing in VR mode. [#6612](https://github.com/CesiumGS/cesium/issues/6612)
- Fixed issues related to updating entity show and geometry color [#6835](https://github.com/CesiumGS/cesium/pull/6835)
- Fixed `PolygonGeometry` and `EllipseGeometry` tangent and bitangent attributes when a texture rotation is used [#6788](https://github.com/CesiumGS/cesium/pull/6788)
- Fixed bug where entities with a height reference weren't being updated correctly when the terrain provider was changed. [#6820](https://github.com/CesiumGS/cesium/pull/6820)
- Fixed an issue where glTF 2.0 models sometimes wouldn't be centered in the view after putting the camera on them. [#6784](https://github.com/CesiumGS/cesium/issues/6784)
- Fixed the geocoder when `Viewer` is passed the option `geocoder: true` [#6833](https://github.com/CesiumGS/cesium/pull/6833)
- Improved performance for billboards and labels clamped to terrain [#6781](https://github.com/CesiumGS/cesium/pull/6781) [#6844](https://github.com/CesiumGS/cesium/pull/6844)
- Fixed a bug that caused billboard positions to be set incorrectly when using a `CallbackProperty`. [#6815](https://github.com/CesiumGS/cesium/pull/6815)
- Improved support for generating a TypeScript typings file using `tsd-jsdoc` [#6767](https://github.com/CesiumGS/cesium/pull/6767)
- Updated viewBoundingSphere to use correct zoomOptions [#6848](https://github.com/CesiumGS/cesium/issues/6848)
- Fixed a bug that caused the scene to continuously render after resizing the viewer when `requestRenderMode` was enabled. [#6812](https://github.com/CesiumGS/cesium/issues/6812)

### 1.47 - 2018-07-02

##### Highlights :sparkler:

- Added support for polylines on terrain [#6689](https://github.com/CesiumGS/cesium/pull/6689) [#6615](https://github.com/CesiumGS/cesium/pull/6615)
- Added `heightReference` and `extrudedHeightReference` properties to `CorridorGraphics`, `EllipseGraphics`, `PolygonGraphics` and `RectangleGraphics`. [#6717](https://github.com/CesiumGS/cesium/pull/6717)
- `PostProcessStage` has a `selected` property which is an array of primitives used for selectively applying a post-process stage. [#6476](https://github.com/CesiumGS/cesium/pull/6476)

##### Breaking Changes :mega:

- glTF 2.0 models corrected to face +Z forwards per specification. Internally Cesium uses +X as forward, so a new +Z to +X rotation was added for 2.0 models only. To fix models that are oriented incorrectly after this change:
  - If the model faces +X forwards update the glTF to face +Z forwards. This can be done by loading the glTF in a model editor and applying a 90 degree clockwise rotation about the up-axis. Alternatively, add a new root node to the glTF node hierarchy whose `matrix` is `[0,0,1,0,0,1,0,0,-1,0,0,0,0,0,0,1]`.
  - Apply a -90 degree rotation to the model's heading. This can be done by setting the model's `orientation` using the Entity API or from within CZML. See [#6738](https://github.com/CesiumGS/cesium/pull/6738) for more details.
- Dropped support for directory URLs when loading tilesets to match the updated [3D Tiles spec](https://github.com/CesiumGS/3d-tiles/issues/272). [#6502](https://github.com/CesiumGS/cesium/issues/6502)
- KML and GeoJSON now use `PolylineGraphics` instead of `CorridorGraphics` for polylines on terrain. [#6706](https://github.com/CesiumGS/cesium/pull/6706)

##### Additions :tada:

- Added support for polylines on terrain [#6689](https://github.com/CesiumGS/cesium/pull/6689) [#6615](https://github.com/CesiumGS/cesium/pull/6615)
  - Use the `clampToGround` option for `PolylineGraphics` (polyline entities).
  - Requires depth texture support (`WEBGL_depth_texture` or `WEBKIT_WEBGL_depth_texture`), otherwise `clampToGround` will be ignored. Use `Entity.supportsPolylinesOnTerrain` to check for support.
  - Added `GroundPolylinePrimitive` and `GroundPolylineGeometry`.
- `PostProcessStage` has a `selected` property which is an array of primitives used for selectively applying a post-process stage. [#6476](https://github.com/CesiumGS/cesium/pull/6476)
  - The `PostProcessStageLibrary.createBlackAndWhiteStage` and `PostProcessStageLibrary.createSilhouetteStage` have per-feature support.
- Added CZML support for `zIndex` with `corridor`, `ellipse`, `polygon`, `polyline` and `rectangle`. [#6708](https://github.com/CesiumGS/cesium/pull/6708)
- Added CZML `clampToGround` option for `polyline`. [#6706](https://github.com/CesiumGS/cesium/pull/6706)
- Added support for `RTC_CENTER` property in batched 3D model tilesets to conform to the updated [3D Tiles spec](https://github.com/CesiumGS/3d-tiles/issues/263). [#6488](https://github.com/CesiumGS/cesium/issues/6488)
- Added `heightReference` and `extrudedHeightReference` properties to `CorridorGraphics`, `EllipseGraphics`, `PolygonGraphics` and `RectangleGraphics`. [#6717](https://github.com/CesiumGS/cesium/pull/6717)
  - This can be used in conjunction with the `height` and/or `extrudedHeight` properties to clamp the geometry to terrain or set the height relative to terrain.
  - Note, this will not make the geometry conform to terrain. Extruded geoemtry that is clamped to the ground will have a flat top will sinks into the terrain at the base.

##### Fixes :wrench:

- Fixed a bug that caused Cesium to be unable to load local resources in Electron. [#6726](https://github.com/CesiumGS/cesium/pull/6726)
- Fixed a bug causing crashes with custom vertex attributes on `Geometry` crossing the IDL. Attributes will be barycentrically interpolated. [#6644](https://github.com/CesiumGS/cesium/pull/6644)
- Fixed a bug causing Point Cloud tiles with unsigned int batch-ids to not load. [#6666](https://github.com/CesiumGS/cesium/pull/6666)
- Fixed a bug with Draco encoded i3dm tiles, and loading two Draco models with the same url. [#6668](https://github.com/CesiumGS/cesium/issues/6668)
- Fixed a bug caused by creating a polygon with positions at the same longitude/latitude position but different heights [#6731](https://github.com/CesiumGS/cesium/pull/6731)
- Fixed terrain clipping when the camera was close to flat terrain and was using logarithmic depth. [#6701](https://github.com/CesiumGS/cesium/pull/6701)
- Fixed KML bug that constantly requested the same image if it failed to load. [#6710](https://github.com/CesiumGS/cesium/pull/6710)
- Improved billboard and label rendering so they no longer sink into terrain when clamped to ground. [#6621](https://github.com/CesiumGS/cesium/pull/6621)
- Fixed an issue where KMLs containing a `colorMode` of `random` could return the exact same color on successive calls to `Color.fromRandom()`.
- `Iso8601.MAXIMUM_VALUE` now formats to a string which can be parsed by `fromIso8601`.
- Fixed material support when using an image that is already loaded [#6729](https://github.com/CesiumGS/cesium/pull/6729)

### 1.46.1 - 2018-06-01

- This is an npm only release to fix the improperly published 1.46.0. There were no code changes.

### 1.46 - 2018-06-01

##### Highlights :sparkler:

- Added support for materials on terrain entities (entities with unspecified `height`) and `GroundPrimitives`. [#6393](https://github.com/CesiumGS/cesium/pull/6393)
- Added a post-processing framework. [#5615](https://github.com/CesiumGS/cesium/pull/5615)
- Added `zIndex` for ground geometry, including corridor, ellipse, polygon and rectangle entities. [#6362](https://github.com/CesiumGS/cesium/pull/6362)

##### Breaking Changes :mega:

- `ParticleSystem` no longer uses `forces`. [#6510](https://github.com/CesiumGS/cesium/pull/6510)
- `Particle` no longer uses `size`, `rate`, `lifeTime`, `life`, `minimumLife`, `maximumLife`, `minimumWidth`, `minimumHeight`, `maximumWidth`, and `maximumHeight`. [#6510](https://github.com/CesiumGS/cesium/pull/6510)
- Removed `Scene.copyGlobeDepth`. Globe depth will now be copied by default when supported. [#6393](https://github.com/CesiumGS/cesium/pull/6393)
- The default `classificationType` for `GroundPrimitive`, `CorridorGraphics`, `EllipseGraphics`, `PolygonGraphics` and `RectangleGraphics` is now `ClassificationType.TERRAIN`. If you wish the geometry to color both terrain and 3D tiles, pass in the option `classificationType: Cesium.ClassificationType.BOTH`.
- Removed support for the `options` argument for `Credit` [#6373](https://github.com/CesiumGS/cesium/issues/6373). Pass in an html string instead.
- glTF 2.0 models corrected to face +Z forwards per specification. Internally Cesium uses +X as forward, so a new +Z to +X rotation was added for 2.0 models only. [#6632](https://github.com/CesiumGS/cesium/pull/6632)

##### Deprecated :hourglass_flowing_sand:

- The `Scene.fxaa` property has been deprecated and will be removed in Cesium 1.47. Use `Scene.postProcessStages.fxaa.enabled`.

##### Additions :tada:

- Added support for materials on terrain entities (entities with unspecified `height`) and `GroundPrimitives`. [#6393](https://github.com/CesiumGS/cesium/pull/6393)
  - Only available for `ClassificationType.TERRAIN` at this time. Adding a material to a terrain `Entity` will cause it to behave as if it is `ClassificationType.TERRAIN`.
  - Requires depth texture support (`WEBGL_depth_texture` or `WEBKIT_WEBGL_depth_texture`), so materials on terrain entities and `GroundPrimitives` are not supported in Internet Explorer.
  - Best suited for notational patterns and not intended for precisely mapping textures to terrain - for that use case, use `SingleTileImageryProvider`.
- Added `GroundPrimitive.supportsMaterials` and `Entity.supportsMaterialsforEntitiesOnTerrain`, both of which can be used to check if materials on terrain entities and `GroundPrimitives` is supported. [#6393](https://github.com/CesiumGS/cesium/pull/6393)
- Added a post-processing framework. [#5615](https://github.com/CesiumGS/cesium/pull/5615)
  - Added `Scene.postProcessStages` which is a collection of post-process stages to be run in order.
    - Has a built-in `ambientOcclusion` property which will apply screen space ambient occlusion to the scene and run before all stages.
    - Has a built-in `bloom` property which applies a bloom filter to the scene before all other stages but after the ambient occlusion stage.
    - Has a built-in `fxaa` property which applies Fast Approximate Anti-aliasing (FXAA) to the scene after all other stages.
  - Added `PostProcessStageLibrary` which contains several built-in stages that can be added to the collection.
  - Added `PostProcessStageComposite` for multi-stage post-processes like depth of field.
  - Added a new Sandcastle label `Post Processing` to showcase the different built-in post-process stages.
- Added `zIndex` for ground geometry, including corridor, ellipse, polygon and rectangle entities. [#6362](https://github.com/CesiumGS/cesium/pull/6362)
- Added `Rectangle.equalsEpsilon` for comparing the equality of two rectangles [#6533](https://github.com/CesiumGS/cesium/pull/6533)

##### Fixes :wrench:

- Fixed a bug causing custom TilingScheme classes to not be able to use a GeographicProjection. [#6524](https://github.com/CesiumGS/cesium/pull/6524)
- Fixed incorrect 3D Tiles statistics when a tile fails during processing. [#6558](https://github.com/CesiumGS/cesium/pull/6558)
- Fixed race condition causing intermittent crash when changing geometry show value [#3061](https://github.com/CesiumGS/cesium/issues/3061)
- `ProviderViewModel`s with no category are displayed in an untitled group in `BaseLayerPicker` instead of being labeled as `'Other'` [#6574](https://github.com/CesiumGS/cesium/pull/6574)
- Fixed a bug causing intermittent crashes with clipping planes due to uninitialized textures. [#6576](https://github.com/CesiumGS/cesium/pull/6576)
- Added a workaround for clipping planes causing a picking shader compilation failure for gltf models and 3D Tilesets in Internet Explorer [#6575](https://github.com/CesiumGS/cesium/issues/6575)
- Allowed Bing Maps servers with a subpath (instead of being at the root) to work correctly. [#6597](https://github.com/CesiumGS/cesium/pull/6597)
- Added support for loading of Draco compressed glTF assets in IE11 [#6404](https://github.com/CesiumGS/cesium/issues/6404)
- Fixed polygon outline when using `perPositionHeight` and `extrudedHeight`. [#6595](https://github.com/CesiumGS/cesium/issues/6595)
- Fixed broken links in documentation of `createTileMapServiceImageryProvider`. [#5818](https://github.com/CesiumGS/cesium/issues/5818)
- Transitioning from 2 touches to 1 touch no longer triggers a new pan gesture. [#6479](https://github.com/CesiumGS/cesium/pull/6479)

### 1.45 - 2018-05-01

##### Major Announcements :loudspeaker:

- We've launched Cesium ion! Read all about it in our [blog post](https://cesium.com/blog/2018/05/01/get-your-cesium-ion-community-account/).
- Cesium now uses ion services by default for base imagery, terrain, and geocoding. A demo key is provided, but to use them in your own apps you must [sign up](https://cesium.com/ion/signup) for a free ion Commmunity account.

##### Breaking Changes :mega:

- `ClippingPlaneCollection` now uses `ClippingPlane` objects instead of `Plane` objects. [#6498](https://github.com/CesiumGS/cesium/pull/6498)
- Cesium no longer ships with a demo Bing Maps API key.
- `BingMapsImageryProvider` is no longer the default base imagery layer. (Bing imagery itself is still the default, however it is provided through Cesium ion)
- `BingMapsGeocoderService` is no longer the default geocoding service.
- If you wish to continue to use your own Bing API key for imagery and geocoding, you can go back to the old default behavior by constructing the Viewer as follows:
  ```javascript
  Cesium.BingMapsApi.defaultKey = "yourBingKey";
  var viewer = new Cesium.Viewer("cesiumContainer", {
    imageryProvider: new Cesium.BingMapsImageryProvider({
      url: "https://dev.virtualearth.net",
    }),
    geocoder: [
      new Cesium.CartographicGeocoderService(),
      new Cesium.BingMapsGeocoderService(),
    ],
  });
  ```

##### Deprecated :hourglass_flowing_sand:

- `Particle.size`, `ParticleSystem.rate`, `ParticleSystem.lifeTime`, `ParticleSystem.life`, `ParticleSystem.minimumLife`, and `ParticleSystem.maximumLife` have been renamed to `Particle.imageSize`, `ParticleSystem.emissionRate`, `ParticleSystem.lifetime`, `ParticleSystem.particleLife`, `ParticleSystem.minimumParticleLife`, and `ParticleSystem.maximumParticleLife`. Use of the `size`, `rate`, `lifeTime`, `life`, `minimumLife`, and `maximumLife` parameters is deprecated and will be removed in Cesium 1.46.
- `ParticleSystem.forces` array has been switched out for singular function `ParticleSystems.updateCallback`. Use of the `forces` parameter is deprecated and will be removed in Cesium 1.46.
- Any width and height variables in `ParticleSystem` will no longer be individual components. `ParticleSystem.minimumWidth` and `ParticleSystem.minimumHeight` will now be `ParticleSystem.minimumImageSize`, `ParticleSystem.maximumWidth` and `ParticleSystem.maximumHeight` will now be `ParticleSystem.maximumImageSize`, and `ParticleSystem.width` and `ParticleSystem.height` will now be `ParticleSystem.imageSize`. Use of the `minimumWidth`, `minimumHeight`, `maximumWidth`, `maximumHeight`, `width`, and `height` parameters is deprecated and will be removed in Cesium 1.46.

##### Additions :tada:

- Added option `logarithmicDepthBuffer` to `Scene`. With this option there is typically a single frustum using logarithmic depth rendered. This increases performance by issuing less draw calls to the GPU and helps to avoid artifacts on the connection of two frustums. [#5851](https://github.com/CesiumGS/cesium/pull/5851)
- When a log depth buffer is supported, the frustum near and far planes default to `0.1` and `1e10` respectively.
- Added `IonGeocoderService` and made it the default geocoding service for the `Geocoder` widget.
- Added `createWorldImagery` which provides Bing Maps imagery via a Cesium ion account.
- Added `PeliasGeocoderService`, which provides geocoding via a [Pelias](https://pelias.io) server.
- Added the ability for `BaseLayerPicker` to group layers by category. `ProviderViewModel.category` was also added to support this feature.
- Added `Math.log2` to compute the base 2 logarithm of a number.
- Added `GeocodeType` enum and use it as an optional parameter to all `GeocoderService` instances to differentiate between autocomplete and search requests.
- Added `initWebAssemblyModule` function to `TaskProcessor` to load a Web Assembly module in a web worker. [#6420](https://github.com/CesiumGS/cesium/pull/6420)
- Added `supportsWebAssembly` function to `FeatureDetection` to check if a browser supports loading Web Assembly modules. [#6420](https://github.com/CesiumGS/cesium/pull/6420)
- Improved `MapboxImageryProvider` performance by 300% via `tiles.mapbox.com` subdomain switching. [#6426](https://github.com/CesiumGS/cesium/issues/6426)
- Added ability to invoke `sampleTerrain` from node.js to enable offline terrain sampling
- Added more ParticleSystem Sandcastle examples for rocket and comet tails and weather. [#6375](https://github.com/CesiumGS/cesium/pull/6375)
- Added color and scale attributes to the `ParticleSystem` class constructor. When defined the variables override startColor and endColor and startScale and endScale. [#6429](https://github.com/CesiumGS/cesium/pull/6429)

##### Fixes :wrench:

- Fixed bugs in `TimeIntervalCollection.removeInterval`. [#6418](https://github.com/CesiumGS/cesium/pull/6418).
- Fixed glTF support to handle meshes with and without tangent vectors, and with/without morph targets, sharing one material. [#6421](https://github.com/CesiumGS/cesium/pull/6421)
- Fixed glTF support to handle skinned meshes when no skin is supplied. [#6061](https://github.com/CesiumGS/cesium/issues/6061)
- Updated glTF 2.0 PBR shader to have brighter lighting. [#6430](https://github.com/CesiumGS/cesium/pull/6430)
- Allow loadWithXhr to work with string URLs in a web worker.
- Updated to Draco 1.3.0 and implemented faster loading of Draco compressed glTF assets in browsers that support Web Assembly. [#6420](https://github.com/CesiumGS/cesium/pull/6420)
- `GroundPrimitive`s and `ClassificationPrimitive`s will become ready when `show` is `false`. [#6428](https://github.com/CesiumGS/cesium/pull/6428)
- Fix Firefox WebGL console warnings. [#5912](https://github.com/CesiumGS/cesium/issues/5912)
- Fix parsing Cesium.js in older browsers that do not support all TypedArray types. [#6396](https://github.com/CesiumGS/cesium/pull/6396)
- Fixed a bug causing crashes when setting colors on un-pickable models. [\$6442](https://github.com/CesiumGS/cesium/issues/6442)
- Fix flicker when adding, removing, or modifying entities. [#3945](https://github.com/CesiumGS/cesium/issues/3945)
- Fixed crash bug in PolylineCollection when a polyline was updated and removed at the same time. [#6455](https://github.com/CesiumGS/cesium/pull/6455)
- Fixed crash when animating a glTF model with a single keyframe. [#6422](https://github.com/CesiumGS/cesium/pull/6422)
- Fixed Imagery Layers Texture Filters Sandcastle example. [#6472](https://github.com/CesiumGS/cesium/pull/6472).
- Fixed a bug causing Cesium 3D Tilesets to not clip properly when tiles were unloaded and reloaded. [#6484](https://github.com/CesiumGS/cesium/issues/6484)
- Fixed `TimeInterval` so now it throws if `fromIso8601` is given an ISO 8601 string with improper formatting. [#6164](https://github.com/CesiumGS/cesium/issues/6164)
- Improved rendering of glTF models that don't contain normals with a temporary unlit shader workaround. [#6501](https://github.com/CesiumGS/cesium/pull/6501)
- Fixed rendering of glTF models with emissive-only materials. [#6501](https://github.com/CesiumGS/cesium/pull/6501)
- Fixed a bug in shader modification for glTF 1.0 quantized attributes and Draco quantized attributes. [#6523](https://github.com/CesiumGS/cesium/pull/6523)

### 1.44 - 2018-04-02

##### Highlights :sparkler:

- Added a new Sandcastle label, `New in X.X` which will include all new Sandcastle demos added for the current release. [#6384](https://github.com/CesiumGS/cesium/issues/6384)
- Added support for glTF models with [Draco geometry compression](https://github.com/KhronosGroup/glTF/blob/master/extensions/2.0/Khronos/KHR_draco_mesh_compression/README.md). [#5120](https://github.com/CesiumGS/cesium/issues/5120)
- Added support for ordering in `DataSourceCollection`. [#6316](https://github.com/CesiumGS/cesium/pull/6316)

##### Breaking Changes :mega:

- `GeometryVisualizer` now requires `primitive` and `groundPrimitive` parameters. [#6316](https://github.com/CesiumGS/cesium/pull/6316)
- For all classes/functions that take a `Resource` instance, all additional parameters that are part of the `Resource` class have been removed. This generally includes `proxy`, `headers` and `query` parameters. [#6368](https://github.com/CesiumGS/cesium/pull/6368)
- All low level load functions including `loadArrayBuffer`, `loadBlob`, `loadImage`, `loadJson`, `loadJsonp`, `loadText`, `loadXML` and `loadWithXhr` have been removed. Please use the equivalent `fetch` functions on the `Resource` class. [#6368](https://github.com/CesiumGS/cesium/pull/6368)

##### Deprecated :hourglass_flowing_sand:

- `ClippingPlaneCollection` is now supported in Internet Explorer, so `ClippingPlaneCollection.isSupported` has been deprecated and will be removed in Cesium 1.45.
- `ClippingPlaneCollection` should now be used with `ClippingPlane` objects instead of `Plane`. Use of `Plane` objects has been deprecated and will be removed in Cesium 1.45.
- `Credit` now takes an `html` and `showOnScreen` parameters instead of an `options` object. Use of the `options` parameter is deprecated and will be removed in Cesium 1.46.
- `Credit.text`, `Credit.imageUrl` and `Credit.link` properties have all been deprecated and will be removed in Cesium 1.46. Use `Credit.html` to retrieve the credit content.
- `Credit.hasImage` and `Credit.hasLink` functions have been deprecated and will be removed in Cesium 1.46.

##### Additions :tada:

- Added a new Sandcastle label, `New in X.X` which will include all new Sandcastle demos added for the current release. [#6384](https://github.com/CesiumGS/cesium/issues/6384)
- Added support for glTF models with [Draco geometry compression](https://github.com/KhronosGroup/glTF/blob/master/extensions/2.0/Khronos/KHR_draco_mesh_compression/README.md). [#5120](https://github.com/CesiumGS/cesium/issues/5120)
  - Added `dequantizeInShader` option parameter to `Model` and `Model.fromGltf` to specify if Draco compressed glTF assets should be dequantized on the GPU.
- Added support for ordering in `DataSourceCollection`. [#6316](https://github.com/CesiumGS/cesium/pull/6316)
  - All ground geometry from one `DataSource` will render in front of all ground geometry from another `DataSource` in the same collection with a lower index.
  - Use `DataSourceCollection.raise`, `DataSourceCollection.lower`, `DataSourceCollection.raiseToTop` and `DataSourceCollection.lowerToBottom` functions to change the ordering of a `DataSource` in the collection.
- `ClippingPlaneCollection` updates [#6201](https://github.com/CesiumGS/cesium/pull/6201):
  - Removed the 6-clipping-plane limit.
  - Added support for Internet Explorer.
  - Added a `ClippingPlane` object to be used with `ClippingPlaneCollection`.
  - Added 3D Tiles use-case to the Terrain Clipping Planes Sandcastle.
- `Credit` has been modified to take an HTML string as the credit content. [#6331](https://github.com/CesiumGS/cesium/pull/6331)
- Sharing Sandcastle examples now works by storing the full example directly in the URL instead of creating GitHub gists, because anonymous gist creation was removed by GitHub. Loading existing gists will still work. [#6342](https://github.com/CesiumGS/cesium/pull/6342)
- Updated `WebMapServiceImageryProvider` so it can take an srs or crs string to pass to the resource query parameters based on the WMS version. [#6223](https://github.com/CesiumGS/cesium/issues/6223)
- Added additional query parameter options to the CesiumViewer demo application [#6328](https://github.com/CesiumGS/cesium/pull/6328):
  - `sourceType` specifies the type of data source if the URL doesn't have a known file extension.
  - `flyTo=false` optionally disables the automatic `flyTo` after loading the data source.
- Added a multi-part CZML example to Sandcastle. [#6320](https://github.com/CesiumGS/cesium/pull/6320)
- Improved processing order of 3D tiles. [#6364](https://github.com/CesiumGS/cesium/pull/6364)

##### Fixes :wrench:

- Fixed Cesium ion browser caching. [#6353](https://github.com/CesiumGS/cesium/pull/6353).
- Fixed formula for Weighted Blended Order-Independent Transparency. [#6340](https://github.com/CesiumGS/cesium/pull/6340)
- Fixed support of glTF-supplied tangent vectors. [#6302](https://github.com/CesiumGS/cesium/pull/6302)
- Fixed model loading failure when containing unused materials. [6315](https://github.com/CesiumGS/cesium/pull/6315)
- Fixed default value of `alphaCutoff` in glTF models. [#6346](https://github.com/CesiumGS/cesium/pull/6346)
- Fixed double-sided flag for glTF materials with `BLEND` enabled. [#6371](https://github.com/CesiumGS/cesium/pull/6371)
- Fixed animation for glTF models with missing animation targets. [#6351](https://github.com/CesiumGS/cesium/pull/6351)
- Fixed improper zoom during model load failure. [#6305](https://github.com/CesiumGS/cesium/pull/6305)
- Fixed rendering vector tiles when using `invertClassification`. [#6349](https://github.com/CesiumGS/cesium/pull/6349)
- Fixed occlusion when `globe.show` is `false`. [#6374](https://github.com/CesiumGS/cesium/pull/6374)
- Fixed crash for entities with static geometry and time-dynamic attributes. [#6377](https://github.com/CesiumGS/cesium/pull/6377)
- Fixed geometry tile rendering in IE. [#6406](https://github.com/CesiumGS/cesium/pull/6406)

### 1.43 - 2018-03-01

##### Major Announcements :loudspeaker:

- Say hello to [Cesium ion](https://cesium.com/blog/2018/03/01/hello-cesium-ion/)
- Cesium, the JavaScript library, is now officially renamed to CesiumJS (no code changes required)
- The STK World Terrain tileset is deprecated and will be available until September 1, 2018. Check out the new high-resolution [Cesium World Terrain](https://cesium.com/blog/2018/03/01/introducing-cesium-world-terrain/)

##### Breaking Changes :mega:

- Removed `GeometryUpdater.perInstanceColorAppearanceType` and `GeometryUpdater.materialAppearanceType`. [#6239](https://github.com/CesiumGS/cesium/pull/6239)
- `GeometryVisualizer` no longer uses a `type` parameter. [#6239](https://github.com/CesiumGS/cesium/pull/6239)
- `GeometryVisualizer` no longer displays polylines. Use `PolylineVisualizer` instead. [#6239](https://github.com/CesiumGS/cesium/pull/6239)
- The experimental `CesiumIon` object has been completely refactored and renamed to `Ion`.

##### Deprecated :hourglass_flowing_sand:

- The STK World Terrain, ArcticDEM, and PAMAP Terrain tilesets hosted on `assets.agi.com` are deprecated and will be available until September 1, 2018. To continue using them, access them via [Cesium ion](https://cesium.com/blog/2018/03/01/hello-cesium-ion/)
- In the `Resource` class, `addQueryParameters` and `addTemplateValues` have been deprecated and will be removed in Cesium 1.45. Please use `setQueryParameters` and `setTemplateValues` instead.

##### Additions :tada:

- Added new `Ion`, `IonResource`, and `IonImageryProvider` objects for loading data hosted on [Cesium ion](https://cesium.com/blog/2018/03/01/hello-cesium-ion/).
- Added `createWorldTerrain` helper function for easily constructing the new Cesium World Terrain.
- Added support for a promise to a resource for `CesiumTerrainProvider`, `createTileMapServiceImageryProvider` and `Cesium3DTileset` [#6204](https://github.com/CesiumGS/cesium/pull/6204)
- Added `Cesium.Math.cbrt`. [#6222](https://github.com/CesiumGS/cesium/pull/6222)
- Added `PolylineVisualizer` for displaying polyline entities [#6239](https://github.com/CesiumGS/cesium/pull/6239)
- `Resource` class [#6205](https://github.com/CesiumGS/cesium/issues/6205)
  - Added `put`, `patch`, `delete`, `options` and `head` methods, so it can be used for all XHR requests.
  - Added `preserveQueryParameters` parameter to `getDerivedResource`, to allow us to append query parameters instead of always replacing them.
  - Added `setQueryParameters` and `appendQueryParameters` to allow for better handling of query strings.
- Enable terrain in the `CesiumViewer` demo application [#6198](https://github.com/CesiumGS/cesium/pull/6198)
- Added `Globe.tilesLoaded` getter property to determine if all terrain and imagery is loaded. [#6194](https://github.com/CesiumGS/cesium/pull/6194)
- Added `classificationType` property to entities which specifies whether an entity on the ground, like a polygon or rectangle, should be clamped to terrain, 3D Tiles, or both. [#6195](https://github.com/CesiumGS/cesium/issues/6195)

##### Fixes :wrench:

- Fixed bug where KmlDataSource did not use Ellipsoid to convert coordinates. Use `options.ellipsoid` to pass the ellipsoid to KmlDataSource constructors / loaders. [#6176](https://github.com/CesiumGS/cesium/pull/6176)
- Fixed bug where 3D Tiles Point Clouds would fail in Internet Explorer. [#6220](https://github.com/CesiumGS/cesium/pull/6220)
- Fixed issue where `CESIUM_BASE_URL` wouldn't work without a trailing `/`. [#6225](https://github.com/CesiumGS/cesium/issues/6225)
- Fixed coloring for polyline entities with a dynamic color for the depth fail material [#6245](https://github.com/CesiumGS/cesium/pull/6245)
- Fixed bug with zooming to dynamic geometry. [#6269](https://github.com/CesiumGS/cesium/issues/6269)
- Fixed bug where `AxisAlignedBoundingBox` did not copy over center value when cloning an undefined result. [#6183](https://github.com/CesiumGS/cesium/pull/6183)
- Fixed a bug where imagery stops loading when changing terrain in request render mode. [#6193](https://github.com/CesiumGS/cesium/issues/6193)
- Fixed `Resource.fetch` when called with no arguments [#6206](https://github.com/CesiumGS/cesium/issues/6206)
- Fixed `Resource.clone` to clone the `Request` object, so resource can be used in parallel. [#6208](https://github.com/CesiumGS/cesium/issues/6208)
- Fixed `Material` so it can now take a `Resource` object as an image. [#6199](https://github.com/CesiumGS/cesium/issues/6199)
- Fixed an issue causing the Bing Maps key to be sent unnecessarily with every tile request. [#6250](https://github.com/CesiumGS/cesium/pull/6250)
- Fixed documentation issue for the `Cesium.Math` class. [#6233](https://github.com/CesiumGS/cesium/issues/6233)
- Fixed rendering 3D Tiles as classification volumes. [#6295](https://github.com/CesiumGS/cesium/pull/6295)

### 1.42.1 - 2018-02-01

\_This is an npm-only release to fix an issue with using Cesium in Node.js.\_\_

- Fixed a bug where Cesium would fail to load under Node.js. [#6177](https://github.com/CesiumGS/cesium/pull/6177)

### 1.42 - 2018-02-01

##### Highlights :sparkler:

- Added experimental support for [3D Tiles Vector and Geometry data](https://github.com/CesiumGS/3d-tiles/tree/vctr/TileFormats/VectorData). ([#4665](https://github.com/CesiumGS/cesium/pull/4665))
- Added optional mode to reduce CPU usage. See [Improving Performance with Explicit Rendering](https://cesium.com/blog/2018/01/24/cesium-scene-rendering-performance/). ([#6115](https://github.com/CesiumGS/cesium/pull/6115))
- Added experimental `CesiumIon` utility class for working with the Cesium ion beta API. [#6136](https://github.com/CesiumGS/cesium/pull/6136)
- Major refactor of URL handling. All classes that take a url parameter, can now take a Resource or a String. This includes all imagery providers, all terrain providers, `Cesium3DTileset`, `KMLDataSource`, `CZMLDataSource`, `GeoJsonDataSource`, `Model`, and `Billboard`.

##### Breaking Changes :mega:

- The clock does not animate by default. Set the `shouldAnimate` option to `true` when creating the Viewer to enable animation.

##### Deprecated :hourglass_flowing_sand:

- For all classes/functions that can now take a `Resource` instance, all additional parameters that are part of the `Resource` class have been deprecated and will be removed in Cesium 1.44. This generally includes `proxy`, `headers` and `query` parameters.
- All low level load functions including `loadArrayBuffer`, `loadBlob`, `loadImage`, `loadJson`, `loadJsonp`, `loadText`, `loadXML` and `loadWithXhr` have been deprecated and will be removed in Cesium 1.44. Please use the equivalent `fetch` functions on the `Resource` class.

##### Additions :tada:

- Added experimental support for [3D Tiles Vector and Geometry data](https://github.com/CesiumGS/3d-tiles/tree/vctr/TileFormats/VectorData) ([#4665](https://github.com/CesiumGS/cesium/pull/4665)). The new and modified Cesium APIs are:
  - `Cesium3DTileStyle` has expanded to include styling point features. See the [styling specification](https://github.com/CesiumGS/3d-tiles/tree/vector-tiles/Styling#vector-data) for details.
  - `Cesium3DTileFeature` can modify `color` and `show` properties for polygon, polyline, and geometry features.
  - `Cesium3DTilePointFeature` can modify the styling options for a point feature.
- Added optional mode to reduce CPU usage. [#6115](https://github.com/CesiumGS/cesium/pull/6115)
  - `Scene.requestRenderMode` enables a mode which will only request new render frames on changes to the scene, or when the simulation time change exceeds `scene.maximumRenderTimeChange`.
  - `Scene.requestRender` will explicitly request a new render frame when in request render mode.
  - Added `Scene.preUpdate` and `Scene.postUpdate` events that are raised before and after the scene updates respectively. The scene is always updated before executing a potential render. Continue to listen to `Scene.preRender` and `Scene.postRender` events for when the scene renders a frame.
  - Added `CreditDisplay.update`, which updates the credit display before a new frame is rendered.
  - Added `Globe.imageryLayersUpdatedEvent`, which is raised when an imagery layer is added, shown, hidden, moved, or removed on the globe.
- Added `Cesium3DTileset.classificationType` to specify if a tileset classifies terrain, another 3D Tiles tileset, or both. This only applies to vector, geometry and batched 3D model tilesets. The limitations on the glTF contained in the b3dm tile are:
  - `POSITION` and `_BATCHID` semantics are required.
  - All indices with the same batch id must occupy contiguous sections of the index buffer.
  - All shaders and techniques are ignored. The generated shader simply multiplies the position by the model-view-projection matrix.
  - The only supported extensions are `CESIUM_RTC` and `WEB3D_quantized_attributes`.
  - Only one node is supported.
  - Only one mesh per node is supported.
  - Only one primitive per mesh is supported.
- Added geometric-error-based point cloud attenuation and eye dome lighting for point clouds using replacement refinement. [#6069](https://github.com/CesiumGS/cesium/pull/6069)
- Updated `Viewer.zoomTo` and `Viewer.flyTo` to take a `Cesium3DTileset` as a target. [#6104](https://github.com/CesiumGS/cesium/pull/6104)
- Added `shouldAnimate` option to the `Viewer` constructor to indicate if the clock should begin animating on startup. [#6154](https://github.com/CesiumGS/cesium/pull/6154)
- Added `Cesium3DTileset.ellipsoid` determining the size and shape of the globe. This can be set at construction and defaults to a WGS84 ellipsoid.
- Added `Plane.projectPointOntoPlane` for projecting a `Cartesian3` position onto a `Plane`. [#6092](https://github.com/CesiumGS/cesium/pull/6092)
- Added `Cartesian3.projectVector` for projecting one vector to another. [#6093](https://github.com/CesiumGS/cesium/pull/6093)
- Added `Cesium3DTileset.tileFailed` event that will be raised when a tile fails to load. The object passed to the event listener will have a url and message property. If there are no event listeners, error messages will be logged to the console. [#6088](https://github.com/CesiumGS/cesium/pull/6088)
- Added `AttributeCompression.zigZagDeltaDecode` which will decode delta and ZigZag encoded buffers in place.
- Added `pack` and `unpack` functions to `OrientedBoundingBox` for packing to and unpacking from a flat buffer.
- Added support for vertex shader uniforms when `tileset.colorBlendMode` is `MIX` or `REPLACE`. [#5874](https://github.com/CesiumGS/cesium/pull/5874)
- Added `ClippingPlaneCollection.isSupported` function for checking if rendering with clipping planes is supported.[#6084](https://github.com/CesiumGS/cesium/pull/6084)
- Added `Cartographic.toCartesian` to convert from `Cartographic` to `Cartesian3`. [#6163](https://github.com/CesiumGS/cesium/pull/6163)
- Added `BoundingSphere.volume` for computing the volume of a `BoundingSphere`. [#6069](https://github.com/CesiumGS/cesium/pull/6069)
- Added new file for the Cesium [Code of Conduct](https://github.com/CesiumGS/cesium/blob/main/CODE_OF_CONDUCT.md). [#6129](https://github.com/CesiumGS/cesium/pull/6129)

##### Fixes :wrench:

- Fixed a bug that could cause tiles to be missing from the globe surface, especially when starting with the camera zoomed close to the surface. [#4969](https://github.com/CesiumGS/cesium/pull/4969)
- Fixed applying a translucent style to a point cloud tileset. [#6113](https://github.com/CesiumGS/cesium/pull/6113)
- Fixed Sandcastle error in IE 11. [#6169](https://github.com/CesiumGS/cesium/pull/6169)
- Fixed a glTF animation bug that caused certain animations to jitter. [#5740](https://github.com/CesiumGS/cesium/pull/5740)
- Fixed a bug when creating billboard and model entities without a globe. [#6109](https://github.com/CesiumGS/cesium/pull/6109)
- Improved CZML Custom Properties Sandcastle example. [#6086](https://github.com/CesiumGS/cesium/pull/6086)
- Improved Particle System Sandcastle example for better visual. [#6132](https://github.com/CesiumGS/cesium/pull/6132)
- Fixed behavior of `Camera.move*` and `Camera.look*` functions in 2D mode. [#5884](https://github.com/CesiumGS/cesium/issues/5884)
- Fixed `Camera.moveStart` and `Camera.moveEnd` events not being raised when camera is close to the ground. [#4753](https://github.com/CesiumGS/cesium/issues/4753)
- Fixed `OrientedBoundingBox` documentation. [#6147](https://github.com/CesiumGS/cesium/pull/6147)
- Updated documentation links to reflect new locations on `https://cesiumjs.org` and `https://cesium.com`.

### 1.41 - 2018-01-02

- Breaking changes
  - Removed the `text`, `imageUrl`, and `link` parameters from `Credit`, which were deprecated in Cesium 1.40. Use `options.text`, `options.imageUrl`, and `options.link` instead.
- Added support for clipping planes. [#5913](https://github.com/CesiumGS/cesium/pull/5913), [#5996](https://github.com/CesiumGS/cesium/pull/5996)
  - Added `clippingPlanes` property to `ModelGraphics`, `Model`, `Cesium3DTileset`, and `Globe`, which specifies a `ClippingPlaneCollection` to selectively disable rendering.
  - Added `PlaneGeometry`, `PlaneOutlineGeometry`, `PlaneGeometryUpdater`, `PlaneOutlineGeometryUpdater`, `PlaneGraphics`, and `Entity.plane` to visualize planes.
  - Added `Plane.transformPlane` to apply a transformation to a plane.
- Fixed point cloud exception in IE. [#6051](https://github.com/CesiumGS/cesium/pull/6051)
- Fixed globe materials when `Globe.enableLighting` was `false`. [#6042](https://github.com/CesiumGS/cesium/issues/6042)
- Fixed shader compilation failure on pick when globe materials were enabled. [#6039](https://github.com/CesiumGS/cesium/issues/6039)
- Fixed exception when `invertClassification` was enabled, the invert color had an alpha less than `1.0`, and the window was resized. [#6046](https://github.com/CesiumGS/cesium/issues/6046)

### 1.40 - 2017-12-01

- Deprecated
  - The `text`, `imageUrl` and `link` parameters from `Credit` have been deprecated and will be removed in Cesium 1.41. Use `options.text`, `options.imageUrl` and `options.link` instead.
- Added `Globe.material` to apply materials to the globe/terrain for shading such as height- or slope-based color ramps. See the new [Sandcastle example](https://cesiumjs.org/Cesium/Apps/Sandcastle/?src=Globe%20Materials.html&label=Showcases). [#5919](https://github.com/CesiumGS/cesium/pull/5919/files)
- Added CZML support for `polyline.depthFailMaterial`, `label.scaleByDistance`, `distanceDisplayCondition`, and `disableDepthTestDistance`. [#5986](https://github.com/CesiumGS/cesium/pull/5986)
- Fixed a bug where drill picking a polygon clamped to ground would cause the browser to hang. [#5971](https://github.com/CesiumGS/cesium/issues/5971)
- Fixed bug in KML LookAt bug where degrees and radians were mixing in a subtraction. [#5992](https://github.com/CesiumGS/cesium/issues/5992)
- Fixed handling of KMZ files with missing `xsi` namespace declarations. [#6003](https://github.com/CesiumGS/cesium/pull/6003)
- Added function that removes duplicate namespace declarations while loading a KML or a KMZ. [#5972](https://github.com/CesiumGS/cesium/pull/5972)
- Fixed a language detection issue. [#6016](https://github.com/CesiumGS/cesium/pull/6016)
- Fixed a bug where glTF models with animations of different lengths would cause an error. [#5694](https://github.com/CesiumGS/cesium/issues/5694)
- Added a `clampAnimations` parameter to `Model` and `Entity.model`. Setting this to `false` allows different length animations to loop asynchronously over the duration of the longest animation.
- Fixed `Invalid asm.js: Invalid member of stdlib` console error by recompiling crunch.js with latest emscripten toolchain. [#5847](https://github.com/CesiumGS/cesium/issues/5847)
- Added `file:` scheme compatibility to `joinUrls`. [#5989](https://github.com/CesiumGS/cesium/pull/5989)
- Added a Reverse Geocoder [Sandcastle example](https://cesiumjs.org/Cesium/Apps/Sandcastle/?src=Reverse%20Geocoder.html&label=Showcases). [#5976](https://github.com/CesiumGS/cesium/pull/5976)
- Added ability to support touch event in Imagery Layers Split Sandcastle example. [#5948](https://github.com/CesiumGS/cesium/pull/5948)
- Added a new `@experimental` tag to the documentation. A small subset of the Cesium API tagged as such are subject to breaking changes without deprecation. See the [Coding Guide](https://github.com/CesiumGS/cesium/tree/main/Documentation/Contributors/CodingGuide#deprecation-and-breaking-changes) for further explanation. [#6010](https://github.com/CesiumGS/cesium/pull/6010)
- Moved terrain and imagery credits to a lightbox that pops up when you click a link in the onscreen credits [#3013](https://github.com/CesiumGS/cesium/issues/3013)

### 1.39 - 2017-11-01

- Cesium now officially supports webpack. See our [Integrating Cesium and webpack blog post](https://cesium.com/blog/2017/10/18/cesium-and-webpack/) for more details.
- Added support for right-to-left language detection in labels, currently Hebrew and Arabic are supported. To enable it, set `Cesium.Label.enableRightToLeftDetection = true` at the start of your application. [#5771](https://github.com/CesiumGS/cesium/pull/5771)
- Fixed handling of KML files with missing `xsi` namespace declarations. [#5860](https://github.com/CesiumGS/cesium/pull/5860)
- Fixed a bug that caused KML ground overlays to appear distorted when rotation was applied. [#5914](https://github.com/CesiumGS/cesium/issues/5914)
- Fixed a bug where KML placemarks with no specified icon would be displayed with default icon. [#5819](https://github.com/CesiumGS/cesium/issues/5819)
- Changed KML loading to ignore NetworkLink failures and continue to load the rest of the document. [#5871](https://github.com/CesiumGS/cesium/pull/5871)
- Added the ability to load Cesium's assets from the local file system if security permissions allow it. [#5830](https://github.com/CesiumGS/cesium/issues/5830)
- Added two new properties to `ImageryLayer` that allow for adjusting the texture sampler used for up and down-sampling of imagery tiles, namely `minificationFilter` and `magnificationFilter` with possible values `LINEAR` (the default) and `NEAREST` defined in `TextureMinificationFilter` and `TextureMagnificationFilter`. [#5846](https://github.com/CesiumGS/cesium/issues/5846)
- Fixed flickering artifacts with 3D Tiles tilesets with thin walls. [#5940](https://github.com/CesiumGS/cesium/pull/5940)
- Fixed bright fog when terrain lighting is enabled and added `Fog.minimumBrightness` to affect how bright the fog will be when in complete darkness. [#5934](https://github.com/CesiumGS/cesium/pull/5934)
- Fixed using arrow keys in geocoder widget to select search suggestions. [#5943](https://github.com/CesiumGS/cesium/issues/5943)
- Added support for the layer.json `parentUrl` property in `CesiumTerrainProvider` to allow for compositing of tilesets. [#5864](https://github.com/CesiumGS/cesium/pull/5864)
- Added `invertClassification` and `invertClassificationColor` to `Scene`. When `invertClassification` is `true`, any 3D Tiles geometry that is not classified by a `ClassificationPrimitive` or `GroundPrimitive` will have its color multiplied by `invertClassificationColor`. [#5836](https://github.com/CesiumGS/cesium/pull/5836)
- Added `customTags` property to the UrlTemplateImageryProvider to allow custom keywords in the template URL. [#5696](https://github.com/CesiumGS/cesium/pull/5696)
- Added `eyeSeparation` and `focalLength` properties to `Scene` to configure VR settings. [#5917](https://github.com/CesiumGS/cesium/pull/5917)
- Improved CZML Reference Properties example [#5754](https://github.com/CesiumGS/cesium/pull/5754)

### 1.38 - 2017-10-02

- Breaking changes
  - `Scene/CullingVolume` has been removed. Use `Core/CullingVolume`.
  - `Scene/OrthographicFrustum` has been removed. Use `Core/OrthographicFrustum`.
  - `Scene/OrthographicOffCenterFrustum` has been removed. Use `Core/OrthographicOffCenterFrustum`.
  - `Scene/PerspectiveFrustum` has been removed. Use `Core/PerspectiveFrustum`.
  - `Scene/PerspectiveOffCenterFrustum` has been removed. Use `Core/PerspectiveOffCenterFrustum`.
- Added support in CZML for expressing `orientation` as the velocity vector of an entity, using `velocityReference` syntax. [#5807](https://github.com/CesiumGS/cesium/pull/5807)
- Fixed CZML processing of `velocityReference` within an interval. [#5738](https://github.com/CesiumGS/cesium/issues/5738)
- Added ability to add an animation to `ModelAnimationCollection` by its index. [#5815](https://github.com/CesiumGS/cesium/pull/5815)
- Fixed a bug in `ModelAnimationCollection` that caused adding an animation by its name to throw an error. [#5815](https://github.com/CesiumGS/cesium/pull/5815)
- Fixed issue in Internet Explorer and Edge with loading unicode strings in typed arrays that impacted 3D Tiles Batch Table values.
- Zoom now maintains camera heading, pitch, and roll. [#4639](https://github.com/CesiumGS/cesium/pull/5603)
- Fixed a bug in `PolylineCollection` preventing the display of more than 16K points in a single collection. [#5538](https://github.com/CesiumGS/cesium/pull/5782)
- Fixed a 3D Tiles point cloud bug causing a stray point to appear at the center of the screen on certain hardware. [#5599](https://github.com/CesiumGS/cesium/issues/5599)
- Fixed removing multiple event listeners within event callbacks. [#5827](https://github.com/CesiumGS/cesium/issues/5827)
- Running `buildApps` now creates a built version of Sandcastle which uses the built version of Cesium for better performance.
- Fixed a tileset traversal bug when the `skipLevelOfDetail` optimization is off. [#5869](https://github.com/CesiumGS/cesium/issues/5869)

### 1.37 - 2017-09-01

- Breaking changes
  - Passing `options.clock` when creating a new `Viewer` instance is removed, pass `options.clockViewModel` instead.
  - Removed `GoogleEarthImageryProvider`, use `GoogleEarthEnterpriseMapsProvider` instead.
  - Removed the `throttleRequest` parameter from `TerrainProvider.requestTileGeometry` and inherited terrain providers. It is replaced with an optional `Request` object. Set the request's `throttle` property to `true` to throttle requests.
  - Removed the ability to provide a Promise for the `options.url` parameter of `loadWithXhr` and for the `url` parameter of `loadArrayBuffer`, `loadBlob`, `loadImageViaBlob`, `loadText`, `loadJson`, `loadXML`, `loadImage`, `loadCRN`, `loadKTX`, and `loadCubeMap`. Instead `url` must be a string.
- Added `classificationType` to `ClassificationPrimitive` and `GroundPrimitive` to choose whether terrain, 3D Tiles, or both are classified. [#5770](https://github.com/CesiumGS/cesium/pull/5770)
- Fixed depth picking on 3D Tiles. [#5676](https://github.com/CesiumGS/cesium/issues/5676)
- Fixed glTF model translucency bug. [#5731](https://github.com/CesiumGS/cesium/issues/5731)
- Fixed `replaceState` bug that was causing the `CesiumViewer` demo application to crash in Safari and iOS. [#5691](https://github.com/CesiumGS/cesium/issues/5691)
- Fixed a 3D Tiles traversal bug for tilesets using additive refinement. [#5766](https://github.com/CesiumGS/cesium/issues/5766)
- Fixed a 3D Tiles traversal bug where out-of-view children were being loaded unnecessarily. [#5477](https://github.com/CesiumGS/cesium/issues/5477)
- Fixed `Entity` id type to be `String` in `EntityCollection` and `CompositeEntityCollection` [#5791](https://github.com/CesiumGS/cesium/pull/5791)
- Fixed issue where `Model` and `BillboardCollection` would throw an error if the globe is undefined. [#5638](https://github.com/CesiumGS/cesium/issues/5638)
- Fixed issue where the `Model` glTF cache loses reference to the model's buffer data. [#5720](https://github.com/CesiumGS/cesium/issues/5720)
- Fixed some issues with `disableDepthTestDistance`. [#5501](https://github.com/CesiumGS/cesium/issues/5501) [#5331](https://github.com/CesiumGS/cesium/issues/5331) [#5621](https://github.com/CesiumGS/cesium/issues/5621)
- Added several new Bing Maps styles: `CANVAS_DARK`, `CANVAS_LIGHT`, and `CANVAS_GRAY`. [#5737](https://github.com/CesiumGS/cesium/pull/5737)
- Added small improvements to the atmosphere. [#5741](https://github.com/CesiumGS/cesium/pull/5741)
- Fixed a bug that caused imagery splitting to work incorrectly when CSS pixels were not equivalent to WebGL drawing buffer pixels, such as on high DPI displays in Microsoft Edge and Internet Explorer. [#5743](https://github.com/CesiumGS/cesium/pull/5743)
- Added `Cesium3DTileset.loadJson` to support overriding the default tileset loading behavior. [#5685](https://github.com/CesiumGS/cesium/pull/5685)
- Fixed loading of binary glTFs containing CRN or KTX textures. [#5753](https://github.com/CesiumGS/cesium/pull/5753)
- Fixed specular computation for certain models using the `KHR_materials_common` extension. [#5773](https://github.com/CesiumGS/cesium/pull/5773)
- Fixed a picking bug in the `3D Tiles Interactivity` Sandcastle demo. [#5703](https://github.com/CesiumGS/cesium/issues/5703)
- Updated knockout from 3.4.0 to 3.4.2 [#5703](https://github.com/CesiumGS/cesium/pull/5829)

### 1.36 - 2017-08-01

- Breaking changes
  - The function `Quaternion.fromHeadingPitchRoll(heading, pitch, roll, result)` was removed. Use `Quaternion.fromHeadingPitchRoll(hpr, result)` instead where `hpr` is a `HeadingPitchRoll`.
  - The function `Transforms.headingPitchRollToFixedFrame(origin, headingPitchRoll, ellipsoid, result)` was removed. Use `Transforms.headingPitchRollToFixedFrame(origin, headingPitchRoll, ellipsoid, fixedFrameTransform, result)` instead where `fixedFrameTransform` is a a 4x4 transformation matrix (see `Transforms.localFrameToFixedFrameGenerator`).
  - The function `Transforms.headingPitchRollQuaternion(origin, headingPitchRoll, ellipsoid, result)` was removed. Use `Transforms.headingPitchRollQuaternion(origin, headingPitchRoll, ellipsoid, fixedFrameTransform, result)` instead where `fixedFrameTransform` is a a 4x4 transformation matrix (see `Transforms.localFrameToFixedFrameGenerator`).
  - The `color`, `show`, and `pointSize` properties of `Cesium3DTileStyle` are no longer initialized with default values.
- Deprecated
  - `Scene/CullingVolume` is deprecated and will be removed in 1.38. Use `Core/CullingVolume`.
  - `Scene/OrthographicFrustum` is deprecated and will be removed in 1.38. Use `Core/OrthographicFrustum`.
  - `Scene/OrthographicOffCenterFrustum` is deprecated and will be removed in 1.38. Use `Core/OrthographicOffCenterFrustum`.
  - `Scene/PerspectiveFrustum` is deprecated and will be removed in 1.38. Use `Core/PerspectiveFrustum`.
  - `Scene/PerspectiveOffCenterFrustum` is deprecated and will be removed in 1.38. Use `Core/PerspectiveOffCenterFrustum`.
- Added glTF 2.0 support, including physically-based material rendering, morph targets, and appropriate updating of glTF 1.0 models to 2.0. [#5641](https://github.com/CesiumGS/cesium/pull/5641)
- Added `ClassificationPrimitive` which defines a volume and draws the intersection of the volume and terrain or 3D Tiles. [#5625](https://github.com/CesiumGS/cesium/pull/5625)
- Added `tileLoad` event to `Cesium3DTileset`. [#5628](https://github.com/CesiumGS/cesium/pull/5628)
- Fixed issue where scene would blink when labels were added. [#5537](https://github.com/CesiumGS/cesium/issues/5537)
- Fixed label positioning when height reference changes [#5609](https://github.com/CesiumGS/cesium/issues/5609)
- Fixed label positioning when using `HeightReference.CLAMP_TO_GROUND` and no position [#5648](https://github.com/CesiumGS/cesium/pull/5648)
- Fix for dynamic polylines with polyline dash material [#5681](https://github.com/CesiumGS/cesium/pull/5681)
- Added ability to provide a `width` and `height` to `scene.pick`. [#5602](https://github.com/CesiumGS/cesium/pull/5602)
- Fixed `Viewer.flyTo` not respecting zoom limits, and resetting minimumZoomDistance if the camera zoomed past the minimumZoomDistance. [5573](https://github.com/CesiumGS/cesium/issues/5573)
- Added ability to show tile urls in the 3D Tiles Inspector. [#5592](https://github.com/CesiumGS/cesium/pull/5592)
- Fixed a bug when reading CRN compressed textures with multiple mip levels. [#5618](https://github.com/CesiumGS/cesium/pull/5618)
- Fixed issue where composite 3D Tiles that contained instanced 3D Tiles with an external model reference would fail to download the model.
- Added behavior to `Cesium3DTilesInspector` that selects the first tileset hovered over if no tilest is specified. [#5139](https://github.com/CesiumGS/cesium/issues/5139)
- Added `Entity.computeModelMatrix` which returns the model matrix representing the entity's transformation. [#5584](https://github.com/CesiumGS/cesium/pull/5584)
- Added ability to set a style's `color`, `show`, or `pointSize` with a string or object literal. `show` may also take a boolean and `pointSize` may take a number. [#5412](https://github.com/CesiumGS/cesium/pull/5412)
- Added setter for `KmlDataSource.name` to specify a name for the datasource [#5660](https://github.com/CesiumGS/cesium/pull/5660).
- Added setter for `GeoJsonDataSource.name` to specify a name for the datasource [#5653](https://github.com/CesiumGS/cesium/issues/5653)
- Fixed crash when using the `Cesium3DTilesInspectorViewModel` and removing a tileset [#5607](https://github.com/CesiumGS/cesium/issues/5607)
- Fixed polygon outline in Polygon Sandcastle demo [#5642](https://github.com/CesiumGS/cesium/issues/5642)
- Updated `Billboard`, `Label` and `PointPrimitive` constructors to clone `NearFarScale` parameters [#5654](https://github.com/CesiumGS/cesium/pull/5654)
- Added `FrustumGeometry` and `FrustumOutlineGeometry`. [#5649](https://github.com/CesiumGS/cesium/pull/5649)
- Added an `options` parameter to the constructors of `PerspectiveFrustum`, `PerspectiveOffCenterFrustum`, `OrthographicFrustum`, and `OrthographicOffCenterFrustum` to set properties. [#5649](https://github.com/CesiumGS/cesium/pull/5649)

### 1.35.2 - 2017-07-11

- This is an npm-only release to fix an issue with using Cesium in Node.js.
- Fixed a bug where Cesium would fail to load under Node.js and some webpack configurations. [#5593](https://github.com/CesiumGS/cesium/issues/5593)
- Fixed a bug where a Model's compressed textures were not being displayed. [#5596](https://github.com/CesiumGS/cesium/pull/5596)
- Fixed documentation for `OrthographicFrustum`. [#5586](https://github.com/CesiumGS/cesium/issues/5586)

### 1.35.1 - 2017-07-05

- This is an npm-only release to fix a deployment issue with 1.35. No code changes.

### 1.35 - 2017-07-05

- Breaking changes
  - `JulianDate.fromIso8601` will default to midnight UTC if no time is provided to match the Javascript [`Date` specification](https://developer.mozilla.org/en-US/docs/Web/JavaScript/Reference/Global_Objects/Date). You must specify a local time of midnight to achieve the old behavior.
- Deprecated
  - `GoogleEarthImageryProvider` has been deprecated and will be removed in Cesium 1.37, use `GoogleEarthEnterpriseMapsProvider` instead.
  - The `throttleRequest` parameter for `TerrainProvider.requestTileGeometry`, `CesiumTerrainProvider.requestTileGeometry`, `VRTheWorldTerrainProvider.requestTileGeometry`, and `EllipsoidTerrainProvider.requestTileGeometry` is deprecated and will be replaced with an optional `Request` object. The `throttleRequests` parameter will be removed in 1.37. Instead set the request's `throttle` property to `true` to throttle requests.
  - The ability to provide a Promise for the `options.url` parameter of `loadWithXhr` and for the `url` parameter of `loadArrayBuffer`, `loadBlob`, `loadImageViaBlob`, `loadText`, `loadJson`, `loadXML`, `loadImage`, `loadCRN`, `loadKTX`, and `loadCubeMap` is deprecated. This will be removed in 1.37, instead `url` must be a string.
- Added support for [3D Tiles](https://github.com/CesiumGS/3d-tiles/blob/main/README.md) for streaming massive heterogeneous 3D geospatial datasets ([#5308](https://github.com/CesiumGS/cesium/pull/5308)). See the new [Sandcastle examples](http://cesiumjs.org/Cesium/Apps/Sandcastle/index.html?src=3D%20Tiles%20Photogrammetry&label=3D%20Tiles). The new Cesium APIs are:
  - `Cesium3DTileset`
  - `Cesium3DTileStyle`, `StyleExpression`, `Expression`, and `ConditionsExpression`
  - `Cesium3DTile`
  - `Cesium3DTileContent`
  - `Cesium3DTileFeature`
  - `Cesium3DTilesInspector`, `Cesium3DTilesInspectorViewModel`, and `viewerCesium3DTilesInspectorMixin`
  - `Cesium3DTileColorBlendMode`
- Added a particle system for effects like smoke, fire, sparks, etc. See `ParticleSystem`, `Particle`, `ParticleBurst`, `BoxEmitter`, `CircleEmitter`, `ConeEmitter`, `ParticleEmitter`, and `SphereEmitter`, and the new Sandcastle examples: [Particle System](http://cesiumjs.org/Cesium/Apps/Sandcastle/index.html?src=Particle%20System.html&label=Showcases) and [Particle System Fireworks](http://cesiumjs.org/Cesium/Apps/Sandcastle/index.html?src=Particle%20System%20Fireworks.html&label=Showcases). [#5212](https://github.com/CesiumGS/cesium/pull/5212)
- Added `options.clock`, `options.times` and `options.dimensions` to `WebMapTileServiceImageryProvider` in order to handle time dynamic and static values for dimensions.
- Added an `options.request` parameter to `loadWithXhr` and a `request` parameter to `loadArrayBuffer`, `loadBlob`, `loadImageViaBlob`, `loadText`, `loadJson`, `loadJsonp`, `loadXML`, `loadImageFromTypedArray`, `loadImage`, `loadCRN`, and `loadKTX`.
- `CzmlDataSource` and `KmlDataSource` load functions now take an optional `query` object, which will append query parameters to all network requests. [#5419](https://github.com/CesiumGS/cesium/pull/5419), [#5434](https://github.com/CesiumGS/cesium/pull/5434)
- Added Sandcastle demo for setting time with the Clock API [#5457](https://github.com/CesiumGS/cesium/pull/5457);
- Added Sandcastle demo for ArcticDEM data. [#5224](https://github.com/CesiumGS/cesium/issues/5224)
- Added `fromIso8601`, `fromIso8601DateArray`, and `fromIso8601DurationArray` to `TimeIntervalCollection` for handling various ways groups of intervals can be specified in ISO8601 format.
- Added `fromJulianDateArray` to `TimeIntervalCollection` for generating intervals from a list of dates.
- Fixed geocoder bug so geocoder can accurately handle NSEW inputs [#5407](https://github.com/CesiumGS/cesium/pull/5407)
- Fixed a bug where picking would break when the Sun came into view [#5478](https://github.com/CesiumGS/cesium/issues/5478)
- Fixed a bug where picking clusters would return undefined instead of a list of the clustered entities. [#5286](https://github.com/CesiumGS/cesium/issues/5286)
- Fixed bug where if polylines were set to follow the surface of an undefined globe, Cesium would throw an exception. [#5413](https://github.com/CesiumGS/cesium/pull/5413)
- Reduced the amount of Sun bloom post-process effect near the horizon. [#5381](https://github.com/CesiumGS/cesium/issues/5381)
- Fixed a bug where camera zooming worked incorrectly when the display height was greater than the display width [#5421](https://github.com/CesiumGS/cesium/pull/5421)
- Updated glTF/glb MIME types. [#5420](https://github.com/CesiumGS/cesium/issues/5420)
- Added `Cesium.Math.randomBetween`.
- Modified `defaultValue` to check for both `undefined` and `null`. [#5551](https://github.com/CesiumGS/cesium/pull/5551)
- The `throttleRequestByServer` function has been removed. Instead pass a `Request` object with `throttleByServer` set to `true` to any of following load functions: `loadWithXhr`, `loadArrayBuffer`, `loadBlob`, `loadImageViaBlob`, `loadText`, `loadJson`, `loadJsonp`, `loadXML`, `loadImageFromTypedArray`, `loadImage`, `loadCRN`, and `loadKTX`.

### 1.34 - 2017-06-01

- Deprecated
  - Passing `options.clock` when creating a new `Viewer` instance has been deprecated and will be removed in Cesium 1.37, pass `options.clockViewModel` instead.
- Fix issue where polylines in a `PolylineCollection` would ignore the far distance when updating the distance display condition. [#5283](https://github.com/CesiumGS/cesium/pull/5283)
- Fixed a crash when calling `Camera.pickEllipsoid` with a canvas of size 0.
- Fix `BoundingSphere.fromOrientedBoundingBox`. [#5334](https://github.com/CesiumGS/cesium/issues/5334)
- Fixed bug where polylines would not update when `PolylineCollection` model matrix was updated. [#5327](https://github.com/CesiumGS/cesium/pull/5327)
- Fixed a bug where adding a ground clamped label without a position would show up at a previous label's clamped position. [#5338](https://github.com/CesiumGS/cesium/issues/5338)
- Fixed translucency bug for certain material types. [#5335](https://github.com/CesiumGS/cesium/pull/5335)
- Fix picking polylines that use a depth fail appearance. [#5337](https://github.com/CesiumGS/cesium/pull/5337)
- Fixed a crash when morphing from Columbus view to 3D. [#5311](https://github.com/CesiumGS/cesium/issues/5311)
- Fixed a bug which prevented KML descriptions with relative paths from loading. [#5352](https://github.com/CesiumGS/cesium/pull/5352)
- Fixed an issue where camera view could be invalid at the last frame of animation. [#4949](https://github.com/CesiumGS/cesium/issues/4949)
- Fixed an issue where using the depth fail material for polylines would cause a crash in Edge. [#5359](https://github.com/CesiumGS/cesium/pull/5359)
- Fixed a crash where `EllipsoidGeometry` and `EllipsoidOutlineGeometry` were given floating point values when expecting integers. [#5260](https://github.com/CesiumGS/cesium/issues/5260)
- Fixed an issue where billboards were not properly aligned. [#2487](https://github.com/CesiumGS/cesium/issues/2487)
- Fixed an issue where translucent objects could flicker when picking on mouse move. [#5307](https://github.com/CesiumGS/cesium/issues/5307)
- Fixed a bug where billboards with `sizeInMeters` set to true would move upwards when zooming out. [#5373](https://github.com/CesiumGS/cesium/issues/5373)
- Fixed a bug where `SampledProperty.setInterpolationOptions` does not ignore undefined `options`. [#3575](https://github.com/CesiumGS/cesium/issues/3575)
- Added `basePath` option to `Cesium.Model.fromGltf`. [#5320](https://github.com/CesiumGS/cesium/issues/5320)

### 1.33 - 2017-05-01

- Breaking changes
  - Removed left, right, bottom and top properties from `OrthographicFrustum`. Use `OrthographicOffCenterFrustum` instead. [#5109](https://github.com/CesiumGS/cesium/issues/5109)
- Added `GoogleEarthEnterpriseTerrainProvider` and `GoogleEarthEnterpriseImageryProvider` to read data from Google Earth Enterprise servers. [#5189](https://github.com/CesiumGS/cesium/pull/5189).
- Support for dashed polylines [#5159](https://github.com/CesiumGS/cesium/pull/5159).
  - Added `PolylineDash` Material type.
  - Added `PolylineDashMaterialProperty` to the Entity API.
  - Added CZML `polylineDash` property .
- Added `disableDepthTestDistance` to billboards, points and labels. This sets the distance to the camera where the depth test will be disabled. Setting it to zero (the default) will always enable the depth test. Setting it to `Number.POSITVE_INFINITY` will never enabled the depth test. Also added `scene.minimumDisableDepthTestDistance` to change the default value from zero. [#5166](https://github.com/CesiumGS/cesium/pull/5166)
- Added a `depthFailMaterial` property to line entities, which is the material used to render the line when it fails the depth test. [#5160](https://github.com/CesiumGS/cesium/pull/5160)
- Fixed billboards not initially clustering. [#5208](https://github.com/CesiumGS/cesium/pull/5208)
- Fixed issue with displaying `MapboxImageryProvider` default token error message. [#5191](https://github.com/CesiumGS/cesium/pull/5191)
- Fixed bug in conversion formula in `Matrix3.fromHeadingPitchRoll`. [#5195](https://github.com/CesiumGS/cesium/issues/5195)
- Upgrade FXAA to version 3.11. [#5200](https://github.com/CesiumGS/cesium/pull/5200)
- `Scene.pickPosition` now caches results per frame to increase performance. [#5117](https://github.com/CesiumGS/cesium/issues/5117)

### 1.32 - 2017-04-03

- Deprecated
  - The `left`, `right`, `bottom`, and `top` properties of `OrthographicFrustum` are deprecated and will be removed in 1.33. Use `OrthographicOffCenterFrustum` instead.
- Breaking changes
  - Removed `ArcGisImageServerTerrainProvider`.
  - The top-level `properties` in an `Entity` created by `GeoJsonDataSource` are now instances of `ConstantProperty` instead of raw values.
- Added support for an orthographic projection in 3D and Columbus view.
  - Set `projectionPicker` to `true` in the options when creating a `Viewer` to add a widget that will switch projections. [#5021](https://github.com/CesiumGS/cesium/pull/5021)
  - Call `switchToOrthographicFrustum` or `switchToPerspectiveFrustum` on `Camera` to change projections.
- Added support for custom time-varying properties in CZML. [#5105](https://github.com/CesiumGS/cesium/pull/5105).
- Added new flight parameters to `Camera.flyTo` and `Camera.flyToBoundingSphere`: `flyOverLongitude`, `flyOverLongitudeWeight`, and `pitchAdjustHeight`. [#5070](https://github.com/CesiumGS/cesium/pull/5070)
- Added the event `Viewer.trackedEntityChanged`, which is raised when the value of `viewer.trackedEntity` changes. [#5060](https://github.com/CesiumGS/cesium/pull/5060)
- Added `Camera.DEFAULT_OFFSET` for default view of objects with bounding spheres. [#4936](https://github.com/CesiumGS/cesium/pull/4936)
- Fixed an issue with `TileBoundingBox` that caused the terrain to disappear in certain places [4032](https://github.com/CesiumGS/cesium/issues/4032)
- Fixed overlapping billboard blending. [#5066](https://github.com/CesiumGS/cesium/pull/5066)
- Fixed an issue with `PinBuilder` where inset images could have low-alpha fringes against an opaque background. [#5099](https://github.com/CesiumGS/cesium/pull/5099)
- Fix billboard, point and label clustering in 2D and Columbus view. [#5136](https://github.com/CesiumGS/cesium/pull/5136)
- Fixed `GroundPrimitive` rendering in 2D and Columbus View. [#5078](https://github.com/CesiumGS/cesium/pull/5078)
- Fixed an issue with camera tracking of dynamic ellipsoids. [#5133](https://github.com/CesiumGS/cesium/pull/5133)
- Fixed issues with imagerySplitPosition and the international date line in 2D mode. [#5151](https://github.com/CesiumGS/cesium/pull/5151)
- Fixed a bug in `ModelAnimationCache` causing different animations to reference the same animation. [#5064](https://github.com/CesiumGS/cesium/pull/5064)
- `ConstantProperty` now provides `valueOf` and `toString` methods that return the constant value.
- Improved depth artifacts between opaque and translucent primitives. [#5116](https://github.com/CesiumGS/cesium/pull/5116)
- Fixed crunch compressed textures in IE11. [#5057](https://github.com/CesiumGS/cesium/pull/5057)
- Fixed a bug in `Quaternion.fromHeadingPitchRoll` that made it erroneously throw an exception when passed individual angles in an unminified / debug build.
- Fixed a bug that caused an exception in `CesiumInspectorViewModel` when using the NW / NE / SW / SE / Parent buttons to navigate to a terrain tile that is not yet loaded.
- `QuadtreePrimitive` now uses `frameState.afterRender` to fire `tileLoadProgressEvent` [#3450](https://github.com/CesiumGS/cesium/issues/3450)

### 1.31 - 2017-03-01

- Deprecated
  - The function `Quaternion.fromHeadingPitchRoll(heading, pitch, roll, result)` will be removed in 1.33. Use `Quaternion.fromHeadingPitchRoll(hpr, result)` instead where `hpr` is a `HeadingPitchRoll`. [#4896](https://github.com/CesiumGS/cesium/pull/4896)
  - The function `Transforms.headingPitchRollToFixedFrame(origin, headingPitchRoll, ellipsoid, result)` will be removed in 1.33. Use `Transforms.headingPitchRollToFixedFrame(origin, headingPitchRoll, ellipsoid, fixedFrameTransform, result)` instead where `fixedFrameTransform` is a a 4x4 transformation matrix (see `Transforms.localFrameToFixedFrameGenerator`). [#4896](https://github.com/CesiumGS/cesium/pull/4896)
  - The function `Transforms.headingPitchRollQuaternion(origin, headingPitchRoll, ellipsoid, result)` will be removed in 1.33. Use `Transforms.headingPitchRollQuaternion(origin, headingPitchRoll, ellipsoid, fixedFrameTransform, result)` instead where `fixedFrameTransform` is a a 4x4 transformation matrix (see `Transforms.localFrameToFixedFrameGenerator`). [#4896](https://github.com/CesiumGS/cesium/pull/4896)
  - `ArcGisImageServerTerrainProvider` will be removed in 1.32 due to missing TIFF support in web browsers. [#4981](https://github.com/CesiumGS/cesium/pull/4981)
- Breaking changes
  - Corrected spelling of `Color.FUCHSIA` from `Color.FUSCHIA`. [#4977](https://github.com/CesiumGS/cesium/pull/4977)
  - The enums `MIDDLE_DOUBLE_CLICK` and `RIGHT_DOUBLE_CLICK` from `ScreenSpaceEventType` have been removed. [#5052](https://github.com/CesiumGS/cesium/pull/5052)
  - Removed the function `GeometryPipeline.computeBinormalAndTangent`. Use `GeometryPipeline.computeTangentAndBitangent` instead. [#5053](https://github.com/CesiumGS/cesium/pull/5053)
  - Removed the `url` and `key` properties from `GeocoderViewModel`. [#5056](https://github.com/CesiumGS/cesium/pull/5056)
  - `BingMapsGeocoderServices` now requires `options.scene`. [#5056](https://github.com/CesiumGS/cesium/pull/5056)
- Added compressed texture support. [#4758](https://github.com/CesiumGS/cesium/pull/4758)
  - glTF models and imagery layers can now reference [KTX](https://www.khronos.org/opengles/sdk/tools/KTX/) textures and textures compressed with [crunch](https://github.com/BinomialLLC/crunch).
  - Added `loadKTX`, to load KTX textures, and `loadCRN` to load crunch compressed textures.
  - Added new `PixelFormat` and `WebGLConstants` enums from WebGL extensions `WEBGL_compressed_s3tc`, `WEBGL_compressed_texture_pvrtc`, and `WEBGL_compressed_texture_etc1`.
  - Added `CompressedTextureBuffer`.
- Added support for `Scene.pickPosition` in Columbus view and 2D. [#4990](https://github.com/CesiumGS/cesium/pull/4990)
- Added support for depth picking translucent primitives when `Scene.pickTranslucentDepth` is `true`. [#4979](https://github.com/CesiumGS/cesium/pull/4979)
- Fixed an issue where the camera would zoom past an object and flip to the other side of the globe. [#4967](https://github.com/CesiumGS/cesium/pull/4967) and [#4982](https://github.com/CesiumGS/cesium/pull/4982)
- Enable rendering `GroundPrimitives` on hardware without the `EXT_frag_depth` extension; however, this could cause artifacts for certain viewing angles. [#4930](https://github.com/CesiumGS/cesium/pull/4930)
- Added `Transforms.localFrameToFixedFrameGenerator` to generate a function that computes a 4x4 transformation matrix from a local reference frame to fixed reference frame. [#4896](https://github.com/CesiumGS/cesium/pull/4896)
- Added `Label.scaleByDistance` to control minimum/maximum label size based on distance from the camera. [#5019](https://github.com/CesiumGS/cesium/pull/5019)
- Added support to `DebugCameraPrimitive` to draw multifrustum planes. The attribute `debugShowFrustumPlanes` of `Scene` and `frustumPlanes` of `CesiumInspector` toggle this. [#4932](https://github.com/CesiumGS/cesium/pull/4932)
- Added fix to always outline KML line extrusions so that they show up properly in 2D and other straight down views. [#4961](https://github.com/CesiumGS/cesium/pull/4961)
- Improved `RectangleGeometry` by skipping unnecessary logic in the code. [#4948](https://github.com/CesiumGS/cesium/pull/4948)
- Fixed exception for polylines in 2D when rotating the map. [#4619](https://github.com/CesiumGS/cesium/issues/4619)
- Fixed an issue with constant `VertexArray` attributes not being set correctly. [#4995](https://github.com/CesiumGS/cesium/pull/4995)
- Added the event `Viewer.selectedEntityChanged`, which is raised when the value of `viewer.selectedEntity` changes. [#5043](https://github.com/CesiumGS/cesium/pull/5043)

### 1.30 - 2017-02-01

- Deprecated
  - The properties `url` and `key` will be removed from `GeocoderViewModel` in 1.31. These properties will be available on geocoder services that support them, like `BingMapsGeocoderService`.
  - The function `GeometryPipeline.computeBinormalAndTangent` will be removed in 1.31. Use `GeometryPipeline.createTangentAndBitangent` instead. [#4856](https://github.com/CesiumGS/cesium/pull/4856)
  - The enums `MIDDLE_DOUBLE_CLICK` and `RIGHT_DOUBLE_CLICK` from `ScreenSpaceEventType` have been deprecated and will be removed in 1.31. [#4910](https://github.com/CesiumGS/cesium/pull/4910)
- Breaking changes
  - Removed separate `heading`, `pitch`, `roll` parameters from `Transform.headingPitchRollToFixedFrame` and `Transform.headingPitchRollQuaternion`. Pass a `HeadingPitchRoll` object instead. [#4843](https://github.com/CesiumGS/cesium/pull/4843)
  - The property `binormal` has been renamed to `bitangent` for `Geometry` and `VertexFormat`. [#4856](https://github.com/CesiumGS/cesium/pull/4856)
  - A handful of `CesiumInspectorViewModel` properties were removed or changed from variables to functions. [#4857](https://github.com/CesiumGS/cesium/pull/4857)
  - The `ShadowMap` constructor has been made private. [#4010](https://github.com/CesiumGS/cesium/issues/4010)
- Added `sampleTerrainMostDetailed` to sample the height of an array of positions using the best available terrain data at each point. This requires a `TerrainProvider` with the `availability` property.
- Transparent parts of billboards, labels, and points no longer overwrite parts of the scene behind them. [#4886](https://github.com/CesiumGS/cesium/pull/4886)
  - Added `blendOption` property to `BillboardCollection`, `LabelCollection`, and `PointPrimitiveCollection`. The default is `BlendOption.OPAQUE_AND_TRANSLUCENT`; however, if all billboards, labels, or points are either completely opaque or completely translucent, `blendOption` can be changed to `BlendOption.OPAQUE` or `BlendOption.TRANSLUCENT`, respectively, to increase performance by up to 2x.
- Added support for custom geocoder services and autocomplete, see the [Sandcastle example](http://cesiumjs.org/Cesium/Apps/Sandcastle/index.html?src=Custom%20Geocoder.html). Added `GeocoderService`, an interface for geocoders, and `BingMapsGeocoderService` and `CartographicGeocoderService` implementations. [#4723](https://github.com/CesiumGS/cesium/pull/4723)
- Added ability to draw an `ImageryLayer` with a splitter to allow layers to only display to the left or right of a splitter. See `ImageryLayer.splitDirection`, `Scene.imagerySplitPosition`, and the [Sandcastle example](http://cesiumjs.org/Cesium/Apps/Sandcastle/index.html?src=Imagery%20Layers%20Split.html&label=Showcases).
- Fixed bug where `GroundPrimitives` where rendering incorrectly or disappearing at different zoom levels. [#4161](https://github.com/CesiumGS/cesium/issues/4161), [#4326](https://github.com/CesiumGS/cesium/issues/4326)
- `TerrainProvider` now optionally exposes an `availability` property that can be used to query the terrain level that is available at a location or in a rectangle. Currently only `CesiumTerrainProvider` exposes this property.
- Added support for WMS version 1.3 by using CRS vice SRS query string parameter to request projection. SRS is still used for older versions.
- Fixed a bug that caused all models to use the same highlight color. [#4798](https://github.com/CesiumGS/cesium/pull/4798)
- Fixed sky atmosphere from causing incorrect picking and hanging drill picking. [#4783](https://github.com/CesiumGS/cesium/issues/4783) and [#4784](https://github.com/CesiumGS/cesium/issues/4784)
- Fixed KML loading when color is an empty string. [#4826](https://github.com/CesiumGS/cesium/pull/4826)
- Fixed a bug that could cause a "readyImagery is not actually ready" exception when quickly zooming past the maximum available imagery level of an imagery layer near the poles.
- Fixed a bug that affected dynamic graphics with time-dynamic modelMatrix. [#4907](https://github.com/CesiumGS/cesium/pull/4907)
- Fixed `Geocoder` autocomplete drop down visibility in Firefox. [#4916](https://github.com/CesiumGS/cesium/issues/4916)
- Added `Rectangle.fromRadians`.
- Updated the morph so the default view in Columbus View is now angled. [#3878](https://github.com/CesiumGS/cesium/issues/3878)
- Added 2D and Columbus View support for models using the RTC extension or whose vertices are in WGS84 coordinates. [#4922](https://github.com/CesiumGS/cesium/pull/4922)
- The attribute `perInstanceAttribute` of `DebugAppearance` has been made optional and defaults to `false`.
- Fixed a bug that would cause a crash when `debugShowFrustums` is enabled with OIT. [#4864](https://github.com/CesiumGS/cesium/pull/4864)
- Added the ability to run the unit tests with a [WebGL Stub](https://github.com/CesiumGS/cesium/tree/main/Documentation/Contributors/TestingGuide#run-with-webgl-stub), which makes all WebGL calls a noop and ignores test expectations that rely on reading back from WebGL. Use the web link from the main index.html or run with `npm run test-webgl-stub`.

### 1.29 - 2017-01-02

- Improved 3D Models
  - Added the ability to blend a `Model` with a color/translucency. Added `color`, `colorBlendMode`, and `colorBlendAmount` properties to `Model`, `ModelGraphics`, and CZML. Also added `ColorBlendMode` enum. [#4547](https://github.com/CesiumGS/cesium/pull/4547)
  - Added the ability to render a `Model` with a silhouette. Added `silhouetteColor` and `silhouetteSize` properties to `Model`, `ModelGraphics`, and CZML. [#4314](https://github.com/CesiumGS/cesium/pull/4314)
- Improved Labels
  - Added new `Label` properties `showBackground`, `backgroundColor`, and `backgroundPadding` to the primitive, Entity, and CZML layers.
  - Added support for newlines (`\n`) in Cesium `Label`s and CZML. [#2402]
  - Added new enum `VerticalOrigin.BASELINE`. Previously, `VerticalOrigin.BOTTOM` would sometimes align to the baseline depending on the contents of a label.
    (https://github.com/CesiumGS/cesium/issues/2402)
- Fixed translucency in Firefox 50. [#4762](https://github.com/CesiumGS/cesium/pull/4762)
- Fixed texture rotation for `RectangleGeometry`. [#2737](https://github.com/CesiumGS/cesium/issues/2737)
- Fixed issue where billboards on terrain had an incorrect offset. [#4598](https://github.com/CesiumGS/cesium/issues/4598)
- Fixed issue where `globe.getHeight` incorrectly returned `undefined`. [#3411](https://github.com/CesiumGS/cesium/issues/3411)
- Fixed a crash when using Entity path visualization with reference properties. [#4915](https://github.com/CesiumGS/cesium/issues/4915)
- Fixed a bug that caused `GroundPrimitive` to render incorrectly on systems without the `WEBGL_depth_texture` extension. [#4747](https://github.com/CesiumGS/cesium/pull/4747)
- Fixed default Mapbox token and added a watermark to notify users that they need to sign up for their own token.
- Fixed glTF models with skinning that used `bindShapeMatrix`. [#4722](https://github.com/CesiumGS/cesium/issues/4722)
- Fixed a bug that could cause a "readyImagery is not actually ready" exception with some configurations of imagery layers.
- Fixed `Rectangle.union` to correctly account for rectangles that cross the IDL. [#4732](https://github.com/CesiumGS/cesium/pull/4732)
- Fixed tooltips for gallery thumbnails in Sandcastle [#4702].(https://github.com/CesiumGS/cesium/pull/4702)
- DataSourceClock.getValue now preserves the provided `result` properties when its properties are `undefined`. [#4029](https://github.com/CesiumGS/cesium/issues/4029)
- Added `divideComponents` function to `Cartesian2`, `Cartesian3`, and `Cartesian4`. [#4750](https://github.com/CesiumGS/cesium/pull/4750)
- Added `WebGLConstants` enum. Previously, this was part of the private Renderer API. [#4731](https://github.com/CesiumGS/cesium/pull/4731)

### 1.28 - 2016-12-01

- Improved terrain/imagery load ordering, especially when the terrain is already fully loaded and a new imagery layer is loaded. This results in a 25% reduction in load times in many cases. [#4616](https://github.com/CesiumGS/cesium/pull/4616)
- Improved `Billboard`, `Label`, and `PointPrimitive` visual quality. [#4675](https://github.com/CesiumGS/cesium/pull/4675)
  - Corrected odd-width and odd-height billboard sizes from being incorrectly rounded up.
  - Changed depth testing from `LESS` to `LEQUAL`, allowing label glyphs of equal depths to overlap.
  - Label glyph positions have been adjusted and corrected.
  - `TextureAtlas.borderWidthInPixels` has always been applied to the upper and right edges of each internal texture, but is now also applied to the bottom and left edges of the entire TextureAtlas, guaranteeing borders on all sides regardless of position within the atlas.
- Fall back to packing floats into an unsigned byte texture when floating point textures are unsupported. [#4563](https://github.com/CesiumGS/cesium/issues/4563)
- Added support for saving html and css in GitHub Gists. [#4125](https://github.com/CesiumGS/cesium/issues/4125)
- Fixed `Cartographic.fromCartesian` when the cartesian is not on the ellipsoid surface. [#4611](https://github.com/CesiumGS/cesium/issues/4611)

### 1.27 - 2016-11-01

- Deprecated
  - Individual heading, pitch, and roll options to `Transforms.headingPitchRollToFixedFrame` and `Transforms.headingPitchRollQuaternion` have been deprecated and will be removed in 1.30. Pass the new `HeadingPitchRoll` object instead. [#4498](https://github.com/CesiumGS/cesium/pull/4498)
- Breaking changes
  - The `scene` parameter for creating `BillboardVisualizer`, `LabelVisualizer`, and `PointVisualizer` has been removed. Instead, pass an instance of `EntityCluster`. [#4514](https://github.com/CesiumGS/cesium/pull/4514)
- Fixed an issue where a billboard entity would not render after toggling the show property. [#4408](https://github.com/CesiumGS/cesium/issues/4408)
- Fixed a crash when zooming from touch input on viewer initialization. [#4177](https://github.com/CesiumGS/cesium/issues/4177)
- Fixed a crash when clustering is enabled, an entity has a label graphics defined, but the label isn't visible. [#4414](https://github.com/CesiumGS/cesium/issues/4414)
- Added the ability for KML files to load network links to other KML files within the same KMZ archive. [#4477](https://github.com/CesiumGS/cesium/issues/4477)
- `KmlDataSource` and `GeoJsonDataSource` were not honoring the `clampToGround` option for billboards and labels and was instead always clamping, reducing performance in cases when it was unneeded. [#4459](https://github.com/CesiumGS/cesium/pull/4459)
- Fixed `KmlDataSource` features to respect `timespan` and `timestamp` properties of its parents (e.g. Folders or NetworkLinks). [#4041](https://github.com/CesiumGS/cesium/issues/4041)
- Fixed a `KmlDataSource` bug where features had duplicate IDs and only one was drawn. [#3941](https://github.com/CesiumGS/cesium/issues/3941)
- `GeoJsonDataSource` now treats null crs values as a no-op instead of failing to load. [#4456](https://github.com/CesiumGS/cesium/pull/4456)
- `GeoJsonDataSource` now gracefully handles missing style icons instead of failing to load. [#4452](https://github.com/CesiumGS/cesium/pull/4452)
- Added `HeadingPitchRoll` [#4047](https://github.com/CesiumGS/cesium/pull/4047)
  - `HeadingPitchRoll.fromQuaternion` function for retrieving heading-pitch-roll angles from a quaternion.
  - `HeadingPitchRoll.fromDegrees` function that returns a new HeadingPitchRoll instance from angles given in degrees.
  - `HeadingPitchRoll.clone` function to duplicate HeadingPitchRoll instance.
  - `HeadingPitchRoll.equals` and `HeadingPitchRoll.equalsEpsilon` functions for comparing two instances.
  - Added `Matrix3.fromHeadingPitchRoll` Computes a 3x3 rotation matrix from the provided headingPitchRoll.
- Fixed primitive bounding sphere bug that would cause a crash when loading data sources. [#4431](https://github.com/CesiumGS/cesium/issues/4431)
- Fixed `BoundingSphere` computation for `Primitive` instances with a modelMatrix. [#4428](https://github.com/CesiumGS/cesium/issues/4428)
- Fixed a bug with rotated, textured rectangles. [#4430](https://github.com/CesiumGS/cesium/pull/4430)
- Added the ability to specify retina options, such as `@2x.png`, via the `MapboxImageryProvider` `format` option. [#4453](https://github.com/CesiumGS/cesium/pull/4453).
- Fixed a crash that could occur when specifying an imagery provider's `rectangle` option. [https://github.com/CesiumGS/cesium/issues/4377](https://github.com/CesiumGS/cesium/issues/4377)
- Fixed a crash that would occur when using dynamic `distanceDisplayCondition` properties. [#4403](https://github.com/CesiumGS/cesium/pull/4403)
- Fixed several bugs that lead to billboards and labels being improperly clamped to terrain. [#4396](https://github.com/CesiumGS/cesium/issues/4396), [#4062](https://github.com/CesiumGS/cesium/issues/4062)
- Fixed a bug affected models with multiple meshes without indices. [#4237](https://github.com/CesiumGS/cesium/issues/4237)
- Fixed a glTF transparency bug where `blendFuncSeparate` parameters were loaded in the wrong order. [#4435](https://github.com/CesiumGS/cesium/pull/4435)
- Fixed a bug where creating a custom geometry with attributes and indices that have values that are not a typed array would cause a crash. [#4419](https://github.com/CesiumGS/cesium/pull/4419)
- Fixed a bug when morphing from 2D to 3D. [#4388](https://github.com/CesiumGS/cesium/pull/4388)
- Fixed `RectangleGeometry` rotation when the rectangle is close to the international date line [#3874](https://github.com/CesiumGS/cesium/issues/3874)
- Added `clusterBillboards`, `clusterLabels`, and `cluserPoints` properties to `EntityCluster` to selectively cluster screen space entities.
- Prevent execution of default device/browser behavior when handling "pinch" touch event/gesture. [#4518](https://github.com/CesiumGS/cesium/pull/4518).
- Fixed a shadow aliasing issue where polygon offset was not being applied. [#4559](https://github.com/CesiumGS/cesium/pull/4559)
- Removed an unnecessary reprojection of Web Mercator imagery tiles to the Geographic projection on load. This should improve both visual quality and load performance slightly. [#4339](https://github.com/CesiumGS/cesium/pull/4339)
- Added `Transforms.northUpEastToFixedFrame` to compute a 4x4 local transformation matrix from a reference frame with a north-west-up axes.
- Improved `Geocoder` usability by selecting text on click [#4464](https://github.com/CesiumGS/cesium/pull/4464)
- Added `Rectangle.simpleIntersection` which is an optimized version of `Rectangle.intersection` for more constrained input. [#4339](https://github.com/CesiumGS/cesium/pull/4339)
- Fixed warning when using Webpack. [#4467](https://github.com/CesiumGS/cesium/pull/4467)

### 1.26 - 2016-10-03

- Deprecated
  - The `scene` parameter for creating `BillboardVisualizer`, `LabelVisualizer`, and `PointVisualizer` has been deprecated and will be removed in 1.28. Instead, pass an instance of `EntityCluster`.
- Breaking changes
  - Vertex texture fetch is now required to be supported to render polylines. Maximum vertex texture image units must be greater than zero.
  - Removed `castShadows` and `receiveShadows` properties from `Model`, `Primitive`, and `Globe`. Instead, use `shadows` with the `ShadowMode` enum, e.g. `model.shadows = ShadowMode.ENABLED`.
  - `Viewer.terrainShadows` now uses the `ShadowMode` enum instead of a Boolean, e.g. `viewer.terrainShadows = ShadowMode.RECEIVE_ONLY`.
- Added support for clustering `Billboard`, `Label` and `Point` entities. [#4240](https://github.com/CesiumGS/cesium/pull/4240)
- Added `DistanceDisplayCondition`s to all primitives to determine the range interval from the camera for when it will be visible.
- Removed the default gamma correction for Bing Maps aerial imagery, because it is no longer an improvement to current versions of the tiles. To restore the previous look, set the `defaultGamma` property of your `BingMapsImageryProvider` instance to 1.3.
- Fixed a bug that could lead to incorrect terrain heights when using `HeightmapTerrainData` with an encoding in which actual heights were equal to the minimum representable height.
- Fixed a bug in `AttributeCompression.compressTextureCoordinates` and `decompressTextureCoordinates` that could cause a small inaccuracy in the encoded texture coordinates.
- Fixed a bug where viewing a model with transparent geometry would cause a crash. [#4378](https://github.com/CesiumGS/cesium/issues/4378)
- Added `TrustedServer` collection that controls which servers should have `withCredential` set to `true` on XHR Requests.
- Fixed billboard rotation when sized in meters. [#3979](https://github.com/CesiumGS/cesium/issues/3979)
- Added `backgroundColor` and `borderWidth` properties to `writeTextToCanvas`.
- Fixed timeline touch events. [#4305](https://github.com/CesiumGS/cesium/pull/4305)
- Fixed a bug that was incorrectly clamping Latitudes in KML <GroundOverlay>(s) to the range -PI..PI. Now correctly clamps to -PI/2..PI/2.
- Added `CesiumMath.clampToLatitudeRange`. A convenience function to clamp a passed radian angle to valid Latitudes.
- Added `DebugCameraPrimitive` to visualize the view frustum of a camera.

### 1.25 - 2016-09-01

- Breaking changes
  - The number and order of arguments passed to `KmlDataSource` `unsupportedNodeEvent` listeners have changed to allow better handling of unsupported KML Features.
  - Changed billboards and labels that are clamped to terrain to have the `verticalOrigin` set to `CENTER` by default instead of `BOTTOM`.
- Deprecated
  - Deprecated `castShadows` and `receiveShadows` properties from `Model`, `Primitive`, and `Globe`. They will be removed in 1.26. Use `shadows` instead with the `ShadowMode` enum, e.g. `model.shadows = ShadowMode.ENABLED`.
  - `Viewer.terrainShadows` now uses the `ShadowMode` enum instead of a Boolean, e.g. `viewer.terrainShadows = ShadowMode.RECEIVE_ONLY`. Boolean support will be removed in 1.26.
- Updated the online [model converter](http://cesiumjs.org/convertmodel.html) to convert OBJ models to glTF with [obj2gltf](https://github.com/CesiumGS/OBJ2GLTF), as well as optimize existing glTF models with the [gltf-pipeline](https://github.com/CesiumGS/gltf-pipeline). Added an option to bake ambient occlusion onto the glTF model. Also added an option to compress geometry using the glTF [WEB3D_quantized_attributes](https://github.com/KhronosGroup/glTF/blob/master/extensions/Vendor/WEB3D_quantized_attributes/README.md) extension.
- Improve label quality for oblique and italic fonts. [#3782](https://github.com/CesiumGS/cesium/issues/3782)
- Added `shadows` property to the entity API for `Box`, `Corridor`, `Cylinder`, `Ellipse`, `Ellipsoid`, `Polygon`, `Polyline`, `PoylineVolume`, `Rectangle`, and `Wall`. [#4005](https://github.com/CesiumGS/cesium/pull/4005)
- Added `Camera.cancelFlight` to cancel the existing camera flight if it exists.
- Fix overlapping camera flights by always cancelling the previous flight when a new one is created.
- Camera flights now disable collision with the terrain until all of the terrain in the area has finished loading. This prevents the camera from being moved to be above lower resolution terrain when flying to a position close to higher resolution terrain. [#4075](https://github.com/CesiumGS/cesium/issues/4075)
- Fixed a crash that would occur if quickly toggling imagery visibility. [#4083](https://github.com/CesiumGS/cesium/issues/4083)
- Fixed an issue causing an error if KML has a clamped to ground LineString with color. [#4131](https://github.com/CesiumGS/cesium/issues/4131)
- Added logic to `KmlDataSource` defaulting KML Feature node to hidden unless all ancestors are visible. This better matches the KML specification.
- Fixed position of KML point features with an altitude mode of `relativeToGround` and `clampToGround`.
- Added `GeocoderViewModel.keepExpanded` which when set to true will always keep the Geocoder in its expanded state.
- Added support for `INT` and `UNSIGNED_INT` in `ComponentDatatype`.
- Added `ComponentDatatype.fromName` for getting a `ComponentDatatype` from its name.
- Fixed a crash caused by draping dynamic geometry over terrain. [#4255](https://github.com/CesiumGS/cesium/pull/4255)

### 1.24 - 2016-08-01

- Added support in CZML for expressing `BillboardGraphics.alignedAxis` as the velocity vector of an entity, using `velocityReference` syntax.
- Added `urlSchemeZeroPadding` property to `UrlTemplateImageryProvider` to allow the numeric parts of a URL, such as `{x}`, to be padded with zeros to make them a fixed width.
- Added leap second just prior to January 2017. [#4092](https://github.com/CesiumGS/cesium/issues/4092)
- Fixed an exception that would occur when switching to 2D view when shadows are enabled. [#4051](https://github.com/CesiumGS/cesium/issues/4051)
- Fixed an issue causing entities to disappear when updating multiple entities simultaneously. [#4096](https://github.com/CesiumGS/cesium/issues/4096)
- Normalizing the velocity vector produced by `VelocityVectorProperty` is now optional.
- Pack functions now return the result array [#4156](https://github.com/CesiumGS/cesium/pull/4156)
- Added optional `rangeMax` parameter to `Math.toSNorm` and `Math.fromSNorm`. [#4121](https://github.com/CesiumGS/cesium/pull/4121)
- Removed `MapQuest OpenStreetMap` from the list of demo base layers since direct tile access has been discontinued. See the [MapQuest Developer Blog](http://devblog.mapquest.com/2016/06/15/modernization-of-mapquest-results-in-changes-to-open-tile-access/) for details.
- Fixed PolylinePipeline.generateArc to accept an array of heights when there's only one position [#4155](https://github.com/CesiumGS/cesium/pull/4155)

### 1.23 - 2016-07-01

- Breaking changes
  - `GroundPrimitive.initializeTerrainHeights()` must be called and have the returned promise resolve before a `GroundPrimitive` can be added synchronously.
- Added terrain clamping to entities, KML, and GeoJSON
  - Added `heightReference` property to point, billboard and model entities.
  - Changed corridor, ellipse, polygon and rectangle entities to conform to terrain by using a `GroundPrimitive` if its material is a `ColorMaterialProperty` instance and it doesn't have a `height` or `extrudedHeight`. Entities with any other type of material are not clamped to terrain.
  - `KMLDataSource`
    - Point and Model features will always respect `altitudeMode`.
    - Added `clampToGround` property. When `true`, clamps `Polygon`, `LineString` and `LinearRing` features to the ground if their `altitudeMode` is `clampToGround`. For this case, lines use a corridor instead of a polyline.
  - `GeoJsonDataSource`
    - Points with a height will be drawn at that height; otherwise, they will be clamped to the ground.
    - Added `clampToGround` property. When `true`, clamps `Polygon` and `LineString` features to the ground. For this case, lines use a corridor instead of a polyline.
  - Added [Ground Clamping Sandcastle example](https://cesiumjs.org/Cesium/Apps/Sandcastle/index.html?src=Ground%20Clamping.html&label=Showcases).
- Improved performance and accuracy of polygon triangulation by using the [earcut](https://github.com/mapbox/earcut) library. Loading a GeoJSON with polygons for each country was 2x faster.
- Fix some large polygon triangulations. [#2788](https://github.com/CesiumGS/cesium/issues/2788)
- Added support for the glTF extension [WEB3D_quantized_attributes](https://github.com/KhronosGroup/glTF/blob/master/extensions/Vendor/WEB3D_quantized_attributes/README.md). [#3241](https://github.com/CesiumGS/cesium/issues/3241)
- Added CZML support for `Box`, `Corridor` and `Cylinder`. Added new CZML properties:
  - `Billboard`: `width`, `height`, `heightReference`, `scaleByDistance`, `translucencyByDistance`, `pixelOffsetScaleByDistance`, `imageSubRegion`
  - `Label`: `heightReference`, `translucencyByDistance`, `pixelOffsetScaleByDistance`
  - `Model`: `heightReference`, `maximumScale`
  - `Point`: `heightReference`, `scaleByDistance`, `translucencyByDistance`
  - `Ellipsoid`: `subdivisions`, `stackPartitions`, `slicePartitions`
- Added `rotatable2D` property to to `Scene`, `CesiumWidget` and `Viewer` to enable map rotation in 2D mode. [#3897](https://github.com/CesiumGS/cesium/issues/3897)
- `Camera.setView` and `Camera.flyTo` now use the `orientation.heading` parameter in 2D if the map is rotatable.
- Added `Camera.changed` event that will fire whenever the camera has changed more than `Camera.percentageChanged`. `percentageChanged` is in the range [0, 1].
- Zooming in toward a target point now keeps the target point at the same screen position. [#4016](https://github.com/CesiumGS/cesium/pull/4016)
- Improved `GroundPrimitive` performance.
- Some incorrect KML (specifically KML that reuses IDs) is now parsed correctly.
- Added `unsupportedNodeEvent` to `KmlDataSource` that is fired whenever an unsupported node is encountered.
- `Clock` now keeps its configuration settings self-consistent. Previously, this was done by `AnimationViewModel` and could become inconsistent in certain cases. [#4007](https://github.com/CesiumGS/cesium/pull/4007)
- Updated [Google Cardboard Sandcastle example](http://cesiumjs.org/Cesium/Apps/Sandcastle/index.html?src=Cardboard.html&label=Showcase).
- Added [hot air balloon](https://github.com/CesiumGS/cesium/tree/main/Apps/SampleData/models/CesiumBalloon) sample model.
- Fixed handling of sampled Rectangle coordinates in CZML. [#4033](https://github.com/CesiumGS/cesium/pull/4033)
- Fix "Cannot read property 'x' of undefined" error when calling SceneTransforms.wgs84ToWindowCoordinates in certain cases. [#4022](https://github.com/CesiumGS/cesium/pull/4022)
- Re-enabled mouse inputs after a specified number of milliseconds past the most recent touch event.
- Exposed a parametric ray-triangle intersection test to the API as `IntersectionTests.rayTriangleParametric`.
- Added `packArray` and `unpackArray` functions to `Cartesian2`, `Cartesian3`, and `Cartesian4`.

### 1.22.2 - 2016-06-14

- This is an npm only release to fix the improperly published 1.22.1. There were no code changes.

### 1.22.1 - 2016-06-13

- Fixed default Bing Key and added a watermark to notify users that they need to sign up for their own key.

### 1.22 - 2016-06-01

- Breaking changes
  - `KmlDataSource` now requires `options.camera` and `options.canvas`.
- Added shadows
  - See the Sandcastle demo: [Shadows](http://cesiumjs.org/Cesium/Apps/Sandcastle/index.html?src=Shadows.html&label=Showcases).
  - Added `Viewer.shadows` and `Viewer.terrainShadows`. Both are off by default.
  - Added `Viewer.shadowMap` and `Scene.shadowMap` for accessing the scene's shadow map.
  - Added `castShadows` and `receiveShadows` properties to `Model` and `Entity.model`, and options to the `Model` constructor and `Model.fromGltf`.
  - Added `castShadows` and `receiveShadows` properties to `Primitive`, and options to the `Primitive` constructor.
  - Added `castShadows` and `receiveShadows` properties to `Globe`.
- Added `heightReference` to models so they can be drawn on terrain.
- Added support for rendering models in 2D and Columbus view.
- Added option to enable sun position based atmosphere color when `Globe.enableLighting` is `true`. [3439](https://github.com/CesiumGS/cesium/issues/3439)
- Improved KML NetworkLink compatibility by supporting the `Url` tag. [#3895](https://github.com/CesiumGS/cesium/pull/3895).
- Added `VelocityVectorProperty` so billboard's aligned axis can follow the velocity vector. [#3908](https://github.com/CesiumGS/cesium/issues/3908)
- Improve memory management for entity billboard/label/point/path visualization.
- Added `terrainProviderChanged` event to `Scene` and `Globe`
- Added support for hue, saturation, and brightness color shifts in the atmosphere in `SkyAtmosphere`. See the new Sandcastle example: [Atmosphere Color](http://cesiumjs.org/Cesium/Apps/Sandcastle/index.html?src=Atmosphere%20Color.html&label=Showcases). [#3439](https://github.com/CesiumGS/cesium/issues/3439)
- Fixed exaggerated terrain tiles disappearing. [#3676](https://github.com/CesiumGS/cesium/issues/3676)
- Fixed a bug that could cause incorrect normals to be computed for exaggerated terrain, especially for low-detail tiles. [#3904](https://github.com/CesiumGS/cesium/pull/3904)
- Fixed a bug that was causing errors to be thrown when picking and terrain was enabled. [#3779](https://github.com/CesiumGS/cesium/issues/3779)
- Fixed a bug that was causing the atmosphere to disappear when only atmosphere is visible. [#3347](https://github.com/CesiumGS/cesium/issues/3347)
- Fixed infinite horizontal 2D scrolling in IE/Edge. [#3893](https://github.com/CesiumGS/cesium/issues/3893)
- Fixed a bug that would cause a crash is the camera was on the IDL in 2D. [#3951](https://github.com/CesiumGS/cesium/issues/3951)
- Fixed issue where a repeating model animation doesn't play when the clock is set to a time before the model was created. [#3932](https://github.com/CesiumGS/cesium/issues/3932)
- Fixed `Billboard.computeScreenSpacePosition` returning the wrong y coordinate. [#3920](https://github.com/CesiumGS/cesium/issues/3920)
- Fixed issue where labels were disappearing. [#3730](https://github.com/CesiumGS/cesium/issues/3730)
- Fixed issue where billboards on terrain didn't always update when the terrain provider was changed. [#3921](https://github.com/CesiumGS/cesium/issues/3921)
- Fixed issue where `Matrix4.fromCamera` was taking eye/target instead of position/direction. [#3927](https://github.com/CesiumGS/cesium/issues/3927)
- Added `Scene.nearToFarDistance2D` that determines the size of each frustum of the multifrustum in 2D.
- Added `Matrix4.computeView`.
- Added `CullingVolume.fromBoundingSphere`.
- Added `debugShowShadowVolume` to `GroundPrimitive`.
- Fix issue with disappearing tiles on Linux. [#3889](https://github.com/CesiumGS/cesium/issues/3889)

### 1.21 - 2016-05-02

- Breaking changes
  - Removed `ImageryMaterialProperty.alpha`. Use `ImageryMaterialProperty.color.alpha` instead.
  - Removed `OpenStreetMapImageryProvider`. Use `createOpenStreetMapImageryProvider` instead.
- Added ability to import and export Sandcastle example using GitHub Gists. [#3795](https://github.com/CesiumGS/cesium/pull/3795)
- Added `PolygonGraphics.closeTop`, `PolygonGraphics.closeBottom`, and `PolygonGeometry` options for creating an extruded polygon without a top or bottom. [#3879](https://github.com/CesiumGS/cesium/pull/3879)
- Added support for polyline arrow material to `CzmlDataSource` [#3860](https://github.com/CesiumGS/cesium/pull/3860)
- Fixed issue causing the sun not to render. [#3801](https://github.com/CesiumGS/cesium/pull/3801)
- Fixed issue where `Camera.flyTo` would not work with a rectangle in 2D. [#3688](https://github.com/CesiumGS/cesium/issues/3688)
- Fixed issue causing the fog to go dark and the atmosphere to flicker when the camera clips the globe. [#3178](https://github.com/CesiumGS/cesium/issues/3178)
- Fixed a bug that caused an exception and rendering to stop when using `ArcGisMapServerImageryProvider` to connect to a MapServer specifying the Web Mercator projection and a fullExtent bigger than the valid extent of the projection. [#3854](https://github.com/CesiumGS/cesium/pull/3854)
- Fixed issue causing an exception when switching scene modes with an active KML network link. [#3865](https://github.com/CesiumGS/cesium/issues/3865)

### 1.20 - 2016-04-01

- Breaking changes
  - Removed `TileMapServiceImageryProvider`. Use `createTileMapServiceImageryProvider` instead.
  - Removed `GroundPrimitive.geometryInstance`. Use `GroundPrimitive.geometryInstances` instead.
  - Removed `definedNotNull`. Use `defined` instead.
  - Removed ability to rotate the map in 2D due to the new infinite 2D scrolling feature.
- Deprecated
  - Deprecated `ImageryMaterialProperty.alpha`. It will be removed in 1.21. Use `ImageryMaterialProperty.color.alpha` instead.
- Added infinite horizontal scrolling in 2D.
- Added a code example to Sandcastle for the [new 1-meter Pennsylvania terrain service](http://cesiumjs.org/2016/03/15/New-Cesium-Terrain-Service-Covering-Pennsylvania/).
- Fixed loading for KML `NetworkLink` to not append a `?` if there isn't a query string.
- Fixed handling of non-standard KML `styleUrl` references within a `StyleMap`.
- Fixed issue in KML where StyleMaps from external documents fail to load.
- Added translucent and colored image support to KML ground overlays
- Fix bug when upsampling exaggerated terrain where the terrain heights were exaggerated at twice the value. [#3607](https://github.com/CesiumGS/cesium/issues/3607)
- All external urls are now https by default to make Cesium work better with non-server-based applications. [#3650](https://github.com/CesiumGS/cesium/issues/3650)
- `GeoJsonDataSource` now handles CRS `urn:ogc:def:crs:EPSG::4326`
- Fixed `TimeIntervalCollection.removeInterval` bug that resulted in too many intervals being removed.
- `GroundPrimitive` throws a `DeveloperError` when passed an unsupported geometry type instead of crashing.
- Fix issue with billboard collections that have at least one billboard with an aligned axis and at least one billboard without an aligned axis. [#3318](https://github.com/CesiumGS/cesium/issues/3318)
- Fix a race condition that would cause the terrain to continue loading and unloading or cause a crash when changing terrain providers. [#3690](https://github.com/CesiumGS/cesium/issues/3690)
- Fix issue where the `GroundPrimitive` volume was being clipped by the far plane. [#3706](https://github.com/CesiumGS/cesium/issues/3706)
- Fixed issue where `Camera.computeViewRectangle` was incorrect when crossing the international date line. [#3717](https://github.com/CesiumGS/cesium/issues/3717)
- Added `Rectangle` result parameter to `Camera.computeViewRectangle`.
- Fixed a reentrancy bug in `EntityCollection.collectionChanged`. [#3739](https://github.com/CesiumGS/cesium/pull/3739)
- Fixed a crash that would occur if you added and removed an `Entity` with a path without ever actually rendering it. [#3738](https://github.com/CesiumGS/cesium/pull/3738)
- Fixed issue causing parts of geometry and billboards/labels to be clipped. [#3748](https://github.com/CesiumGS/cesium/issues/3748)
- Fixed bug where transparent image materials were drawn black.
- Fixed `Color.fromCssColorString` from reusing the input `result` alpha value in some cases.

### 1.19 - 2016-03-01

- Breaking changes
  - `PolygonGeometry` now changes the input `Cartesian3` values of `options.positions` so that they are on the ellipsoid surface. This only affects polygons created synchronously with `options.perPositionHeight = false` when the positions have a non-zero height and the same positions are used for multiple entities. In this case, make a copy of the `Cartesian3` values used for the polygon positions.
- Deprecated
  - Deprecated `KmlDataSource` taking a proxy object. It will throw an exception in 1.21. It now should take a `options` object with required `camera` and `canvas` parameters.
  - Deprecated `definedNotNull`. It will be removed in 1.20. Use `defined` instead, which now checks for `null` as well as `undefined`.
- Improved KML support.
  - Added support for `NetworkLink` refresh modes `onInterval`, `onExpire` and `onStop`. Includes support for `viewboundScale`, `viewFormat`, `httpQuery`.
  - Added partial support for `NetworkLinkControl` including `minRefreshPeriod`, `cookie` and `expires`.
  - Added support for local `StyleMap`. The `highlight` style is still ignored.
  - Added support for `root://` URLs.
  - Added more warnings for unsupported features.
  - Improved style processing in IE.
- `Viewer.zoomTo` and `Viewer.flyTo` now accept an `ImageryLayer` instance as a valid parameter and will zoom to the extent of the imagery.
- Added `Camera.flyHome` function for resetting the camera to the home view.
- `Camera.flyTo` now honors max and min zoom settings in `ScreenSpaceCameraController`.
- Added `show` property to `CzmlDataSource`, `GeoJsonDataSource`, `KmlDataSource`, `CustomDataSource`, and `EntityCollection` for easily toggling display of entire data sources.
- Added `owner` property to `CompositeEntityCollection`.
- Added `DataSouceDisplay.ready` for determining whether or not static data associated with the Entity API has been rendered.
- Fix an issue when changing a billboard's position property multiple times per frame. [#3511](https://github.com/CesiumGS/cesium/pull/3511)
- Fixed texture coordinates for polygon with position heights.
- Fixed issue that kept `GroundPrimitive` with an `EllipseGeometry` from having a `rotation`.
- Fixed crash caused when drawing `CorridorGeometry` and `CorridorOutlineGeometry` synchronously.
- Added the ability to create empty geometries. Instead of throwing `DeveloperError`, `undefined` is returned.
- Fixed flying to `latitude, longitude, height` in the Geocoder.
- Fixed bug in `IntersectionTests.lineSegmentSphere` where the ray origin was not set.
- Added `length` to `Matrix2`, `Matrix3` and `Matrix4` so these can be used as array-like objects.
- Added `Color.add`, `Color.subtract`, `Color.multiply`, `Color.divide`, `Color.mod`, `Color.multiplyByScalar`, and `Color.divideByScalar` functions to perform arithmetic operations on colors.
- Added optional `result` parameter to `Color.fromRgba`, `Color.fromHsl` and `Color.fromCssColorString`.
- Fixed bug causing `navigator is not defined` reference error when Cesium is used with Node.js.
- Upgraded Knockout from version 3.2.0 to 3.4.0.
- Fixed hole that appeared in the top of in dynamic ellipsoids

### 1.18 - 2016-02-01

- Breaking changes
  - Removed support for `CESIUM_binary_glTF`. Use `KHR_binary_glTF` instead, which is the default for the online [COLLADA-to-glTF converter](http://cesiumjs.org/convertmodel.html).
- Deprecated
  - Deprecated `GroundPrimitive.geometryInstance`. It will be removed in 1.20. Use `GroundPrimitive.geometryInstances` instead.
  - Deprecated `TileMapServiceImageryProvider`. It will be removed in 1.20. Use `createTileMapServiceImageryProvider` instead.
- Reduced the amount of CPU memory used by terrain by ~25% in Chrome.
- Added a Sandcastle example to "star burst" overlapping billboards and labels.
- Added `VRButton` which is a simple, single-button widget that toggles VR mode. It is off by default. To enable the button, set the `vrButton` option to `Viewer` to `true`. Only Cardboard for mobile is supported. More VR devices will be supported when the WebVR API is more stable.
- Added `Scene.useWebVR` to switch the scene to use stereoscopic rendering.
- Cesium now honors `window.devicePixelRatio` on browsers that support the CSS `imageRendering` attribute. This greatly improves performance on mobile devices and high DPI displays by rendering at the browser-recommended resolution. This also reduces bandwidth usage and increases battery life in these cases. To enable the previous behavior, use the following code:
  ```javascript
  if (Cesium.FeatureDetection.supportsImageRenderingPixelated()) {
    viewer.resolutionScale = window.devicePixelRatio;
  }
  ```
- `GroundPrimitive` now supports batching geometry for better performance.
- Improved compatibility with glTF KHR_binary_glTF and KHR_materials_common extensions
- Added `ImageryLayer.getViewableRectangle` to make it easy to get the effective bounds of an imagery layer.
- Improved compatibility with glTF KHR_binary_glTF and KHR_materials_common extensions
- Fixed a picking issue that sometimes prevented objects being selected. [#3386](https://github.com/CesiumGS/cesium/issues/3386)
- Fixed cracking between tiles in 2D. [#3486](https://github.com/CesiumGS/cesium/pull/3486)
- Fixed creating bounding volumes for `GroundPrimitive`s whose containing rectangle has a width greater than pi.
- Fixed incorrect texture coordinates for polygons with large height.
- Fixed camera.flyTo not working when in 2D mode and only orientation changes
- Added `UrlTemplateImageryProvider.reinitialize` for changing imagery provider options without creating a new instance.
- `UrlTemplateImageryProvider` now accepts a promise to an `options` object in addition to taking the object directly.
- Fixed a bug that prevented WMS feature picking from working with THREDDS XML and msGMLOutput in Internet Explorer 11.
- Added `Scene.useDepthPicking` to enable or disable picking using the depth buffer. [#3390](https://github.com/CesiumGS/cesium/pull/3390)
- Added `BoundingSphere.fromEncodedCartesianVertices` to create bounding volumes from parallel arrays of the upper and lower bits of `EncodedCartesian3`s.
- Added helper functions: `getExtensionFromUri`, `getAbsoluteUri`, and `Math.logBase`.
- Added `Rectangle.union` and `Rectangle.expand`.
- TMS support now works with newer versions of gdal2tiles.py generated layers. `createTileMapServiceImageryProvider`. Tilesets generated with older gdal2tiles.py versions may need to have the `flipXY : true` option set to load correctly.

### 1.17 - 2016-01-04

- Breaking changes
  - Removed `Camera.viewRectangle`. Use `Camera.setView({destination: rectangle})` instead.
  - Removed `RectanglePrimitive`. Use `RectangleGeometry` or `Entity.rectangle` instead.
  - Removed `Polygon`. Use `PolygonGeometry` or `Entity.polygon` instead.
  - Removed `OrthographicFrustum.getPixelSize`. Use `OrthographicFrustum.getPixelDimensions` instead.
  - Removed `PerspectiveFrustum.getPixelSize`. Use `PerspectiveFrustum.getPixelDimensions` instead.
  - Removed `PerspectiveOffCenterFrustum.getPixelSize`. Use `PerspectiveOffCenterFrustum.getPixelDimensions` instead.
  - Removed `Scene\HeadingPitchRange`. Use `Core\HeadingPitchRange` instead.
  - Removed `jsonp`. Use `loadJsonp` instead.
  - Removed `HeightmapTessellator` from the public API. It is an implementation details.
  - Removed `TerrainMesh` from the public API. It is an implementation details.
- Reduced the amount of GPU and CPU memory used by terrain by using [compression](http://cesiumjs.org/2015/12/18/Terrain-Quantization/). The CPU memory was reduced by up to 40%.
- Added the ability to manipulate `Model` node transformations via CZML and the Entity API. See the new Sandcastle example: [CZML Model - Node Transformations](http://cesiumjs.org/Cesium/Apps/Sandcastle/index.html?src=CZML%20Model%20-%20Node%20Transformations.html&label=CZML). [#3316](https://github.com/CesiumGS/cesium/pull/3316)
- Added `Globe.tileLoadProgressEvent`, which is raised when the length of the tile load queue changes, enabling incremental loading indicators.
- Added support for msGMLOutput and Thredds server feature information formats to `GetFeatureInfoFormat` and `WebMapServiceImageryProvider`.
- Added dynamic `enableFeaturePicking` toggle to all ImageryProviders that support feature picking.
- Fixed disappearing terrain while fog is active. [#3335](https://github.com/CesiumGS/cesium/issues/3335)
- Fixed short segments in `CorridorGeometry` and `PolylineVolumeGeometry`. [#3293](https://github.com/CesiumGS/cesium/issues/3293)
- Fixed `CorridorGeometry` with nearly colinear points. [#3320](https://github.com/CesiumGS/cesium/issues/3320)
- Added missing points to `EllipseGeometry` and `EllipseOutlineGeometry`. [#3078](https://github.com/CesiumGS/cesium/issues/3078)
- `Rectangle.fromCartographicArray` now uses the smallest rectangle regardess of whether or not it crosses the international date line. [#3227](https://github.com/CesiumGS/cesium/issues/3227)
- Added `TranslationRotationScale` property, which represents an affine transformation defined by a translation, rotation, and scale.
- Added `Matrix4.fromTranslationRotationScale`.
- Added `NodeTransformationProperty`, which is a `Property` value that is defined by independent `translation`, `rotation`, and `scale` `Property` instances.
- Added `PropertyBag`, which is a `Property` whose value is a key-value mapping of property names to the computed value of other properties.
- Added `ModelGraphics.runAnimations` which is a boolean `Property` indicating if all model animations should be started after the model is loaded.
- Added `ModelGraphics.nodeTransformations` which is a `PropertyBag` of `TranslationRotationScale` properties to be applied to a loaded model.
- Added CZML support for new `runAnimations` and `nodeTransformations` properties on the `model` packet.

### 1.16 - 2015-12-01

- Deprecated
  - Deprecated `HeightmapTessellator`. It will be removed in 1.17.
  - Deprecated `TerrainMesh`. It will be removed in 1.17.
  - Deprecated `OpenStreetMapImageryProvider`. It will be removed in 1.18. Use `createOpenStreetMapImageryProvider` instead.
- Improved terrain performance by up to 35%. Added support for fog near the horizon, which improves performance by rendering less terrain tiles and reduces terrain tile requests. This is enabled by default. See `Scene.fog` for options. [#3154](https://github.com/CesiumGS/cesium/pull/3154)
- Added terrain exaggeration. Enabled on viewer creation with the exaggeration scalar as the `terrainExaggeration` option.
- Added support for incrementally loading textures after a Model is ready. This allows the Model to be visible as soon as possible while its textures are loaded in the background.
- `ImageMaterialProperty.image` now accepts an `HTMLVideoElement`. You can also assign a video element directly to an Entity `material` property.
- `Material` image uniforms now accept and `HTMLVideoElement` anywhere it could previously take a `Canvas` element.
- Added `VideoSynchronizer` helper object for keeping an `HTMLVideoElement` in sync with a scene's clock.
- Fixed an issue with loading skeletons for skinned glTF models. [#3224](https://github.com/CesiumGS/cesium/pull/3224)
- Fixed an issue with tile selection when below the surface of the ellipsoid. [#3170](https://github.com/CesiumGS/cesium/issues/3170)
- Added `Cartographic.fromCartesian` function.
- Added `createOpenStreetMapImageryProvider` function to replace the `OpenStreetMapImageryProvider` class. This function returns a constructed `UrlTemplateImageryProvider`.
- `GeoJsonDataSource.load` now takes an optional `describeProperty` function for generating feature description properties. [#3140](https://github.com/CesiumGS/cesium/pull/3140)
- Added `ImageryProvider.readyPromise` and `TerrainProvider.readyPromise` and implemented it in all terrain and imagery providers. This is a promise which resolves when `ready` becomes true and rejected if there is an error during initialization. [#3175](https://github.com/CesiumGS/cesium/pull/3175)
- Fixed an issue where the sun texture is not generated correctly on some mobile devices. [#3141](https://github.com/CesiumGS/cesium/issues/3141)
- Fixed a bug that caused setting `Entity.parent` to `undefined` to throw an exception. [#3169](https://github.com/CesiumGS/cesium/issues/3169)
- Fixed a bug which caused `Entity` polyline graphics to be incorrect when a scene's ellipsoid was not WGS84. [#3174](https://github.com/CesiumGS/cesium/pull/3174)
- Entities have a reference to their entity collection and to their owner (usually a data source, but can be a `CompositeEntityCollection`).
- Added `ImageMaterialProperty.alpha` and a `alpha` uniform to `Image` and `Material` types to control overall image opacity. It defaults to 1.0, fully opaque.
- Added `Camera.getPixelSize` function to get the size of a pixel in meters based on the current view.
- Added `Camera.distanceToBoundingSphere` function.
- Added `BoundingSphere.fromOrientedBoundingBox` function.
- Added utility function `getBaseUri`, which given a URI with or without query parameters, returns the base path of the URI.
- Added `Queue.peek` to return the item at the front of a Queue.
- Fixed `JulianDate.fromIso8601` so that it correctly parses the `YYYY-MM-DDThh:mmTZD` format.
- Added `Model.maximumScale` and `ModelGraphics.maximumScale` properties, giving an upper limit for minimumPixelSize.
- Fixed glTF implementation to read the version as a string as per the specification and to correctly handle backwards compatibility for axis-angle rotations in glTF 0.8 models.
- Fixed a bug in the deprecated `jsonp` that prevented it from returning a promise. Its replacement, `loadJsonp`, was unaffected.
- Fixed a bug where loadWithXhr would reject the returned promise with successful HTTP responses (2xx) that weren't 200.

### 1.15 - 2015-11-02

- Breaking changes
  - Deleted old `<subfolder>/package.json` and `*.profile.js` files, not used since Cesium moved away from a Dojo-based build years ago. This will allow future compatibility with newer systems like Browserify and Webpack.
- Deprecated
  - Deprecated `Camera.viewRectangle`. It will be removed in 1.17. Use `Camera.setView({destination: rectangle})` instead.
  - The following options to `Camera.setView` have been deprecated and will be removed in 1.17:
    - `position`. Use `destination` instead.
    - `positionCartographic`. Convert to a `Cartesian3` and use `destination` instead.
    - `heading`, `pitch` and `roll`. Use `orientation.heading/pitch/roll` instead.
  - Deprecated `CESIUM_binary_glTF` extension support for glTF models. [KHR_binary_glTF](https://github.com/KhronosGroup/glTF/tree/master/extensions/Khronos/KHR_binary_glTF) should be used instead. `CESIUM_binary_glTF` will be removed in 1.18. Reconvert models using the online [model converter](http://cesiumjs.org/convertmodel.html).
  - Deprecated `RectanglePrimitive`. It will be removed in 1.17. Use `RectangleGeometry` or `Entity.rectangle` instead.
  - Deprecated `EllipsoidPrimitive`. It will be removed in 1.17. Use `EllipsoidGeometry` or `Entity.ellipsoid` instead.
  - Made `EllipsoidPrimitive` private, use `EllipsoidGeometry` or `Entity.ellipsoid` instead.
  - Deprecated `BoxGeometry.minimumCorner` and `BoxGeometry.maximumCorner`. These will be removed in 1.17. Use `BoxGeometry.minimum` and `BoxGeometry.maximum` instead.
  - Deprecated `BoxOutlineGeometry.minimumCorner` and `BoxOutlineGeometry.maximumCorner`. These will be removed in 1.17. Use `BoxOutlineGeometry.minimum` and `BoxOutlineGeometry.maximum` instead.
  - Deprecated `OrthographicFrustum.getPixelSize`. It will be removed in 1.17. Use `OrthographicFrustum.getPixelDimensions` instead.
  - Deprecated `PerspectiveFrustum.getPixelSize`. It will be removed in 1.17. Use `PerspectiveFrustum.getPixelDimensions` instead.
  - Deprecated `PerspectiveOffCenterFrustum.getPixelSize`. It will be removed in 1.17. Use `PerspectiveOffCenterFrustum.getPixelDimensions` instead.
  - Deprecated `Scene\HeadingPitchRange`. It will be removed in 1.17. Use `Core\HeadingPitchRange` instead.
  - Deprecated `jsonp`. It will be removed in 1.17. Use `loadJsonp` instead.
- Added support for the [glTF 1.0](https://github.com/KhronosGroup/glTF/blob/master/specification/README.md) draft specification.
- Added support for the glTF extensions [KHR_binary_glTF](https://github.com/KhronosGroup/glTF/tree/master/extensions/Khronos/KHR_binary_glTF) and [KHR_materials_common](https://github.com/KhronosGroup/glTF/tree/KHR_materials_common/extensions/Khronos/KHR_materials_common).
- Decreased GPU memory usage in `BillboardCollection` and `LabelCollection` by using WebGL instancing.
- Added CZML examples to Sandcastle. See the new CZML tab.
- Changed `Camera.setView` to take the same parameter options as `Camera.flyTo`. `options.destination` takes a rectangle, `options.orientation` works with heading/pitch/roll or direction/up, and `options.endTransform` was added. [#3100](https://github.com/CesiumGS/cesium/pull/3100)
- Fixed token issue in `ArcGisMapServerImageryProvider`.
- `ImageryLayerFeatureInfo` now has an `imageryLayer` property, indicating the layer that contains the feature.
- Made `TileMapServiceImageryProvider` and `CesiumTerrainProvider` work properly when the provided base url contains query parameters and fragments.
- The WebGL setting of `failIfMajorPerformanceCaveat` now defaults to `false`, which is the WebGL default. This improves compatibility with out-of-date drivers and remote desktop sessions. Cesium will run slower in these cases instead of simply failing to load. [#3108](https://github.com/CesiumGS/cesium/pull/3108)
- Fixed the issue where the camera inertia takes too long to finish causing the camera move events to fire after it appears to. [#2839](https://github.com/CesiumGS/cesium/issues/2839)
- Make KML invalid coordinate processing match Google Earth behavior. [#3124](https://github.com/CesiumGS/cesium/pull/3124)
- Added `BoxOutlineGeometry.fromAxisAlignedBoundingBox` and `BoxGeometry.fromAxisAlignedBoundingBox` functions.
- Switched to [gulp](http://gulpjs.com/) for all build tasks. `Java` and `ant` are no longer required to develop Cesium. [#3106](https://github.com/CesiumGS/cesium/pull/3106)
- Updated `requirejs` from 2.1.9 to 2.1.20. [#3107](https://github.com/CesiumGS/cesium/pull/3107)
- Updated `almond` from 0.2.6 to 0.3.1. [#3107](https://github.com/CesiumGS/cesium/pull/3107)

### 1.14 - 2015-10-01

- Fixed issues causing the terrain and sky to disappear when the camera is near the surface. [#2415](https://github.com/CesiumGS/cesium/issues/2415) and [#2271](https://github.com/CesiumGS/cesium/issues/2271)
- Changed the `ScreenSpaceCameraController.minimumZoomDistance` default from `20.0` to `1.0`.
- Added `Billboard.sizeInMeters`. `true` sets the billboard size to be measured in meters; otherwise, the size of the billboard is measured in pixels. Also added support for billboard `sizeInMeters` to entities and CZML.
- Fixed a bug in `AssociativeArray` that would cause unbounded memory growth when adding and removing lots of items.
- Provided a workaround for Safari 9 where WebGL constants can't be accessed through `WebGLRenderingContext`. Now constants are hard-coded in `WebGLConstants`. [#2989](https://github.com/CesiumGS/cesium/issues/2989)
- Added a workaround for Chrome 45, where the first character in a label with a small font size would not appear. [#3011](https://github.com/CesiumGS/cesium/pull/3011)
- Added `subdomains` option to the `WebMapTileServiceImageryProvider` constructor.
- Added `subdomains` option to the `WebMapServiceImageryProvider` constructor.
- Fix zooming in 2D when tracking an object. The zoom was based on location rather than the tracked object. [#2991](https://github.com/CesiumGS/cesium/issues/2991)
- Added `options.credit` parameter to `MapboxImageryProvider`.
- Fixed an issue with drill picking at low frame rates that would cause a crash. [#3010](https://github.com/CesiumGS/cesium/pull/3010)
- Fixed a bug that prevented `setView` from working across all scene modes.
- Fixed a bug that caused `camera.positionWC` to occasionally return the incorrect value.
- Used all the template urls defined in the CesiumTerrain provider.[#3038](https://github.com/CesiumGS/cesium/pull/3038)

### 1.13 - 2015-09-01

- Breaking changes
  - Remove deprecated `AxisAlignedBoundingBox.intersect` and `BoundingSphere.intersect`. Use `BoundingSphere.intersectPlane` instead.
  - Remove deprecated `getFeatureInfoAsGeoJson` and `getFeatureInfoAsXml` constructor parameters from `WebMapServiceImageryProvider`.
- Added support for `GroundPrimitive` which works much like `Primitive` but drapes geometry over terrain. Valid geometries that can be draped on terrain are `CircleGeometry`, `CorridorGeometry`, `EllipseGeometry`, `PolygonGeometry`, and `RectangleGeometry`. Because of the cutting edge nature of this feature in WebGL, it requires the [EXT_frag_depth](https://www.khronos.org/registry/webgl/extensions/EXT_frag_depth/) extension, which is currently only supported in Chrome, Firefox, and Edge. Apple support is expected in iOS 9 and MacOS Safari 9. Android support varies by hardware and IE11 will most likely never support it. You can use [webglreport.com](http://webglreport.com) to verify support for your hardware. Finally, this feature is currently only supported in Primitives and not yet available via the Entity API. [#2865](https://github.com/CesiumGS/cesium/pull/2865)
- Added `Scene.groundPrimitives`, which is a primitive collection like `Scene.primitives`, but for `GroundPrimitive` instances. It allows custom z-ordering. [#2960](https://github.com/CesiumGS/cesium/pull/2960) For example:

        // draws the ellipse on top of the rectangle
        var ellipse = scene.groundPrimitives.add(new Cesium.GroundPrimitive({...}));
        var rectangle = scene.groundPrimitives.add(new Cesium.GroundPrimitive({...}));

        // move the rectangle to draw on top of the ellipse
        scene.groundPrimitives.raise(rectangle);

- Added `reverseZ` tag to `UrlTemplateImageryProvider`. [#2961](https://github.com/CesiumGS/cesium/pull/2961)
- Added `BoundingSphere.isOccluded` and `OrientedBoundingBox.isOccluded` to determine if the volumes are occluded by an `Occluder`.
- Added `distanceSquaredTo` and `computePlaneDistances` functions to `OrientedBoundingBox`.
- Fixed a GLSL precision issue that enables Cesium to support Mali-400MP GPUs and other mobile GPUs where GLSL shaders did not previously compile. [#2984](https://github.com/CesiumGS/cesium/pull/2984)
- Fixed an issue where extruded `PolygonGeometry` was always extruding to the ellipsoid surface instead of specified height. [#2923](https://github.com/CesiumGS/cesium/pull/2923)
- Fixed an issue where non-feature nodes prevented KML documents from loading. [#2945](https://github.com/CesiumGS/cesium/pull/2945)
- Fixed an issue where `JulianDate` would not parse certain dates properly. [#405](https://github.com/CesiumGS/cesium/issues/405)
- Removed [es5-shim](https://github.com/kriskowal/es5-shim), which is no longer being used. [#2933](https://github.com/CesiumGS/cesium/pull/2945)

### 1.12 - 2015-08-03

- Breaking changes
  - Remove deprecated `ObjectOrientedBoundingBox`. Use `OrientedBoundingBox` instead.
- Added `MapboxImageryProvider` to load imagery from [Mapbox](https://www.mapbox.com).
- Added `maximumHeight` option to `Viewer.flyTo`. [#2868](https://github.com/CesiumGS/cesium/issues/2868)
- Added picking support to `UrlTemplateImageryProvider`.
- Added ArcGIS token-based authentication support to `ArcGisMapServerImageryProvider`.
- Added proxy support to `ArcGisMapServerImageryProvider` for `pickFeatures` requests.
- The default `CTRL + Left Click Drag` mouse behavior is now duplicated for `CTRL + Right Click Drag` for better compatibility with Firefox on Mac OS [#2872](https://github.com/CesiumGS/cesium/pull/2913).
- Fixed incorrect texture coordinates for `WallGeometry` [#2872](https://github.com/CesiumGS/cesium/issues/2872)
- Fixed `WallGeometry` bug that caused walls covering a short distance not to render. [#2897](https://github.com/CesiumGS/cesium/issues/2897)
- Fixed `PolygonGeometry` clockwise winding order bug.
- Fixed extruded `RectangleGeometry` bug for small heights. [#2823](https://github.com/CesiumGS/cesium/issues/2823)
- Fixed `BillboardCollection` bounding sphere for billboards with a non-center vertical origin. [#2894](https://github.com/CesiumGS/cesium/issues/2894)
- Fixed a bug that caused `Camera.positionCartographic` to be incorrect. [#2838](https://github.com/CesiumGS/cesium/issues/2838)
- Fixed calling `Scene.pickPosition` after calling `Scene.drillPick`. [#2813](https://github.com/CesiumGS/cesium/issues/2813)
- The globe depth is now rendered during picking when `Scene.depthTestAgainstTerrain` is `true` so objects behind terrain are not picked.
- Fixed Cesium.js failing to parse in IE 8 and 9. While Cesium doesn't work in IE versions less than 11, this allows for more graceful error handling.

### 1.11 - 2015-07-01

- Breaking changes
  - Removed `Scene.fxaaOrderIndependentTranslucency`, which was deprecated in 1.10. Use `Scene.fxaa` which is now `true` by default.
  - Removed `Camera.clone`, which was deprecated in 1.10.
- Deprecated
  - The STK World Terrain url `cesiumjs.org/stk-terrain/world` has been deprecated, use `assets.agi.com/stk-terrain/world` instead. A redirect will be in place until 1.14.
  - Deprecated `AxisAlignedBoundingBox.intersect` and `BoundingSphere.intersect`. These will be removed in 1.13. Use `AxisAlignedBoundingBox.intersectPlane` and `BoundingSphere.intersectPlane` instead.
  - Deprecated `ObjectOrientedBoundingBox`. It will be removed in 1.12. Use `OrientedBoundingBox` instead.
- Improved camera flights. [#2825](https://github.com/CesiumGS/cesium/pull/2825)
- The camera now zooms to the point under the mouse cursor.
- Added a new camera mode for horizon views. When the camera is looking at the horizon and a point on terrain above the camera is picked, the camera moves in the plane containing the camera position, up and right vectors.
- Improved terrain and imagery performance and reduced tile loading by up to 50%, depending on the camera view, by using the new `OrientedBoundingBox` for view frustum culling. See [Terrain Culling with Oriented Bounding Boxes](http://cesiumjs.org/2015/06/24/Oriented-Bounding-Boxes/).
- Added `UrlTemplateImageryProvider`. This new imagery provider allows access to a wide variety of imagery sources, including OpenStreetMap, TMS, WMTS, WMS, WMS-C, and various custom schemes, by specifying a URL template to use to request imagery tiles.
- Fixed flash/streak rendering artifacts when picking. [#2790](https://github.com/CesiumGS/cesium/issues/2790), [#2811](https://github.com/CesiumGS/cesium/issues/2811)
- Fixed 2D and Columbus view lighting issue. [#2635](https://github.com/CesiumGS/cesium/issues/2635).
- Fixed issues with material caching which resulted in the inability to use an image-based material multiple times. [#2821](https://github.com/CesiumGS/cesium/issues/2821)
- Improved `Camera.viewRectangle` so that the specified rectangle is now better centered on the screen. [#2764](https://github.com/CesiumGS/cesium/issues/2764)
- Fixed a crash when `viewer.zoomTo` or `viewer.flyTo` were called immediately before or during a scene morph. [#2775](https://github.com/CesiumGS/cesium/issues/2775)
- Fixed an issue where `Camera` functions would throw an exception if used from within a `Scene.morphComplete` callback. [#2776](https://github.com/CesiumGS/cesium/issues/2776)
- Fixed camera flights that ended up at the wrong position in Columbus view. [#802](https://github.com/CesiumGS/cesium/issues/802)
- Fixed camera flights through the map in 2D. [#804](https://github.com/CesiumGS/cesium/issues/804)
- Fixed strange camera flights from opposite sides of the globe. [#1158](https://github.com/CesiumGS/cesium/issues/1158)
- Fixed camera flights that wouldn't fly to the home view after zooming out past it. [#1400](https://github.com/CesiumGS/cesium/issues/1400)
- Fixed flying to rectangles that cross the IDL in Columbus view and 2D. [#2093](https://github.com/CesiumGS/cesium/issues/2093)
- Fixed flights with a pitch of -90 degrees. [#2468](https://github.com/CesiumGS/cesium/issues/2468)
- `Model` can now load Binary glTF from a `Uint8Array`.
- Fixed a bug in `ImageryLayer` that could cause an exception and the render loop to stop when the base layer did not cover the entire globe.
- The performance statistics displayed when `scene.debugShowFramesPerSecond === true` can now be styled using the `cesium-performanceDisplay` CSS classes in `shared.css` [#2779](https://github.com/CesiumGS/cesium/issues/2779).
- Added `Plane.fromCartesian4`.
- Added `Plane.ORIGIN_XY_PLANE`/`ORIGIN_YZ_PLANE`/`ORIGIN_ZX_PLANE` constants for commonly-used planes.
- Added `Matrix2`/`Matrix3`/`Matrix4.ZERO` constants.
- Added `Matrix2`/`Matrix3.multiplyByScale` for multiplying against non-uniform scales.
- Added `projectPointToNearestOnPlane` and `projectPointsToNearestOnPlane` to `EllipsoidTangentPlane` to project 3D points to the nearest 2D point on an `EllipsoidTangentPlane`.
- Added `EllipsoidTangentPlane.plane` property to get the `Plane` for the tangent plane.
- Added `EllipsoidTangentPlane.xAxis`/`yAxis`/`zAxis` properties to get the local coordinate system of the tangent plane.
- Add `QuantizedMeshTerrainData` constructor argument `orientedBoundingBox`.
- Add `TerrainMesh.orientedBoundingBox` which holds the `OrientedBoundingBox` for the mesh for a single terrain tile.

### 1.10 - 2015-06-01

- Breaking changes
  - Existing bookmarks to documentation of static members have changed [#2757](https://github.com/CesiumGS/cesium/issues/2757).
  - Removed `InfoBoxViewModel.defaultSanitizer`, `InfoBoxViewModel.sanitizer`, and `Cesium.sanitize`, which was deprecated in 1.7.
  - Removed `InfoBoxViewModel.descriptionRawHtml`, which was deprecated in 1.7. Use `InfoBoxViewModel.description` instead.
  - Removed `GeoJsonDataSource.fromUrl`, which was deprecated in 1.7. Use `GeoJsonDataSource.load` instead. Unlike fromUrl, load can take either a url or parsed JSON object and returns a promise to a new instance, rather than a new instance.
  - Removed `GeoJsonDataSource.prototype.loadUrl`, which was deprecated in 1.7. Instead, pass a url as the first parameter to `GeoJsonDataSource.prototype.load`.
  - Removed `CzmlDataSource.prototype.loadUrl`, which was deprecated in 1.7. Instead, pass a url as the first parameter to `CzmlDataSource.prototype.load`.
  - Removed `CzmlDataSource.prototype.processUrl`, which was deprecated in 1.7. Instead, pass a url as the first parameter to `CzmlDataSource.prototype.process`.
  - Removed the `sourceUri` parameter to all `CzmlDataSource` load and process functions, which was deprecated in 1.7. Instead pass an `options` object with `sourceUri` property.
  - Removed `PolygonGraphics.positions` which was deprecated in 1.6. Instead, use `PolygonGraphics.hierarchy`.
  - Existing bookmarks to documentation of static members changed. [#2757](https://github.com/CesiumGS/cesium/issues/2757)
- Deprecated
  - `WebMapServiceImageryProvider` constructor parameters `options.getFeatureInfoAsGeoJson` and `options.getFeatureInfoAsXml` were deprecated and will be removed in Cesium 1.13. Use `options.getFeatureInfoFormats` instead.
  - Deprecated `Camera.clone`. It will be removed in 1.11.
  - Deprecated `Scene.fxaaOrderIndependentTranslucency`. It will be removed in 1.11. Use `Scene.fxaa` which is now `true` by default.
  - The Cesium sample models are now in the Binary glTF format (`.bgltf`). Cesium will also include the models as plain glTF (`.gltf`) until 1.13. Cesium support for `.gltf` will not be removed.
- Added `view` query parameter to the CesiumViewer app, which sets the initial camera position using longitude, latitude, height, heading, pitch and roll. For example: `http://cesiumjs.org/Cesium/Build/Apps/CesiumViewer/index.html/index.html?view=-75.0,40.0,300.0,9.0,-13.0,3.0`
- Added `Billboard.heightReference` and `Label.heightReference` to clamp billboards and labels to terrain.
- Added support for the [CESIUM_binary_glTF](https://github.com/KhronosGroup/glTF/blob/new-extensions/extensions/CESIUM_binary_glTF/README.md) extension for loading binary blobs of glTF to `Model`. See [Faster 3D Models with Binary glTF](http://cesiumjs.org/2015/06/01/Binary-glTF/).
- Added support for the [CESIUM_RTC](https://github.com/KhronosGroup/glTF/blob/new-extensions/extensions/CESIUM_RTC/README.md) glTF extension for high-precision rendering to `Model`.
- Added `PointPrimitive` and `PointPrimitiveCollection`, which are faster and use less memory than billboards with circles.
- Changed `Entity.point` to use the new `PointPrimitive` instead of billboards. This does not change the `Entity.point` API.
- Added `Scene.pickPosition` to reconstruct the WGS84 position from window coordinates.
- The default mouse controls now support panning and zooming on 3D models and other opaque geometry.
- Added `Camera.moveStart` and `Camera.moveEnd` events.
- Added `GeocoderViewModel.complete` event. Triggered after the camera flight is completed.
- `KmlDataSource` can now load a KML file that uses explicit XML namespacing, e.g. `kml:Document`.
- Setting `Entity.show` now properly toggles the display of all descendant entities, previously it only affected its direct children.
- Fixed a bug that sometimes caused `Entity` instances with `show` set to false to reappear when new `Entity` geometry is added. [#2686](https://github.com/CesiumGS/cesium/issues/2686)
- Added a `Rotation` object which, when passed to `SampledProperty`, always interpolates values towards the shortest angle. Also hooked up CZML to use `Rotation` for all time-dynamic rotations.
- Fixed a bug where moon rendered in front of foreground geometry. [#1964](https://github.com/CesiumGS/cesium/issue/1964)
- Fixed a bug where the sun was smeared when the skybox/stars was disabled. [#1829](https://github.com/CesiumGS/cesium/issue/1829)
- `TileProviderError` now optionally takes an `error` parameter with more details of the error or exception that occurred. `ImageryLayer` passes that information through when tiles fail to load. This allows tile provider error handling to take a different action when a tile returns a 404 versus a 500, for example.
- `ArcGisMapServerImageryProvider` now has a `maximumLevel` constructor parameter.
- `ArcGisMapServerImageryProvider` picking now works correctly when the `layers` parameter is specified. Previously, it would pick from all layers even if only displaying a subset.
- `WebMapServiceImageryProvider.pickFeatures` now works with WMS servers, such as Google Maps Engine, that can only return feature information in HTML format.
- `WebMapServiceImageryProvider` now accepts an array of `GetFeatureInfoFormat` instances that it will use to obtain information about the features at a given position on the globe. This enables an arbitrary `info_format` to be passed to the WMS server, and an arbitrary JavaScript function to be used to interpret the response.
- Fixed a crash caused by `ImageryLayer` attempting to generate mipmaps for textures that are not a power-of-two size.
- Fixed a bug where `ImageryLayerCollection.pickImageryLayerFeatures` would return incorrect results when picking from a terrain tile that was partially covered by correct-level imagery and partially covered by imagery from an ancestor level.
- Fixed incorrect counting of `debug.tilesWaitingForChildren` in `QuadtreePrimitive`.
- Added `throttleRequestsByServer.maximumRequestsPerServer` property.
- Changed `createGeometry` to load individual-geometry workers using a CommonJS-style `require` when run in a CommonJS-like environment.
- Added `buildModuleUrl.setBaseUrl` function to allow the Cesium base URL to be set without the use of the global CESIUM_BASE_URL variable.
- Changed `ThirdParty/zip` to defer its call to `buildModuleUrl` until it is needed, rather than executing during module loading.
- Added optional drilling limit to `Scene.drillPick`.
- Added optional `ellipsoid` parameter to construction options of imagery and terrain providers that were lacking it. Note that terrain bounding spheres are precomputed on the server, so any supplied terrain ellipsoid must match the one used by the server.
- Added debug option to `Scene` to show the depth buffer information for a specified view frustum slice and exposed capability in `CesiumInspector` widget.
- Added new leap second for 30 June 2015 at UTC 23:59:60.
- Upgraded Autolinker from version 0.15.2 to 0.17.1.

### 1.9 - 2015-05-01

- Breaking changes
  - Removed `ColorMaterialProperty.fromColor`, previously deprecated in 1.6. Pass a `Color` directly to the `ColorMaterialProperty` constructor instead.
  - Removed `CompositeEntityCollection.entities` and `EntityCollection.entities`, both previously deprecated in 1.6. Use `CompositeEntityCollection.values` and `EntityCollection.values` instead.
  - Removed `DataSourceDisplay.getScene` and `DataSourceDisplay.getDataSources`, both previously deprecated in 1.6. Use `DataSourceDisplay.scene` and `DataSourceDisplay.dataSources` instead.
  - `Entity` no longer takes a string id as its constructor argument. Pass an options object with `id` property instead. This was previously deprecated in 1.6.
  - Removed `Model.readyToRender`, previously deprecated in 1.6. Use `Model.readyPromise` instead.
- Entity `material` properties and `Material` uniform values can now take a `canvas` element in addition to an image or url. [#2667](https://github.com/CesiumGS/cesium/pull/2667)
- Fixed a bug which caused `Entity.viewFrom` to be ignored when flying to, zooming to, or tracking an Entity. [#2628](https://github.com/CesiumGS/cesium/issues/2628)
- Fixed a bug that caused `Corridor` and `PolylineVolume` geometry to be incorrect for sharp corners [#2626](https://github.com/CesiumGS/cesium/pull/2626)
- Fixed crash when modifying a translucent entity geometry outline. [#2630](https://github.com/CesiumGS/cesium/pull/2630)
- Fixed crash when loading KML GroundOverlays that spanned 360 degrees. [#2639](https://github.com/CesiumGS/cesium/pull/2639)
- Fixed `Geocoder` styling issue in Safari. [#2658](https://github.com/CesiumGS/cesium/pull/2658).
- Fixed a crash that would occur when the `Viewer` or `CesiumWidget` was resized to 0 while the camera was in motion. [#2662](https://github.com/CesiumGS/cesium/issues/2662)
- Fixed a bug that prevented the `InfoBox` title from updating if the name of `viewer.selectedEntity` changed. [#2644](https://github.com/CesiumGS/cesium/pull/2644)
- Added an optional `result` parameter to `computeScreenSpacePosition` on both `Billboard` and `Label`.
- Added number of cached shaders to the `CesiumInspector` debugging widget.
- An exception is now thrown if `Primitive.modelMatrix` is not the identity matrix when in in 2D or Columbus View.

### 1.8 - 2015-04-01

- Breaking changes
  - Removed the `eye`, `target`, and `up` parameters to `Camera.lookAt` which were deprecated in Cesium 1.6. Use the `target` and `offset`.
  - Removed `Camera.setTransform`, which was deprecated in Cesium 1.6. Use `Camera.lookAtTransform`.
  - Removed `Camera.transform`, which was deprecated in Cesium 1.6. Use `Camera.lookAtTransform`.
  - Removed the `direction` and `up` options to `Camera.flyTo`, which were deprecated in Cesium 1.6. Use the `orientation` option.
  - Removed `Camera.flyToRectangle`, which was deprecated in Cesium 1.6. Use `Camera.flyTo`.
- Deprecated
  - Deprecated the `smallterrain` tileset. It will be removed in 1.11. Use the [STK World Terrain](http://cesiumjs.org/data-and-assets/terrain/stk-world-terrain.html) tileset.
- Added `Entity.show`, a boolean for hiding or showing an entity and its children.
- Added `Entity.isShowing`, a read-only property that indicates if an entity is currently being drawn.
- Added support for the KML `visibility` element.
- Added `PolylineArrowMaterialProperty` to allow entities materials to use polyline arrows.
- Added `VelocityOrientationProperty` to easily orient Entity graphics (such as a model) along the direction it is moving.
- Added a new Sandcastle demo, [Interpolation](http://cesiumjs.org/Cesium/Apps/Sandcastle/index.html?src=Interpolation.html&label=Showcases), which illustrates time-dynamic position interpolation options and uses the new `VelocityOrientationProperty` to orient an aircraft in flight.
- Improved `viewer.zoomTo` and `viewer.flyTo` so they are now "best effort" and work even if some entities being zoomed to are not currently in the scene.
- Fixed `PointerEvent` detection so that it works with older implementations of the specification. This also fixes lack of mouse handling when detection failed, such as when using Cesium in the Windows `WebBrowser` control.
- Fixed an issue with transparency. [#2572](https://github.com/CesiumGS/cesium/issues/2572)
- Fixed improper handling of null values when loading `GeoJSON` data.
- Added support for automatic raster feature picking from `ArcGisMapServerImagerProvider`.
- Added the ability to specify the desired tiling scheme, rectangle, and width and height of tiles to the `ArcGisMapServerImagerProvider` constructor.
- Added the ability to access dynamic ArcGIS MapServer layers by specifying the `layers` parameter to the `ArcGisMapServerImagerProvider` constructor.
- Fixed a bug that could cause incorrect rendering of an `ArcGisMapServerImageProvider` with a "singleFusedMapCache" in the geographic projection (EPSG:4326).
- Added new construction options to `CesiumWidget` and `Viewer`, for `skyBox`, `skyAtmosphere`, and `globe`.
- Fixed a bug that prevented Cesium from working in browser configurations that explicitly disabled localStorage, such as Safari's private browsing mode.
- Cesium is now tested using Jasmine 2.2.0.

### 1.7.1 - 2015-03-06

- Fixed a crash in `InfoBox` that would occur when attempting to display plain text.
- Fixed a crash when loading KML features that have no description and an empty `ExtendedData` node.
- Fixed a bug `in Color.fromCssColorString` where undefined would be returned for the CSS color `transparent`.
- Added `Color.TRANSPARENT`.
- Added support for KML `TimeStamp` nodes.
- Improved KML compatibility to work with non-specification compliant KML files that still happen to load in Google Earth.
- All data sources now print errors to the console in addition to raising the `errorEvent` and rejecting their load promise.

### 1.7 - 2015-03-02

- Breaking changes
  - Removed `viewerEntityMixin`, which was deprecated in Cesium 1.5. Its functionality is now directly part of the `Viewer` widget.
  - Removed `Camera.tilt`, which was deprecated in Cesium 1.6. Use `Camera.pitch`.
  - Removed `Camera.heading` and `Camera.tilt`. They were deprecated in Cesium 1.6. Use `Camera.setView`.
  - Removed `Camera.setPositionCartographic`, which was was deprecated in Cesium 1.6. Use `Camera.setView`.
- Deprecated
  - Deprecated `InfoBoxViewModel.defaultSanitizer`, `InfoBoxViewModel.sanitizer`, and `Cesium.sanitize`. They will be removed in 1.10.
  - Deprecated `InfoBoxViewModel.descriptionRawHtml`, it will be removed in 1.10. Use `InfoBoxViewModel.description` instead.
  - Deprecated `GeoJsonDataSource.fromUrl`, it will be removed in 1.10. Use `GeoJsonDataSource.load` instead. Unlike fromUrl, load can take either a url or parsed JSON object and returns a promise to a new instance, rather than a new instance.
  - Deprecated `GeoJsonDataSource.prototype.loadUrl`, it will be removed in 1.10. Instead, pass a url as the first parameter to `GeoJsonDataSource.prototype.load`.
  - Deprecated `CzmlDataSource.prototype.loadUrl`, it will be removed in 1.10. Instead, pass a url as the first parameter to `CzmlDataSource.prototype.load`.
  - Deprecated `CzmlDataSource.prototype.processUrl`, it will be removed in 1.10. Instead, pass a url as the first parameter to `CzmlDataSource.prototype.process`.
  - Deprecated the `sourceUri` parameter to all `CzmlDataSource` load and process functions. Support will be removed in 1.10. Instead pass an `options` object with `sourceUri` property.
- Added initial support for [KML 2.2](https://developers.google.com/kml/) via `KmlDataSource`. Check out the new [Sandcastle Demo](http://cesiumjs.org/Cesium/Apps/Sandcastle/index.html?src=KML.html) and the [reference documentation](http://cesiumjs.org/Cesium/Build/Documentation/KmlDataSource.html) for more details.
- `InfoBox` sanitization now relies on [iframe sandboxing](http://www.html5rocks.com/en/tutorials/security/sandboxed-iframes/). This allows for much more content to be displayed in the InfoBox (and still be secure).
- Added `InfoBox.frame` which is the instance of the iframe that is used to host description content. Sanitization can be controlled via the frame's `sandbox` attribute. See the above link for additional information.
- Worked around a bug in Safari that caused most of Cesium to be broken. Cesium should now work much better on Safari for both desktop and mobile.
- Fixed incorrect ellipse texture coordinates. [#2363](https://github.com/CesiumGS/cesium/issues/2363) and [#2465](https://github.com/CesiumGS/cesium/issues/2465)
- Fixed a bug that would cause incorrect geometry for long Corridors and Polyline Volumes. [#2513](https://github.com/CesiumGS/cesium/issues/2513)
- Fixed a bug in imagery loading that could cause some or all of the globe to be missing when using an imagery layer that does not cover the entire globe.
- Fixed a bug that caused `ElipseOutlineGeometry` and `CircleOutlineGeometry` to be extruded to the ground when they should have instead been drawn at height. [#2499](https://github.com/CesiumGS/cesium/issues/2499).
- Fixed a bug that prevented per-vertex colors from working with `PolylineGeometry` and `SimplePolylineGeometry` when used asynchronously. [#2516](https://github.com/CesiumGS/cesium/issues/2516)
- Fixed a bug that would caused duplicate graphics if non-time-dynamic `Entity` objects were modified in quick succession. [#2514](https://github.com/CesiumGS/cesium/issues/2514).
- Fixed a bug where `camera.flyToBoundingSphere` would ignore range if the bounding sphere radius was 0. [#2519](https://github.com/CesiumGS/cesium/issues/2519)
- Fixed some styling issues with `InfoBox` and `BaseLayerPicker` caused by using Bootstrap with Cesium. [#2487](https://github.com/CesiumGS/cesium/issues/2479)
- Added support for rendering a water effect on Quantized-Mesh terrain tiles.
- Added `pack` and `unpack` functions to `Matrix2` and `Matrix3`.
- Added camera-terrain collision detection/response when the camera reference frame is set.
- Added `ScreenSpaceCameraController.enableCollisionDetection` to enable/disable camera collision detection with terrain.
- Added `CzmlDataSource.load` and `GeoJsonDataSource.load` to make it easy to create and load data in a single line.
- Added the ability to pass a `Promise` to a `DataSource` to `DataSourceCollection.add`. The `DataSource` will not actually be added until the promise resolves.
- Added the ability to pass a `Promise` to a target to `viewer.zoomTo` and `viewer.flyTo`.
- All `CzmlDataSource` and `GeoJsonDataSource` loading functions now return `Promise` instances that resolve to the instances after data is loaded.
- Error handling in all `CzmlDataSource` and `GeoJsonDataSource` loading functions is now more consistent. Rather than a mix of exceptions and `Promise` rejections, all errors are raised via `Promise` rejections.
- In addition to addresses, the `Geocoder` widget now allows input of longitude, latitude, and an optional height in degrees and meters. Example: `-75.596, 40.038, 1000` or `-75.596 40.038`.

### 1.6 - 2015-02-02

- Breaking changes
  - `Rectangle.intersectWith` was deprecated in Cesium 1.5. Use `Rectangle.intersection`, which is the same but returns `undefined` when two rectangles do not intersect.
  - `Rectangle.isEmpty` was deprecated in Cesium 1.5.
  - The `sourceUri` parameter to `GeoJsonDatasource.load` was deprecated in Cesium 1.4 and has been removed. Use options.sourceUri instead.
  - `PolygonGraphics.positions` created by `GeoJSONDataSource` now evaluate to a `PolygonHierarchy` object instead of an array of positions.
- Deprecated
  - `Camera.tilt` was deprecated in Cesium 1.6. It will be removed in Cesium 1.7. Use `Camera.pitch`.
  - `Camera.heading` and `Camera.tilt` were deprecated in Cesium 1.6. They will become read-only in Cesium 1.7. Use `Camera.setView`.
  - `Camera.setPositionCartographic` was deprecated in Cesium 1.6. It will be removed in Cesium 1.7. Use `Camera.setView`.
  - The `direction` and `up` options to `Camera.flyTo` have been deprecated in Cesium 1.6. They will be removed in Cesium 1.8. Use the `orientation` option.
  - `Camera.flyToRectangle` has been deprecated in Cesium 1.6. They will be removed in Cesium 1.8. Use `Camera.flyTo`.
  - `Camera.setTransform` was deprecated in Cesium 1.6. It will be removed in Cesium 1.8. Use `Camera.lookAtTransform`.
  - `Camera.transform` was deprecated in Cesium 1.6. It will be removed in Cesium 1.8. Use `Camera.lookAtTransform`.
  - The `eye`, `target`, and `up` parameters to `Camera.lookAt` were deprecated in Cesium 1.6. It will be removed in Cesium 1.8. Use the `target` and `offset`.
  - `PolygonGraphics.positions` was deprecated and replaced with `PolygonGraphics.hierarchy`, whose value is a `PolygonHierarchy` instead of an array of positions. `PolygonGraphics.positions` will be removed in Cesium 1.8.
  - The `Model.readyToRender` event was deprecated and will be removed in Cesium 1.9. Use the new `Model.readyPromise` instead.
  - `ColorMaterialProperty.fromColor(color)` has been deprecated and will be removed in Cesium 1.9. The constructor can now take a Color directly, for example `new ColorMaterialProperty(color)`.
  - `DataSourceDisplay` methods `getScene` and `getDataSources` have been deprecated and replaced with `scene` and `dataSources` properties. They will be removed in Cesium 1.9.
  - The `Entity` constructor taking a single string value for the id has been deprecated. The constructor now takes an options object which allows you to provide any and all `Entity` related properties at construction time. Support for the deprecated behavior will be removed in Cesium 1.9.
  - The `EntityCollection.entities` and `CompositeEntityCollect.entities` properties have both been renamed to `values`. Support for the deprecated behavior will be removed in Cesium 1.9.
- Fixed an issue which caused order independent translucency to be broken on many video cards. Disabling order independent translucency should no longer be necessary.
- `GeoJsonDataSource` now supports polygons with holes.
- Many Sandcastle examples have been rewritten to make use of the newly improved Entity API.
- Instead of throwing an exception when there are not enough unique positions to define a geometry, creating a `Primitive` will succeed, but not render. [#2375](https://github.com/CesiumGS/cesium/issues/2375)
- Improved performance of asynchronous geometry creation (as much as 20% faster in some use cases). [#2342](https://github.com/CesiumGS/cesium/issues/2342)
- Fixed picking in 2D. [#2447](https://github.com/CesiumGS/cesium/issues/2447)
- Added `viewer.entities` which allows you to easily create and manage `Entity` instances without a corresponding `DataSource`. This is just a shortcut to `viewer.dataSourceDisplay.defaultDataSource.entities`
- Added `viewer.zoomTo` and `viewer.flyTo` which takes an entity, array of entities, `EntityCollection`, or `DataSource` as a parameter and zooms or flies to the corresponding visualization.
- Setting `viewer.trackedEntity` to `undefined` will now restore the camera controls to their default states.
- When you track an entity by clicking on the track button in the `InfoBox`, you can now stop tracking by clicking the button a second time.
- Added `Quaternion.fromHeadingPitchRoll` to create a rotation from heading, pitch, and roll angles.
- Added `Transforms.headingPitchRollToFixedFrame` to create a local frame from a position and heading/pitch/roll angles.
- Added `Transforms.headingPitchRollQuaternion` which is the quaternion rotation from `Transforms.headingPitchRollToFixedFrame`.
- Added `Color.fromAlpha` and `Color.withAlpha` to make it easy to create translucent colors from constants, i.e. `var translucentRed = Color.RED.withAlpha(0.95)`.
- Added `PolylineVolumeGraphics` and `Entity.polylineVolume`
- Added `Camera.lookAtTransform` which sets the camera position and orientation given a transformation matrix defining a reference frame and either a cartesian offset or heading/pitch/range from the center of that frame.
- Added `Camera.setView` (which use heading, pitch, and roll) and `Camera.roll`.
- Added an orientation option to `Camera.flyTo` that can be either direction and up unit vectors or heading, pitch and roll angles.
- Added `BillboardGraphics.imageSubRegion`, to enable custom texture atlas use for `Entity` instances.
- Added `CheckerboardMaterialProperty` to enable use of the checkerboard material with the entity API.
- Added `PolygonHierarchy` to make defining polygons with holes clearer.
- Added `PolygonGraphics.hierarchy` for supporting polygons with holes via data sources.
- Added `BoundingSphere.fromBoundingSpheres`, which creates a `BoundingSphere` that encloses the specified array of BoundingSpheres.
- Added `Model.readyPromise` and `Primitive.readyPromise` which are promises that resolve when the primitives are ready.
- `ConstantProperty` can now hold any value; previously it was limited to values that implemented `equals` and `clones` functions, as well as a few special cases.
- Fixed a bug in `EllipsoidGeodesic` that caused it to modify the `height` of the positions passed to the constructor or to to `setEndPoints`.
- `WebMapTileServiceImageryProvider` now supports RESTful requests (by accepting a tile-URL template).
- Fixed a bug that caused `Camera.roll` to be around 180 degrees, indicating the camera was upside-down, when in the Southern hemisphere.
- The object returned by `Primitive.getGeometryInstanceAttributes` now contains the instance's bounding sphere and repeated calls will always now return the same object instance.
- Fixed a bug that caused dynamic geometry outlines widths to not work on implementations that support them.
- The `SelectionIndicator` widget now works for all entity visualization and uses the center of visualization instead of entity.position. This produces more accurate results, especially for shapes, volumes, and models.
- Added `CustomDataSource` which makes it easy to create and manage a group of entities without having to manually implement the DataSource interface in a new class.
- Added `DataSourceDisplay.defaultDataSource` which is an instance of `CustomDataSource` and allows you to easily add custom entities to the display.
- Added `Camera.viewBoundingSphere` and `Camera.flyToBoundingSphere`, which as the names imply, sets or flies to a view that encloses the provided `BoundingSphere`
- For constant `Property` values, there is no longer a need to create an instance of `ConstantProperty` or `ConstantPositionProperty`, you can now assign a value directly to the corresponding property. The same is true for material images and colors.
- All Entity and related classes can now be assigned using anonymous objects as well as be passed template objects. The correct underlying instance is created for you automatically. For a more detailed overview of changes to the Entity API, see [this forum thread](https://community.cesium.com/t/cesium-in-2015-entity-api/1863) for details.

### 1.5 - 2015-01-05

- Breaking changes
  - Removed `GeometryPipeline.wrapLongitude`, which was deprecated in 1.4. Use `GeometryPipeline.splitLongitude` instead.
  - Removed `GeometryPipeline.combine`, which was deprecated in 1.4. Use `GeometryPipeline.combineInstances` instead.
- Deprecated
  - `viewerEntityMixin` was deprecated. It will be removed in Cesium 1.6. Its functionality is now directly part of the `Viewer` widget.
  - `Rectangle.intersectWith` was deprecated. It will be removed in Cesium 1.6. Use `Rectangle.intersection`, which is the same but returns `undefined` when two rectangles do not intersect.
  - `Rectangle.isEmpty` was deprecated. It will be removed in Cesium 1.6.
- Improved GeoJSON, TopoJSON, and general polygon loading performance.
- Added caching to `Model` to save memory and improve loading speed when several models with the same url are created.
- Added `ModelNode.show` for per-node show/hide.
- Added the following properties to `Viewer` and `CesiumWidget`: `imageryLayers`, `terrainProvider`, and `camera`. This avoids the need to access `viewer.scene` in some cases.
- Dramatically improved the quality of font outlines.
- Added `BoxGraphics` and `Entity.box`.
- Added `CorridorGraphics` and `Entity.corridor`.
- Added `CylinderGraphics` and `Entity.cylinder`.
- Fixed imagery providers whose rectangle crosses the IDL. Added `Rectangle.computeWidth`, `Rectangle.computeHeight`, `Rectangle.width`, and `Rectangle.height`. [#2195](https://github.com/CesiumGS/cesium/issues/2195)
- `ConstantProperty` now accepts `HTMLElement` instances as valid values.
- `BillboardGraphics.image` and `ImageMaterialProperty.image` now accept `Property` instances that represent an `Image` or `Canvas` in addition to a url.
- Fixed a bug in `PolylineGeometry` that would cause gaps in the line. [#2136](https://github.com/CesiumGS/cesium/issues/2136)
- Fixed `upsampleQuantizedTerrainMesh` rounding errors that had occasionally led to missing terrain skirt geometry in upsampled tiles.
- Added `Math.mod` which computes `m % n` but also works when `m` is negative.

### 1.4 - 2014-12-01

- Breaking changes
  - Types implementing `TerrainProvider` are now required to implement the `getTileDataAvailable` function. Backwards compatibility for this was deprecated in Cesium 1.2.
- Deprecated
  - The `sourceUri` parameter to `GeoJsonDatasource.load` was deprecated and will be removed in Cesium 1.6 on February 3, 2015 ([#2257](https://github.com/CesiumGS/cesium/issues/2257)). Use `options.sourceUri` instead.
  - `GeometryPipeline.wrapLongitude` was deprecated. It will be removed in Cesium 1.5 on January 2, 2015. Use `GeometryPipeline.splitLongitude`. ([#2272](https://github.com/CesiumGS/cesium/issues/2272))
  - `GeometryPipeline.combine` was deprecated. It will be removed in Cesium 1.5. Use `GeometryPipeline.combineInstances`.
- Added support for touch events on Internet Explorer 11 using the [Pointer Events API](http://www.w3.org/TR/pointerevents/).
- Added geometry outline width support to the `DataSource` layer. This is exposed via the new `outlineWidth` property on `EllipseGraphics`, `EllipsoidGraphics`, `PolygonGraphics`, `RectangleGraphics`, and `WallGraphics`.
- Added `outlineWidth` support to CZML geometry packets.
- Added `stroke-width` support to the GeoJSON simple-style implementation.
- Added the ability to specify global GeoJSON default styling. See the [documentation](http://cesiumjs.org/Cesium/Build/Documentation/GeoJsonDataSource.html) for details.
- Added `CallbackProperty` to support lazy property evaluation as well as make custom properties easier to create.
- Added an options parameter to `GeoJsonDataSource.load`, `GeoJsonDataSource.loadUrl`, and `GeoJsonDataSource.fromUrl` to allow for basic per-instance styling. [Sandcastle example](http://cesiumjs.org/Cesium/Apps/Sandcastle/index.html?src=GeoJSON%20and%20TopoJSON.html&label=Showcases).
- Improved GeoJSON loading performance.
- Improved point visualization performance for all DataSources.
- Improved the performance and memory usage of `EllipseGeometry`, `EllipseOutlineGeometry`, `CircleGeometry`, and `CircleOutlineGeometry`.
- Added `tileMatrixLabels` option to `WebMapTileServiceImageryProvider`.
- Fixed a bug in `PolylineGeometry` that would cause the geometry to be split across the IDL for 3D only scenes. [#1197](https://github.com/CesiumGS/cesium/issues/1197)
- Added `modelMatrix` and `cull` options to `Primitive` constructor.
- The `translation` parameter to `Matrix4.fromRotationTranslation` now defaults to `Cartesian3.ZERO`.
- Fixed `ModelNode.matrix` when a node is targeted for animation.
- `Camera.tilt` now clamps to [-pi / 2, pi / 2] instead of [0, pi / 2].
- Fixed an issue that could lead to poor performance on lower-end GPUs like the Intel HD 3000.
- Added `distanceSquared` to `Cartesian2`, `Cartesian3`, and `Cartesian4`.
- Added `Matrix4.multiplyByMatrix3`.
- Fixed a bug in `Model` where the WebGL shader optimizer in Linux was causing mesh loading to fail.

### 1.3 - 2014-11-03

- Worked around a shader compilation regression in Firefox 33 and 34 by falling back to a less precise shader on those browsers. [#2197](https://github.com/CesiumGS/cesium/issues/2197)
- Added support to the `CesiumTerrainProvider` for terrain tiles with more than 64K vertices, which is common for sub-meter terrain.
- Added `Primitive.compressVertices`. When true (default), geometry vertices are compressed to save GPU memory.
- Added `culture` option to `BingMapsImageryProvider` constructor.
- Reduced the amount of GPU memory used by billboards and labels.
- Fixed a bug that caused non-base imagery layers with a limited `rectangle` to be stretched to the edges of imagery tiles. [#416](https://github.com/CesiumGS/cesium/issues/416)
- Fixed rendering polylines with duplicate positions. [#898](https://github.com/CesiumGS/cesium/issues/898)
- Fixed a bug in `Globe.pick` that caused it to return incorrect results when using terrain data with vertex normals. The bug manifested itself as strange behavior when navigating around the surface with the mouse as well as incorrect results when using `Camera.viewRectangle`.
- Fixed a bug in `sampleTerrain` that could cause it to produce undefined heights when sampling for a position very near the edge of a tile.
- `ReferenceProperty` instances now retain their last value if the entity being referenced is removed from the target collection. The reference will be automatically reattached if the target is reintroduced.
- Upgraded topojson from 1.6.8 to 1.6.18.
- Upgraded Knockout from version 3.1.0 to 3.2.0.
- Upgraded CodeMirror, used by SandCastle, from 2.24 to 4.6.

### 1.2 - 2014-10-01

- Deprecated
  - Types implementing the `TerrainProvider` interface should now include the new `getTileDataAvailable` function. The function will be required starting in Cesium 1.4.
- Fixed model orientations to follow the same Z-up convention used throughout Cesium. There was also an orientation issue fixed in the [online model converter](http://cesiumjs.org/convertmodel.html). If you are having orientation issues after updating, try reconverting your models.
- Fixed a bug in `Model` where the wrong animations could be used when the model was created from glTF JSON instead of a url to a glTF file. [#2078](https://github.com/CesiumGS/cesium/issues/2078)
- Fixed a bug in `GeoJsonDataSource` which was causing polygons with height values to be drawn onto the surface.
- Fixed a bug that could cause a crash when quickly adding and removing imagery layers.
- Eliminated imagery artifacts at some zoom levels due to Mercator reprojection.
- Added support for the GeoJSON [simplestyle specification](https://github.com/mapbox/simplestyle-spec). ([Sandcastle example](http://cesiumjs.org/Cesium/Apps/Sandcastle/index.html?src=GeoJSON%20simplestyle.html))
- Added `GeoJsonDataSource.fromUrl` to make it easy to add a data source in less code.
- Added `PinBuilder` class for easy creation of map pins. ([Sandcastle example](http://cesiumjs.org/Cesium/Apps/Sandcastle/index.html?src=PinBuilder.html))
- Added `Color.brighten` and `Color.darken` to make it easy to brighten or darker a color instance.
- Added a constructor option to `Scene`, `CesiumWidget`, and `Viewer` to disable order independent translucency.
- Added support for WKID 102113 (equivalent to 102100) to `ArcGisMapServerImageryProvider`.
- Added `TerrainProvider.getTileDataAvailable` to improve tile loading performance when camera starts near globe.
- Added `Globe.showWaterEffect` to enable/disable the water effect for supported terrain providers.
- Added `Globe.baseColor` to set the color of the globe when no imagery is available.
- Changed default `GeoJSON` Point feature graphics to use `BillboardGraphics` with a blue map pin instead of color `PointGraphics`.
- Cesium now ships with a version of the [maki icon set](https://www.mapbox.com/maki/) for use with `PinBuilder` and GeoJSON simplestyle support.
- Cesium now ships with a default web.config file to simplify IIS deployment.

### 1.1 - 2014-09-02

- Added a new imagery provider, `WebMapTileServiceImageryProvider`, for accessing tiles on a WMTS 1.0.0 server.
- Added an optional `pickFeatures` function to the `ImageryProvider` interface. With supporting imagery providers, such as `WebMapServiceImageryProvider`, it can be used to determine the rasterized features under a particular location.
- Added `ImageryLayerCollection.pickImageryLayerFeatures`. It determines the rasterized imagery layer features intersected by a given pick ray by querying supporting layers using `ImageryProvider.pickFeatures`.
- Added `tileWidth`, `tileHeight`, `minimumLevel`, and `tilingScheme` parameters to the `WebMapServiceImageryProvider` constructor.
- Added `id` property to `Scene` which is a readonly unique identifier associated with each instance.
- Added `FeatureDetection.supportsWebWorkers`.
- Greatly improved the performance of time-varying polylines when using DataSources.
- `viewerEntityMixin` now automatically queries for imagery layer features on click and shows their properties in the `InfoBox` panel.
- Fixed a bug in terrain and imagery loading that could cause an inconsistent frame rate when moving around the globe, especially on a faster internet connection.
- Fixed a bug that caused `SceneTransforms.wgs84ToWindowCoordinates` to incorrectly return `undefined` when in 2D.
- Fixed a bug in `ImageryLayer` that caused layer images to be rendered twice for each terrain tile that existed prior to adding the imagery layer.
- Fixed a bug in `Camera.pickEllipsoid` that caused it to return the back side of the ellipsoid when near the surface.
- Fixed a bug which prevented `loadWithXhr` from working with older browsers, such as Internet Explorer 9.

### 1.0 - 2014-08-01

- Breaking changes ([why so many?](https://community.cesium.com/t/moving-towards-cesium-1-0/1209))

  - All `Matrix2`, `Matrix3`, `Matrix4` and `Quaternion` functions that take a `result` parameter now require the parameter, except functions starting with `from`.
  - Removed `Billboard.imageIndex` and `BillboardCollection.textureAtlas`. Instead, use `Billboard.image`.

    - Code that looked like:

            var billboards = new Cesium.BillboardCollection();
            var textureAtlas = new Cesium.TextureAtlas({
                scene : scene,
                images : images // array of loaded images
            });
            billboards.textureAtlas = textureAtlas;
            billboards.add({
                imageIndex : 0,
                position : //...
            });

    - should now look like:

            var billboards = new Cesium.BillboardCollection();
            billboards.add({
                image : '../images/Cesium_Logo_overlay.png',
                position : //...
            });

  - Updated the [Model Converter](http://cesiumjs.org/convertmodel.html) and `Model` to support [glTF 0.8](https://github.com/KhronosGroup/glTF/blob/schema-8/specification/README.md). See the [forum post](https://community.cesium.com/t/cesium-and-gltf-version-compatibility/1343) for full details.
  - `Model` primitives are now rotated to be `Z`-up to match Cesium convention; glTF stores models with `Y` up.
  - `SimplePolylineGeometry` and `PolylineGeometry` now curve to follow the ellipsoid surface by default. To disable this behavior, set the option `followSurface` to `false`.
  - Renamed `DynamicScene` layer to `DataSources`. The following types were also renamed:
    - `DynamicBillboard` -> `BillboardGraphics`
    - `DynamicBillboardVisualizer` -> `BillboardVisualizer`
    - `CompositeDynamicObjectCollection` -> `CompositeEntityCollection`
    - `DynamicClock` -> `DataSourceClock`
    - `DynamicEllipse` -> `EllipseGraphics`
    - `DynamicEllipsoid` -> `EllipsoidGraphics`
    - `DynamicObject` -> `Entity`
    - `DynamicObjectCollection` -> `EntityCollection`
    - `DynamicObjectView` -> `EntityView`
    - `DynamicLabel` -> `LabelGraphics`
    - `DynamicLabelVisualizer` -> `LabelVisualizer`
    - `DynamicModel` -> `ModelGraphics`
    - `DynamicModelVisualizer` -> `ModelVisualizer`
    - `DynamicPath` -> `PathGraphics`
    - `DynamicPathVisualizer` -> `PathVisualizer`
    - `DynamicPoint` -> `PointGraphics`
    - `DynamicPointVisualizer` -> `PointVisualizer`
    - `DynamicPolygon` -> `PolygonGraphics`
    - `DynamicPolyline` -> `PolylineGraphics`
    - `DynamicRectangle` -> `RectangleGraphics`
    - `DynamicWall` -> `WallGraphics`
    - `viewerDynamicObjectMixin` -> `viewerEntityMixin`
  - Removed `DynamicVector` and `DynamicVectorVisualizer`.
  - Renamed `DataSource.dynamicObjects` to `DataSource.entities`.
  - `EntityCollection.getObjects()` and `CompositeEntityCollection.getObjects()` are now properties named `EntityCollection.entities` and `CompositeEntityCollection.entities`.
  - Renamed `Viewer.trackedObject` and `Viewer.selectedObject` to `Viewer.trackedEntity` and `Viewer.selectedEntity` when using the `viewerEntityMixin`.
  - Renamed functions for consistency:
    - `BoundingSphere.getPlaneDistances` -> `BoundingSphere.computePlaneDistances`
    - `Cartesian[2,3,4].getMaximumComponent` -> `Cartesian[2,3,4].maximumComponent`
    - `Cartesian[2,3,4].getMinimumComponent` -> `Cartesian[2,3,4].minimumComponent`
    - `Cartesian[2,3,4].getMaximumByComponent` -> `Cartesian[2,3,4].maximumByComponent`
    - `Cartesian[2,3,4].getMinimumByComponent` -> `Cartesian[2,3,4].minimumByComponent`
    - `CubicRealPolynomial.realRoots` -> `CubicRealPolynomial.computeRealRoots`
    - `CubicRealPolynomial.discriminant` -> `CubicRealPolynomial.computeDiscriminant`
    - `JulianDate.getTotalDays` -> `JulianDate.totalDyas`
    - `JulianDate.getSecondsDifference` -> `JulianDate.secondsDifference`
    - `JulianDate.getDaysDifference` -> `JulianDate.daysDifference`
    - `JulianDate.getTaiMinusUtc` -> `JulianDate.computeTaiMinusUtc`
    - `Matrix3.getEigenDecompostion` -> `Matrix3.computeEigenDecomposition`
    - `Occluder.getVisibility` -> `Occluder.computeVisibility`
    - `Occluder.getOccludeePoint` -> `Occluder.computerOccludeePoint`
    - `QuadraticRealPolynomial.discriminant` -> `QuadraticRealPolynomial.computeDiscriminant`
    - `QuadraticRealPolynomial.realRoots` -> `QuadraticRealPolynomial.computeRealRoots`
    - `QuarticRealPolynomial.discriminant` -> `QuarticRealPolynomial.computeDiscriminant`
    - `QuarticRealPolynomial.realRoots` -> `QuarticRealPolynomial.computeRealRoots`
    - `Quaternion.getAxis` -> `Quaternion.computeAxis`
    - `Quaternion.getAngle` -> `Quaternion.computeAngle`
    - `Quaternion.innerQuadrangle` -> `Quaternion.computeInnerQuadrangle`
    - `Rectangle.getSouthwest` -> `Rectangle.southwest`
    - `Rectangle.getNorthwest` -> `Rectangle.northwest`
    - `Rectangle.getSoutheast` -> `Rectangle.southeast`
    - `Rectangle.getNortheast` -> `Rectangle.northeast`
    - `Rectangle.getCenter` -> `Rectangle.center`
    - `CullingVolume.getVisibility` -> `CullingVolume.computeVisibility`
  - Replaced `PerspectiveFrustum.fovy` with `PerspectiveFrustum.fov` which will change the field of view angle in either the `X` or `Y` direction depending on the aspect ratio.
  - Removed the following from the Cesium API: `Transforms.earthOrientationParameters`, `EarthOrientationParameters`, `EarthOrientationParametersSample`, `Transforms.iau2006XysData`, `Iau2006XysData`, `Iau2006XysSample`, `IauOrientationAxes`, `TimeConstants`, `Scene.frameState`, `FrameState`, `EncodedCartesian3`, `EllipsoidalOccluder`, `TextureAtlas`, and `FAR`. These are still available but are not part of the official API and may change in future versions.
  - Removed `DynamicObject.vertexPositions`. Use `DynamicWall.positions`, `DynamicPolygon.positions`, and `DynamicPolyline.positions` instead.
  - Removed `defaultPoint`, `defaultLine`, and `defaultPolygon` from `GeoJsonDataSource`.
  - Removed `Primitive.allow3DOnly`. Set the `Scene` constructor option `scene3DOnly` instead.
  - `SampledProperty` and `SampledPositionProperty` no longer extrapolate outside of their sample data time range by default.
  - Changed the following functions to properties:
    - `TerrainProvider.hasWaterMask`
    - `CesiumTerrainProvider.hasWaterMask`
    - `ArcGisImageServerTerrainProvider.hasWaterMask`
    - `EllipsoidTerrainProvider.hasWaterMask`
    - `VRTheWorldTerrainProvider.hasWaterMask`
  - Removed `ScreenSpaceCameraController.ellipsoid`. The behavior that depended on the ellipsoid is now determined based on the scene state.
  - Sandcastle examples now automatically wrap the example code in RequireJS boilerplate. To upgrade any custom examples, copy the code into an existing example (such as Hello World) and save a new file.
  - Removed `CustomSensorVolume`, `RectangularPyramidSensorVolume`, `DynamicCone`, `DynamicConeVisualizerUsingCustomSensor`, `DynamicPyramid` and `DynamicPyramidVisualizer`. This will be moved to a plugin in early August. [#1887](https://github.com/CesiumGS/cesium/issues/1887)
  - If `Primitive.modelMatrix` is changed after creation, it only affects primitives with one instance and only in 3D mode.
  - `ImageryLayer` properties `alpha`, `brightness`, `contrast`, `hue`, `saturation`, and `gamma` may no longer be functions. If you need to change these values each frame, consider moving your logic to an event handler for `Scene.preRender`.
  - Removed `closeTop` and `closeBottom` options from `RectangleGeometry`.
  - CZML changes:
    - CZML is now versioned using the <major>.<minor> scheme. For example, any CZML 1.0 implementation will be able to load any 1.<minor> document (with graceful degradation). Major version number increases will be reserved for breaking changes. We fully expect these major version increases to happen, as CZML is still in development, but we wanted to give developers a stable target to work with.
    - A `"1.0"` version string is required to be on the document packet, which is required to be the first packet in a CZML file. Previously the `document` packet was optional; it is now mandatory. The simplest document packet is:
      ```
      {
        "id":"document",
        "version":"1.0"
      }
      ```
    - The `vertexPositions` property has been removed. There is now a `positions` property directly on objects that use it, currently `polyline`, `polygon`, and `wall`.
    - `cone`, `pyramid`, and `vector` have been removed from the core CZML schema. They are now treated as extensions maintained by Analytical Graphics and have been renamed to `agi_conicSensor`, `agi_customPatternSensor`, and `agi_vector` respectively.
    - The `orientation` property has been changed to match Cesium convention. To update existing CZML documents, conjugate the quaternion values.
    - `pixelOffset` now uses the top-left of the screen as the origin; previously it was the bottom-left. To update existing documents, negate the `y` value.
    - Removed `color`, `outlineColor`, and `outlineWidth` properties from `polyline` and `path`. There is a new `material` property that allows you to specify a variety of materials, such as `solidColor`, `polylineOutline` and `polylineGlow`.
    - See the [CZML Schema](https://github.com/CesiumGS/cesium/wiki/CZML-Content) for more details. We plan on greatly improving this document in the coming weeks.

- Added camera collision detection with terrain to the default mouse interaction.
- Modified the default camera tilt mouse behavior to tilt about the point clicked, taking into account terrain.
- Modified the default camera mouse behavior to look about the camera's position when the sky is clicked.
- Cesium can now render an unlimited number of imagery layers, no matter how few texture units are supported by the hardware.
- Added support for rendering terrain lighting with oct-encoded per-vertex normals. Added `CesiumTerrainProvider.requestVertexNormals` to request per vertex normals. Added `hasVertexNormals` property to all terrain providers to indicate whether or not vertex normals are included in the requested terrain tiles.
- Added `Globe.getHeight` and `Globe.pick` for finding the terrain height at a given Cartographic coordinate and picking the terrain with a ray.
- Added `scene3DOnly` options to `Viewer`, `CesiumWidget`, and `Scene` constructors. This setting optimizes memory usage and performance for 3D mode at the cost of losing the ability to use 2D or Columbus View.
- Added `forwardExtrapolationType`, `forwardExtrapolationDuration`, `backwardExtrapolationType`, and `backwardExtrapolationDuration` to `SampledProperty` and `SampledPositionProperty` which allows the user to specify how a property calculates its value when outside the range of its sample data.
- Prevent primitives from flashing off and on when modifying static DataSources.
- Added the following methods to `IntersectionTests`: `rayTriangle`, `lineSegmentTriangle`, `raySphere`, and `lineSegmentSphere`.
- Matrix types now have `add` and `subtract` functions.
- `Matrix3` type now has a `fromCrossProduct` function.
- Added `CesiumMath.signNotZero`, `CesiumMath.toSNorm` and `CesiumMath.fromSNorm` functions.
- DataSource & CZML models now default to North-East-Down orientation if none is provided.
- `TileMapServiceImageryProvider` now works with tilesets created by tools that better conform to the TMS specification. In particular, a profile of `global-geodetic` or `global-mercator` is now supported (in addition to the previous `geodetic` and `mercator`) and in these profiles it is assumed that the X coordinates of the bounding box correspond to the longitude direction.
- `EntityCollection` and `CompositeEntityCollection` now include the array of modified entities as the last parameter to their `onCollectionChanged` event.
- `RectangleGeometry`, `RectangleOutlineGeometry` and `RectanglePrimitive` can cross the international date line.

## Beta Releases

### b30 - 2014-07-01

- Breaking changes ([why so many?](https://community.cesium.com/t/moving-towards-cesium-1-0/1209))

  - CZML property references now use a `#` symbol to separate identifier from property path. `objectId.position` should now be `objectId#position`.
  - All `Cartesian2`, `Cartesian3`, `Cartesian4`, `TimeInterval`, and `JulianDate` functions that take a `result` parameter now require the parameter (except for functions starting with `from`).
  - Modified `Transforms.pointToWindowCoordinates` and `SceneTransforms.wgs84ToWindowCoordinates` to return window coordinates with origin at the top left corner.
  - `Billboard.pixelOffset` and `Label.pixelOffset` now have their origin at the top left corner.
  - Replaced `CameraFlightPath.createAnimation` with `Camera.flyTo` and replaced `CameraFlightPath.createAnimationRectangle` with `Camera.flyToRectangle`. Code that looked like:

            scene.animations.add(Cesium.CameraFlightPath.createAnimation(scene, {
                destination : Cesium.Cartesian3.fromDegrees(-117.16, 32.71, 15000.0)
            }));

    should now look like:

            scene.camera.flyTo({
                destination : Cesium.Cartesian3.fromDegrees(-117.16, 32.71, 15000.0)
            });

  - In `Camera.flyTo` and `Camera.flyToRectangle`:
    - `options.duration` is now in seconds, not milliseconds.
    - Renamed `options.endReferenceFrame` to `options.endTransform`.
    - Renamed `options.onComplete` to `options.complete`.
    - Renamed `options.onCancel` to `options.cancel`.
  - The following are now in seconds, not milliseconds.
    - `Scene.morphToColumbusView`, `Scene.morphTo2D`, and `Scene.morphTo3D` parameter `duration`.
    - `HomeButton` constructor parameter `options.duration`, `HomeButtonViewModel` constructor parameter `duration`, and `HomeButtonViewModel.duration`.
    - `SceneModePicker` constructor parameter `duration`, `SceneModePickerViewModel` constructor parameter `duration`, and `SceneModePickerViewModel.duration`.
    - `Geocoder` and `GeocoderViewModel` constructor parameter `options.flightDuration` and `GeocoderViewModel.flightDuration`.
    - `ScreenSpaceCameraController.bounceAnimationTime`.
    - `FrameRateMonitor` constructor parameter `options.samplingWindow`, `options.quietPeriod`, and `options.warmupPeriod`.
  - Refactored `JulianDate` to be in line with other Core types.
    - Most functions now take result parameters.
    - The default constructor no longer creates a date at the current time, use `JulianDate.now()` instead.
    - Removed `JulianDate.getJulianTimeFraction` and `JulianDate.compareTo`
    - `new JulianDate()` -> `JulianDate.now()`
    - `date.getJulianDayNumber()` -> `date.dayNumber`
    - `date.getSecondsOfDay()` -> `secondsOfDay`
    - `date.getTotalDays()` -> `JulianDate.getTotalDays(date)`
    - `date.getSecondsDifference(arg1, arg2)` -> `JulianDate.getSecondsDifference(arg2, arg1)` (Note, order of arguments flipped)
    - `date.getDaysDifference(arg1, arg2)` -> `JulianDate.getDaysDifference(arg2, arg1)` (Note, order of arguments flipped)
    - `date.getTaiMinusUtc()` -> `JulianDate.getTaiMinusUtc(date)`
    - `date.addSeconds(seconds)` -> `JulianDate.addSeconds(date, seconds)`
    - `date.addMinutes(minutes)` -> `JulianDate.addMinutes(date, minutes)`
    - `date.addHours(hours)` -> `JulianDate.addHours(date, hours)`
    - `date.addDays(days)` -> `JulianDate.addDays(date, days)`
    - `date.lessThan(right)` -> `JulianDate.lessThan(left, right)`
    - `date.lessThanOrEquals(right)` -> `JulianDate.lessThanOrEquals(left, right)`
    - `date.greaterThan(right)` -> `JulianDate.greaterThan(left, right)`
    - `date.greaterThanOrEquals(right)` -> `JulianDate.greaterThanOrEquals(left, right)`
  - Refactored `TimeInterval` to be in line with other Core types.

    - The constructor no longer requires parameters and now takes a single options parameter. Code that looked like:

            new TimeInterval(startTime, stopTime, true, true, data);

    should now look like:

            new TimeInterval({
                start : startTime,
                stop : stopTime,
                isStartIncluded : true,
                isStopIncluded : true,
                data : data
            });

    - `TimeInterval.fromIso8601` now takes a single options parameter. Code that looked like:

            TimeInterval.fromIso8601(intervalString, true, true, data);

    should now look like:

            TimeInterval.fromIso8601({
                iso8601 : intervalString,
                isStartIncluded : true,
                isStopIncluded : true,
                data : data
            });

    - `interval.intersect(otherInterval)` -> `TimeInterval.intersect(interval, otherInterval)`
    - `interval.contains(date)` -> `TimeInterval.contains(interval, date)`

  - Removed `TimeIntervalCollection.intersectInterval`.
  - `TimeIntervalCollection.findInterval` now takes a single options parameter instead of individual parameters. Code that looked like:

            intervalCollection.findInterval(startTime, stopTime, false, true);

    should now look like:

            intervalCollection.findInterval({
                start : startTime,
                stop : stopTime,
                isStartIncluded : false,
                isStopIncluded : true
            });

  - `TimeIntervalCollection.empty` was renamed to `TimeIntervalCollection.isEmpty`
  - Removed `Scene.animations` and `AnimationCollection` from the public Cesium API.
  - Replaced `color`, `outlineColor`, and `outlineWidth` in `DynamicPath` with a `material` property.
  - `ModelAnimationCollection.add` and `ModelAnimationCollection.addAll` renamed `options.startOffset` to `options.delay`. Also renamed `ModelAnimation.startOffset` to `ModelAnimation.delay`.
  - Replaced `Scene.scene2D.projection` property with read-only `Scene.mapProjection`. Set this with the `mapProjection` option for the `Viewer`, `CesiumWidget`, or `Scene` constructors.
  - Moved Fresnel, Reflection, and Refraction materials to the [Materials Pack Plugin](https://github.com/CesiumGS/cesium-materials-pack).
  - Renamed `Simon1994PlanetaryPositions` functions `ComputeSunPositionInEarthInertialFrame` and `ComputeMoonPositionInEarthInertialFrame` to `computeSunPositionInEarthInertialFrame` and `computeMoonPositionInEarthInertialFrame`, respectively.
  - `Scene` constructor function now takes an `options` parameter instead of individual parameters.
  - `CesiumWidget.showErrorPanel` now takes a `message` parameter in between the previous `title` and `error` parameters.
  - Removed `Camera.createCorrectPositionAnimation`.
  - Moved `LeapSecond.leapSeconds` to `JulianDate.leapSeconds`.
  - `Event.removeEventListener` no longer throws `DeveloperError` if the `listener` does not exist; it now returns `false`.
  - Enumeration values of `SceneMode` have better correspondence with mode names to help with debugging.
  - The build process now requires [Node.js](http://nodejs.org/) to be installed on the system.

- Cesium now supports Internet Explorer 11.0.9 on desktops. For the best results, use the new [IE Developer Channel](http://devchannel.modern.ie/) for development.
- `ReferenceProperty` can now handle sub-properties, for example, `myObject#billboard.scale`.
- `DynamicObject.id` can now include period characters.
- Added `PolylineGlowMaterialProperty` which enables data sources to use the PolylineGlow material.
- Fixed support for embedded resources in glTF models.
- Added `HermitePolynomialApproximation.interpolate` for performing interpolation when derivative information is available.
- `SampledProperty` and `SampledPositionProperty` can now store derivative information for each sample value. This allows for more accurate interpolation when using `HermitePolynomialApproximation`.
- Added `FrameRateMonitor` to monitor the frame rate achieved by a `Scene` and to raise a `lowFrameRate` event when it falls below a configurable threshold.
- Added `PerformanceWatchdog` widget and `viewerPerformanceWatchdogMixin`.
- `Viewer` and `CesiumWidget` now provide more user-friendly error messages when an initialization or rendering error occurs.
- `Viewer` and `CesiumWidget` now take a new optional parameter, `creditContainer`.
- `Viewer` can now optionally be constructed with a `DataSourceCollection`. Previously, it always created one itself internally.
- Fixed a problem that could rarely lead to the camera's `tilt` property being `NaN`.
- `GeoJsonDataSource` no longer uses the `name` or `title` property of the feature as the dynamic object's name if the value of the property is null.
- Added `TimeIntervalCollection.isStartIncluded` and `TimeIntervalCollection.isStopIncluded`.
- Added `Cesium.VERSION` to the combined `Cesium.js` file.
- Made general improvements to the [reference documentation](http://cesiumjs.org/refdoc.html).
- Updated third-party [Tween.js](https://github.com/sole/tween.js/) from r7 to r13.
- Updated third-party JSDoc 3.3.0-alpha5 to 3.3.0-alpha9.
- The development web server has been rewritten in Node.js, and is now included as part of each release.

### b29 - 2014-06-02

- Breaking changes ([why so many?](https://community.cesium.com/t/moving-towards-cesium-1-0/1209))

  - Replaced `Scene.createTextureAtlas` with `new TextureAtlas`.
  - Removed `CameraFlightPath.createAnimationCartographic`. Code that looked like:

           var flight = CameraFlightPath.createAnimationCartographic(scene, {
               destination : cartographic
           });
           scene.animations.add(flight);

    should now look like:

           var flight = CameraFlightPath.createAnimation(scene, {
               destination : ellipsoid.cartographicToCartesian(cartographic)
           });
           scene.animations.add(flight);

  - Removed `CesiumWidget.onRenderLoopError` and `Viewer.renderLoopError`. They have been replaced by `Scene.renderError`.
  - Renamed `CompositePrimitive` to `PrimitiveCollection` and added an `options` parameter to the constructor function.
  - Removed `Shapes.compute2DCircle`, `Shapes.computeCircleBoundary` and `Shapes.computeEllipseBoundary`. Instead, use `CircleOutlineGeometry` and `EllipseOutlineGeometry`. See the [tutorial](http://cesiumjs.org/2013/11/04/Geometry-and-Appearances/).
  - Removed `PolylinePipeline`, `PolygonPipeline`, `Tipsify`, `FrustumCommands`, and all `Renderer` types (except noted below) from the public Cesium API. These are still available but are not part of the official API and may change in future versions. `Renderer` types in particular are likely to change.
  - For AMD users only:
    - Moved `PixelFormat` from `Renderer` to `Core`.
    - Moved the following from `Renderer` to `Scene`: `TextureAtlas`, `TextureAtlasBuilder`, `BlendEquation`, `BlendFunction`, `BlendingState`, `CullFace`, `DepthFunction`, `StencilFunction`, and `StencilOperation`.
    - Moved the following from `Scene` to `Core`: `TerrainProvider`, `ArcGisImageServerTerrainProvider`, `CesiumTerrainProvider`, `EllipsoidTerrainProvider`, `VRTheWorldTerrainProvider`, `TerrainData`, `HeightmapTerrainData`, `QuantizedMeshTerrainData`, `TerrainMesh`, `TilingScheme`, `GeographicTilingScheme`, `WebMercatorTilingScheme`, `sampleTerrain`, `TileProviderError`, `Credit`.
  - Removed `TilingScheme.createRectangleOfLevelZeroTiles`, `GeographicTilingScheme.createLevelZeroTiles` and `WebMercatorTilingScheme.createLevelZeroTiles`.
  - Removed `CameraColumbusViewMode`.
  - Removed `Enumeration`.

- Added new functions to `Cartesian3`: `fromDegrees`, `fromRadians`, `fromDegreesArray`, `fromRadiansArray`, `fromDegreesArray3D` and `fromRadiansArray3D`. Added `fromRadians` to `Cartographic`.
- Fixed dark lighting in 3D and Columbus View when viewing a primitive edge on. ([#592](https://github.com/CesiumGS/cesium/issues/592))
- Improved Internet Explorer 11.0.8 support including workarounds for rendering labels, billboards, and the sun.
- Improved terrain and imagery rendering performance when very close to the surface.
- Added `preRender` and `postRender` events to `Scene`.
- Added `Viewer.targetFrameRate` and `CesiumWidget.targetFrameRate` to allow for throttling of the requestAnimationFrame rate.
- Added `Viewer.resolutionScale` and `CesiumWidget.resolutionScale` to allow the scene to be rendered at a resolution other than the canvas size.
- `Camera.transform` now works consistently across scene modes.
- Fixed a bug that prevented `sampleTerrain` from working with STK World Terrain in Firefox.
- `sampleTerrain` no longer fails when used with a `TerrainProvider` that is not yet ready.
- Fixed problems that could occur when using `ArcGisMapServerImageryProvider` to access a tiled MapServer of non-global extent.
- Added `interleave` option to `Primitive` constructor.
- Upgraded JSDoc from 3.0 to 3.3.0-alpha5. The Cesium reference documentation now has a slightly different look and feel.
- Upgraded Dojo from 1.9.1 to 1.9.3. NOTE: Dojo is only used in Sandcastle and not required by Cesium.

### b28 - 2014-05-01

- Breaking changes ([why so many?](https://community.cesium.com/t/breaking-changes/1132)):
  - Renamed and moved `Scene.primitives.centralBody` moved to `Scene.globe`.
  - Removed `CesiumWidget.centralBody` and `Viewer.centralBody`. Use `CesiumWidget.scene.globe` and `Viewer.scene.globe`.
  - Renamed `CentralBody` to `Globe`.
  - Replaced `Model.computeWorldBoundingSphere` with `Model.boundingSphere`.
  - Refactored visualizers, removing `setDynamicObjectCollection`, `getDynamicObjectCollection`, `getScene`, and `removeAllPrimitives` which are all superfluous after the introduction of `DataSourceDisplay`. The affected classes are:
    - `DynamicBillboardVisualizer`
    - `DynamicConeVisualizerUsingCustomSensor`
    - `DynamicLabelVisualizer`
    - `DynamicModelVisualizer`
    - `DynamicPathVisualizer`
    - `DynamicPointVisualizer`
    - `DynamicPyramidVisualizer`
    - `DynamicVectorVisualizer`
    - `GeometryVisualizer`
  - Renamed Extent to Rectangle
    - `Extent` -> `Rectangle`
    - `ExtentGeometry` -> `RectangleGeomtry`
    - `ExtentGeometryOutline` -> `RectangleGeometryOutline`
    - `ExtentPrimitive` -> `RectanglePrimitive`
    - `BoundingRectangle.fromExtent` -> `BoundingRectangle.fromRectangle`
    - `BoundingSphere.fromExtent2D` -> `BoundingSphere.fromRectangle2D`
    - `BoundingSphere.fromExtentWithHeights2D` -> `BoundingSphere.fromRectangleWithHeights2D`
    - `BoundingSphere.fromExtent3D` -> `BoundingSphere.fromRectangle3D`
    - `EllipsoidalOccluder.computeHorizonCullingPointFromExtent` -> `EllipsoidalOccluder.computeHorizonCullingPointFromRectangle`
    - `Occluder.computeOccludeePointFromExtent` -> `Occluder.computeOccludeePointFromRectangle`
    - `Camera.getExtentCameraCoordinates` -> `Camera.getRectangleCameraCoordinates`
    - `Camera.viewExtent` -> `Camera.viewRectangle`
    - `CameraFlightPath.createAnimationExtent` -> `CameraFlightPath.createAnimationRectangle`
    - `TilingScheme.extentToNativeRectangle` -> `TilingScheme.rectangleToNativeRectangle`
    - `TilingScheme.tileXYToNativeExtent` -> `TilingScheme.tileXYToNativeRectangle`
    - `TilingScheme.tileXYToExtent` -> `TilingScheme.tileXYToRectangle`
  - Converted `DataSource` get methods into properties.
    - `getName` -> `name`
    - `getClock` -> `clock`
    - `getChangedEvent` -> `changedEvent`
    - `getDynamicObjectCollection` -> `dynamicObjects`
    - `getErrorEvent` -> `errorEvent`
  - `BaseLayerPicker` has been extended to support terrain selection ([#1607](https://github.com/CesiumGS/cesium/pull/1607)).
    - The `BaseLayerPicker` constructor function now takes the container element and an options object instead of a CentralBody and ImageryLayerCollection.
    - The `BaseLayerPickerViewModel` constructor function now takes an options object instead of a `CentralBody` and `ImageryLayerCollection`.
    - `ImageryProviderViewModel` -> `ProviderViewModel`
    - `BaseLayerPickerViewModel.selectedName` -> `BaseLayerPickerViewModel.buttonTooltip`
    - `BaseLayerPickerViewModel.selectedIconUrl` -> `BaseLayerPickerViewModel.buttonImageUrl`
    - `BaseLayerPickerViewModel.selectedItem` -> `BaseLayerPickerViewModel.selectedImagery`
    - `BaseLayerPickerViewModel.imageryLayers`has been removed and replaced with `BaseLayerPickerViewModel.centralBody`
  - Renamed `TimeIntervalCollection.clear` to `TimeIntervalColection.removeAll`
  - `Context` is now private.
    - Removed `Scene.context`. Instead, use `Scene.drawingBufferWidth`, `Scene.drawingBufferHeight`, `Scene.maximumAliasedLineWidth`, and `Scene.createTextureAtlas`.
    - `Billboard.computeScreenSpacePosition`, `Label.computeScreenSpacePosition`, `SceneTransforms.clipToWindowCoordinates` and `SceneTransforms.clipToDrawingBufferCoordinates` take a `Scene` parameter instead of a `Context`.
    - `Camera` constructor takes `Scene` as parameter instead of `Context`
  - Types implementing the `ImageryProvider` interface arenow require a `hasAlphaChannel` property.
  - Removed `checkForChromeFrame` since Chrome Frame is no longer supported by Google. See [Google's official announcement](http://blog.chromium.org/2013/06/retiring-chrome-frame.html).
  - Types implementing `DataSource` no longer need to implement `getIsTimeVarying`.
- Added a `NavigationHelpButton` widget that, when clicked, displays information about how to navigate around the globe with the mouse. The new button is enabled by default in the `Viewer` widget.
- Added `Model.minimumPixelSize` property so models remain visible when the viewer zooms out.
- Added `DynamicRectangle` to support DataSource provided `RectangleGeometry`.
- Added `DynamicWall` to support DataSource provided `WallGeometry`.
- Improved texture upload performance and reduced memory usage when using `BingMapsImageryProvider` and other imagery providers that return false from `hasAlphaChannel`.
- Added the ability to offset the grid in the `GridMaterial`.
- `GeometryVisualizer` now creates geometry asynchronously to prevent locking up the browser.
- Add `Clock.canAnimate` to prevent time from advancing, even while the clock is animating.
- `Viewer` now prevents time from advancing if asynchronous geometry is being processed in order to avoid showing an incomplete picture. This can be disabled via the `Viewer.allowDataSourcesToSuspendAnimation` settings.
- Added ability to modify glTF material parameters using `Model.getMaterial`, `ModelMaterial`, and `ModelMesh.material`.
- Added `asynchronous` and `ready` properties to `Model`.
- Added `Cartesian4.fromColor` and `Color.fromCartesian4`.
- Added `getScale` and `getMaximumScale` to `Matrix2`, `Matrix3`, and `Matrix4`.
- Upgraded Knockout from version 3.0.0 to 3.1.0.
- Upgraded TopoJSON from version 1.1.4 to 1.6.8.

### b27 - 2014-04-01

- Breaking changes:

  - All `CameraController` functions have been moved up to the `Camera`. Removed `CameraController`. For example, code that looked like:

           scene.camera.controller.viewExtent(extent);

    should now look like:

           scene.camera.viewExtent(extent);

  - Finished replacing getter/setter functions with properties:
    - `ImageryLayer`
      - `getImageryProvider` -> `imageryProvider`
      - `getExtent` -> `extent`
    - `Billboard`, `Label`
      - `getShow`, `setShow` -> `show`
      - `getPosition`, `setPosition` -> `position`
      - `getPixelOffset`, `setPixelOffset` -> `pixelOffset`
      - `getTranslucencyByDistance`, `setTranslucencyByDistance` -> `translucencyByDistance`
      - `getPixelOffsetScaleByDistance`, `setPixelOffsetScaleByDistance` -> `pixelOffsetScaleByDistance`
      - `getEyeOffset`, `setEyeOffset` -> `eyeOffset`
      - `getHorizontalOrigin`, `setHorizontalOrigin` -> `horizontalOrigin`
      - `getVerticalOrigin`, `setVerticalOrigin` -> `verticalOrigin`
      - `getScale`, `setScale` -> `scale`
      - `getId` -> `id`
    - `Billboard`
      - `getScaleByDistance`, `setScaleByDistance` -> `scaleByDistance`
      - `getImageIndex`, `setImageIndex` -> `imageIndex`
      - `getColor`, `setColor` -> `color`
      - `getRotation`, `setRotation` -> `rotation`
      - `getAlignedAxis`, `setAlignedAxis` -> `alignedAxis`
      - `getWidth`, `setWidth` -> `width`
      - `getHeight` `setHeight` -> `height`
    - `Label`
      - `getText`, `setText` -> `text`
      - `getFont`, `setFont` -> `font`
      - `getFillColor`, `setFillColor` -> `fillColor`
      - `getOutlineColor`, `setOutlineColor` -> `outlineColor`
      - `getOutlineWidth`, `setOutlineWidth` -> `outlineWidth`
      - `getStyle`, `setStyle` -> `style`
    - `Polygon`
      - `getPositions`, `setPositions` -> `positions`
    - `Polyline`
      - `getShow`, `setShow` -> `show`
      - `getPositions`, `setPositions` -> `positions`
      - `getMaterial`, `setMeterial` -> `material`
      - `getWidth`, `setWidth` -> `width`
      - `getLoop`, `setLoop` -> `loop`
      - `getId` -> `id`
    - `Occluder`
      - `getPosition` -> `position`
      - `getRadius` -> `radius`
      - `setCameraPosition` -> `cameraPosition`
    - `LeapSecond`
      - `getLeapSeconds`, `setLeapSeconds` -> `leapSeconds`
    - `Fullscreen`
      - `getFullscreenElement` -> `element`
      - `getFullscreenChangeEventName` -> `changeEventName`
      - `getFullscreenErrorEventName` -> `errorEventName`
      - `isFullscreenEnabled` -> `enabled`
      - `isFullscreen` -> `fullscreen`
    - `Event`
      - `getNumberOfListeners` -> `numberOfListeners`
    - `EllipsoidGeodesic`
      - `getSurfaceDistance` -> `surfaceDistance`
      - `getStart` -> `start`
      - `getEnd` -> `end`
      - `getStartHeading` -> `startHeading`
      - `getEndHeading` -> `endHeading`
    - `AnimationCollection`
      - `getAll` -> `all`
    - `CentralBodySurface`
      - `getTerrainProvider`, `setTerrainProvider` -> `terrainProvider`
    - `Credit`
      - `getText` -> `text`
      - `getImageUrl` -> `imageUrl`
      - `getLink` -> `link`
    - `TerrainData`, `HightmapTerrainData`, `QuanitzedMeshTerrainData`
      - `getWaterMask` -> `waterMask`
    - `Tile`
      - `getChildren` -> `children`
    - `Buffer`
      - `getSizeInBytes` -> `sizeInBytes`
      - `getUsage` -> `usage`
      - `getVertexArrayDestroyable`, `setVertexArrayDestroyable` -> `vertexArrayDestroyable`
    - `CubeMap`
      - `getPositiveX` -> `positiveX`
      - `getNegativeX` -> `negativeX`
      - `getPositiveY` -> `positiveY`
      - `getNegativeY` -> `negativeY`
      - `getPositiveZ` -> `positiveZ`
      - `getNegativeZ` -> `negativeZ`
    - `CubeMap`, `Texture`
      - `getSampler`, `setSampler` -> `sampler`
      - `getPixelFormat` -> `pixelFormat`
      - `getPixelDatatype` -> `pixelDatatype`
      - `getPreMultiplyAlpha` -> `preMultiplyAlpha`
      - `getFlipY` -> `flipY`
      - `getWidth` -> `width`
      - `getHeight` -> `height`
    - `CubeMapFace`
      - `getPixelFormat` -> `pixelFormat`
      - `getPixelDatatype` -> `pixelDatatype`
    - `Framebuffer`
      - `getNumberOfColorAttachments` -> `numberOfColorAttachments`
      - `getDepthTexture` -> `depthTexture`
      - `getDepthRenderbuffer` -> `depthRenderbuffer`
      - `getStencilRenderbuffer` -> `stencilRenderbuffer`
      - `getDepthStencilTexture` -> `depthStencilTexture`
      - `getDepthStencilRenderbuffer` -> `depthStencilRenderbuffer`
      - `hasDepthAttachment` -> `hasdepthAttachment`
    - `Renderbuffer`
      - `getFormat` -> `format`
      - `getWidth` -> `width`
      - `getHeight` -> `height`
    - `ShaderProgram`
      - `getVertexAttributes` -> `vertexAttributes`
      - `getNumberOfVertexAttributes` -> `numberOfVertexAttributes`
      - `getAllUniforms` -> `allUniforms`
      - `getManualUniforms` -> `manualUniforms`
    - `Texture`
      - `getDimensions` -> `dimensions`
    - `TextureAtlas`
      - `getBorderWidthInPixels` -> `borderWidthInPixels`
      - `getTextureCoordinates` -> `textureCoordinates`
      - `getTexture` -> `texture`
      - `getNumberOfImages` -> `numberOfImages`
      - `getGUID` -> `guid`
    - `VertexArray`
      - `getNumberOfAttributes` -> `numberOfAttributes`
      - `getIndexBuffer` -> `indexBuffer`
  - Finished removing prototype functions. (Use 'static' versions of these functions instead):
    - `BoundingRectangle`
      - `union`, `expand`
    - `BoundingSphere`
      - `union`, `expand`, `getPlaneDistances`, `projectTo2D`
    - `Plane`
      - `getPointDistance`
    - `Ray`
      - `getPoint`
    - `Spherical`
      - `normalize`
    - `Extent`
      - `validate`, `getSouthwest`, `getNorthwest`, `getNortheast`, `getSoutheast`, `getCenter`, `intersectWith`, `contains`, `isEmpty`, `subsample`
  - `DataSource` now has additional required properties, `isLoading` and `loadingEvent` as well as a new optional `update` method which will be called each frame.
  - Renamed `Stripe` material uniforms `lightColor` and `darkColor` to `evenColor` and `oddColor`.
  - Replaced `SceneTransitioner` with new functions and properties on the `Scene`: `morphTo2D`, `morphToColumbusView`, `morphTo3D`, `completeMorphOnUserInput`, `morphStart`, `morphComplete`, and `completeMorph`.
  - Removed `TexturePool`.

- Improved visual quality for translucent objects with [Weighted Blended Order-Independent Transparency](http://cesiumjs.org/2014/03/14/Weighted-Blended-Order-Independent-Transparency/).
- Fixed extruded polygons rendered in the southern hemisphere. [#1490](https://github.com/CesiumGS/cesium/issues/1490)
- Fixed Primitive picking that have a closed appearance drawn on the surface. [#1333](https://github.com/CesiumGS/cesium/issues/1333)
- Added `StripeMaterialProperty` for supporting the `Stripe` material in DynamicScene.
- `loadArrayBuffer`, `loadBlob`, `loadJson`, `loadText`, and `loadXML` now support loading data from data URIs.
- The `debugShowBoundingVolume` property on primitives now works across all scene modes.
- Eliminated the use of a texture pool for Earth surface imagery textures. The use of the pool was leading to mipmapping problems in current versions of Google Chrome where some tiles would show imagery from entirely unrelated parts of the globe.

### b26 - 2014-03-03

- Breaking changes:
  - Replaced getter/setter functions with properties:
    - `Scene`
      - `getCanvas` -> `canvas`
      - `getContext` -> `context`
      - `getPrimitives` -> `primitives`
      - `getCamera` -> `camera`
      - `getScreenSpaceCameraController` -> `screenSpaceCameraController`
      - `getFrameState` -> `frameState`
      - `getAnimations` -> `animations`
    - `CompositePrimitive`
      - `getCentralBody`, `setCentralBody` -> `centralBody`
      - `getLength` -> `length`
    - `Ellipsoid`
      - `getRadii` -> `radii`
      - `getRadiiSquared` -> `radiiSquared`
      - `getRadiiToTheFourth` -> `radiiToTheFourth`
      - `getOneOverRadii` -> `oneOverRadii`
      - `getOneOverRadiiSquared` -> `oneOverRadiiSquared`
      - `getMinimumRadius` -> `minimumRadius`
      - `getMaximumRadius` -> `maximumRadius`
    - `CentralBody`
      - `getEllipsoid` -> `ellipsoid`
      - `getImageryLayers` -> `imageryLayers`
    - `EllipsoidalOccluder`
      - `getEllipsoid` -> `ellipsoid`
      - `getCameraPosition`, `setCameraPosition` -> `cameraPosition`
    - `EllipsoidTangentPlane`
      - `getEllipsoid` -> `ellipsoid`
      - `getOrigin` -> `origin`
    - `GeographicProjection`
      - `getEllipsoid` -> `ellipsoid`
    - `WebMercatorProjection`
      - `getEllipsoid` -> `ellipsoid`
    - `SceneTransitioner`
      - `getScene` -> `scene`
      - `getEllipsoid` -> `ellipsoid`
    - `ScreenSpaceCameraController`
      - `getEllipsoid`, `setEllipsoid` -> `ellipsoid`
    - `SkyAtmosphere`
      - `getEllipsoid` -> `ellipsoid`
    - `TilingScheme`, `GeographicTilingScheme`, `WebMercatorTilingSheme`
      - `getEllipsoid` -> `ellipsoid`
      - `getExtent` -> `extent`
      - `getProjection` -> `projection`
    - `ArcGisMapServerImageryProvider`, `BingMapsImageryProvider`, `GoogleEarthImageryProvider`, `GridImageryProvider`, `OpenStreetMapImageryProvider`, `SingleTileImageryProvider`, `TileCoordinatesImageryProvider`, `TileMapServiceImageryProvider`, `WebMapServiceImageryProvider`
      - `getProxy` -> `proxy`
      - `getTileWidth` -> `tileWidth`
      - `getTileHeight` -> `tileHeight`
      - `getMaximumLevel` -> `maximumLevel`
      - `getMinimumLevel` -> `minimumLevel`
      - `getTilingScheme` -> `tilingScheme`
      - `getExtent` -> `extent`
      - `getTileDiscardPolicy` -> `tileDiscardPolicy`
      - `getErrorEvent` -> `errorEvent`
      - `isReady` -> `ready`
      - `getCredit` -> `credit`
    - `ArcGisMapServerImageryProvider`, `BingMapsImageryProvider`, `GoogleEarthImageryProvider`, `OpenStreetMapImageryProvider`, `SingleTileImageryProvider`, `TileMapServiceImageryProvider`, `WebMapServiceImageryProvider`
      - `getUrl` -> `url`
    - `ArcGisMapServerImageryProvider`
      - `isUsingPrecachedTiles` - > `usingPrecachedTiles`
    - `BingMapsImageryProvider`
      - `getKey` -> `key`
      - `getMapStyle` -> `mapStyle`
    - `GoogleEarthImageryProvider`
      - `getPath` -> `path`
      - `getChannel` -> `channel`
      - `getVersion` -> `version`
      - `getRequestType` -> `requestType`
    - `WebMapServiceImageryProvider`
      - `getLayers` -> `layers`
    - `CesiumTerrainProvider`, `EllipsoidTerrainProvider`, `ArcGisImageServerTerrainProvider`, `VRTheWorldTerrainProvider`
      - `getErrorEvent` -> `errorEvent`
      - `getCredit` -> `credit`
      - `getTilingScheme` -> `tilingScheme`
      - `isReady` -> `ready`
    - `TimeIntervalCollection`
      - `getChangedEvent` -> `changedEvent`
      - `getStart` -> `start`
      - `getStop` -> `stop`
      - `getLength` -> `length`
      - `isEmpty` -> `empty`
    - `DataSourceCollection`, `ImageryLayerCollection`, `LabelCollection`, `PolylineCollection`, `SensorVolumeCollection`
      - `getLength` -> `length`
    - `BillboardCollection`
      - `getLength` -> `length`
      - `getTextureAtlas`, `setTextureAtlas` -> `textureAtlas`
      - `getDestroyTextureAtlas`, `setDestroyTextureAtlas` -> `destroyTextureAtlas`
  - Removed `Scene.getUniformState()`. Use `scene.context.getUniformState()`.
  - Visualizers no longer create a `dynamicObject` property on the primitives they create. Instead, they set the `id` property that is standard for all primitives.
  - The `propertyChanged` on DynamicScene objects has been renamed to `definitionChanged`. Also, the event is now raised in the case of an existing property being modified as well as having a new property assigned (previously only property assignment would raise the event).
  - The `visualizerTypes` parameter to the `DataSouceDisplay` has been changed to a callback function that creates an array of visualizer instances.
  - `DynamicDirectionsProperty` and `DynamicVertexPositionsProperty` were both removed, they have been superseded by `PropertyArray` and `PropertyPositionArray`, which make it easy for DataSource implementations to create time-dynamic arrays.
  - `VisualizerCollection` has been removed. It is superseded by `DataSourceDisplay`.
  - `DynamicEllipsoidVisualizer`, `DynamicPolygonVisualizer`, and `DynamicPolylineVisualizer` have been removed. They are superseded by `GeometryVisualizer` and corresponding `GeometryUpdater` implementations; `EllipsoidGeometryUpdater`, `PolygonGeometryUpdater`, `PolylineGeometryUpdater`.
  - Modified `CameraFlightPath` functions to take place in the camera's current reference frame. The arguments to the function now need to be given in world coordinates and an optional reference frame can be given when the flight is completed.
  - `PixelDatatype` properties are now JavaScript numbers, not `Enumeration` instances.
  - `combine` now takes two objects instead of an array, and defaults to copying shallow references. The `allowDuplicates` parameter has been removed. In the event of duplicate properties, the first object's properties will be used.
  - Removed `FeatureDetection.supportsCrossOriginImagery`. This check was only useful for very old versions of WebKit.
- Added `Model` for drawing 3D models using glTF. See the [tutorial](http://cesiumjs.org/2014/03/03/Cesium-3D-Models-Tutorial/) and [Sandcastle example](http://cesiumjs.org/Cesium/Apps/Sandcastle/index.html?src=3D%20Models.html&label=Showcases).
- DynamicScene now makes use of [Geometry and Appearances](http://cesiumjs.org/2013/11/04/Geometry-and-Appearances/), which provides a tremendous improvements to DataSource visualization (CZML, GeoJSON, etc..). Extruded geometries are now supported and in many use cases performance is an order of magnitude faster.
- Added new `SelectionIndicator` and `InfoBox` widgets to `Viewer`, activated by `viewerDynamicObjectMixin`.
- `CesiumTerrainProvider` now supports mesh-based terrain like the tiles created by [STK Terrain Server](https://community.cesium.com/t/stk-terrain-server-beta/1017).
- Fixed rendering artifact on translucent objects when zooming in or out.
- Added `CesiumInspector` widget for graphics debugging. In Cesium Viewer, it is enabled by using the query parameter `inspector=true`. Also see the [Sandcastle example](http://cesiumjs.org/Cesium/Apps/Sandcastle/index.html?src=Cesium%20Inspector.html&label=Showcases).
- Improved compatibility with Internet Explorer 11.
- `DynamicEllipse`, `DynamicPolygon`, and `DynamicEllipsoid` now have properties matching their geometry counterpart, i.e. `EllipseGeometry`, `EllipseOutlineGeometry`, etc. These properties are also available in CZML.
- Added a `definitionChanged` event to the `Property` interface as well as most `DynamicScene` objects. This makes it easy for a client to observe when new data is loaded into a property or object.
- Added an `isConstant` property to the `Property` interface. Constant properties do not change in regards to simulation time, i.e. `Property.getValue` will always return the same result for all times.
- `ConstantProperty` is now mutable; it's value can be updated via `ConstantProperty.setValue`.
- Improved the quality of imagery near the poles when the imagery source uses a `GeographicTilingScheme`.
- `OpenStreetMapImageryProvider` now supports imagery with a minimum level.
- `BingMapsImageryProvider` now uses HTTPS by default for metadata and tiles when the document is loaded over HTTPS.
- Added the ability for imagery providers to specify view-dependent attribution to be display in the `CreditDisplay`.
- View-dependent imagery source attribution is now added to the `CreditDisplay` by the `BingMapsImageryProvider`.
- Fixed viewing an extent. [#1431](https://github.com/CesiumGS/cesium/issues/1431)
- Fixed camera tilt in ICRF. [#544](https://github.com/CesiumGS/cesium/issues/544)
- Fixed developer error when zooming in 2D. If the zoom would create an invalid frustum, nothing is done. [#1432](https://github.com/CesiumGS/cesium/issues/1432)
- Fixed `WallGeometry` bug that failed by removing positions that were less close together by less than 6 decimal places. [#1483](https://github.com/CesiumGS/cesium/pull/1483)
- Fixed `EllipsoidGeometry` texture coordinates. [#1454](https://github.com/CesiumGS/cesium/issues/1454)
- Added a loop property to `Polyline`s to join the first and last point. [#960](https://github.com/CesiumGS/cesium/issues/960)
- Use `performance.now()` instead of `Date.now()`, when available, to limit time spent loading terrain and imagery tiles. This results in more consistent frame rates while loading tiles on some systems.
- `RequestErrorEvent` now includes the headers that were returned with the error response.
- Added `AssociativeArray`, which is a helper class for maintaining a hash of objects that also needs to be iterated often.
- Added `TimeIntervalCollection.getChangedEvent` which returns an event that will be raised whenever intervals are updated.
- Added a second parameter to `Material.fromType` to override default uniforms. [#1522](https://github.com/CesiumGS/cesium/pull/1522)
- Added `Intersections2D` class containing operations on 2D triangles.
- Added `czm_inverseViewProjection` and `czm_inverseModelViewProjection` automatic GLSL uniform.

### b25 - 2014-02-03

- Breaking changes:
  - The `Viewer` constructor argument `options.fullscreenElement` now matches the `FullscreenButton` default of `document.body`, it was previously the `Viewer` container itself.
  - Removed `Viewer.objectTracked` event; `Viewer.trackedObject` is now an ES5 Knockout observable that can be subscribed to directly.
  - Replaced `PerformanceDisplay` with `Scene.debugShowFramesPerSecond`.
  - `Asphalt`, `Blob`, `Brick`, `Cement`, `Erosion`, `Facet`, `Grass`, `TieDye`, and `Wood` materials were moved to the [Materials Pack Plugin](https://github.com/CesiumGS/cesium-materials-pack).
  - Renamed `GeometryPipeline.createAttributeIndices` to `GeometryPipeline.createAttributeLocations`.
  - Renamed `attributeIndices` property to `attributeLocations` when calling `Context.createVertexArrayFromGeometry`.
  - `PerformanceDisplay` requires a DOM element as a parameter.
- Fixed globe rendering in the current Canary version of Google Chrome.
- `Viewer` now monitors the clock settings of the first added `DataSource` for changes, and also now has a constructor option `automaticallyTrackFirstDataSourceClock` which will turn off this behavior.
- The `DynamicObjectCollection` created by `CzmlDataSource` now sends a single `collectionChanged` event after CZML is loaded; previously it was sending an event every time an object was created or removed during the load process.
- Added `ScreenSpaceCameraController.enableInputs` to fix issue with inputs not being restored after overlapping camera flights.
- Fixed picking in 2D with rotated map. [#1337](https://github.com/CesiumGS/cesium/issues/1337)
- `TileMapServiceImageryProvider` can now handle casing differences in tilemapresource.xml.
- `OpenStreetMapImageryProvider` now supports imagery with a minimum level.
- Added `Quaternion.fastSlerp` and `Quaternion.fastSquad`.
- Upgraded Tween.js to version r12.

### b24 - 2014-01-06

- Breaking changes:

  - Added `allowTextureFilterAnisotropic` (default: `true`) and `failIfMajorPerformanceCaveat` (default: `true`) properties to the `contextOptions` property passed to `Viewer`, `CesiumWidget`, and `Scene` constructors and moved the existing properties to a new `webgl` sub-property. For example, code that looked like:

           var viewer = new Viewer('cesiumContainer', {
               contextOptions : {
                 alpha : true
               }
           });

    should now look like:

           var viewer = new Viewer('cesiumContainer', {
               contextOptions : {
                 webgl : {
                   alpha : true
                 }
               }
           });

  - The read-only `Cartesian3` objects must now be cloned to camera properties instead of assigned. For example, code that looked like:

          camera.up = Cartesian3.UNIT_Z;

    should now look like:

          Cartesian3.clone(Cartesian3.UNIT_Z, camera.up);

  - The CSS files for individual widgets, e.g. `BaseLayerPicker.css`, no longer import other CSS files. Most applications should import `widgets.css` (and optionally `lighter.css`).
  - `SvgPath` has been replaced by a Knockout binding: `cesiumSvgPath`.
  - `DynamicObject.availability` is now a `TimeIntervalCollection` instead of a `TimeInterval`.
  - Removed prototype version of `BoundingSphere.transform`.
  - `Matrix4.multiplyByPoint` now returns a `Cartesian3` instead of a `Cartesian4`.

- The minified, combined `Cesium.js` file now omits certain `DeveloperError` checks, to increase performance and reduce file size. When developing your application, we recommend using the unminified version locally for early error detection, then deploying the minified version to production.
- Fixed disabling `CentralBody.enableLighting`.
- Fixed `Geocoder` flights when following an object.
- The `Viewer` widget now clears `Geocoder` input when the user clicks the home button.
- The `Geocoder` input type has been changed to `search`, which improves usability (particularly on mobile devices). There were also some other minor styling improvements.
- Added `CentralBody.maximumScreenSpaceError`.
- Added `translateEventTypes`, `zoomEventTypes`, `rotateEventTypes`, `tiltEventTypes`, and `lookEventTypes` properties to `ScreenSpaceCameraController` to change the default mouse inputs.
- Added `Billboard.setPixelOffsetScaleByDistance`, `Label.setPixelOffsetScaleByDistance`, `DynamicBillboard.pixelOffsetScaleByDistance`, and `DynamicLabel.pixelOffsetScaleByDistance` to control minimum/maximum pixelOffset scaling based on camera distance.
- Added `BoundingSphere.transformsWithoutScale`.
- Added `fromArray` function to `Matrix2`, `Matrix3` and `Matrix4`.
- Added `Matrix4.multiplyTransformation`, `Matrix4.multiplyByPointAsVector`.

### b23 - 2013-12-02

- Breaking changes:

  - Changed the `CatmulRomSpline` and `HermiteSpline` constructors from taking an array of structures to a structure of arrays. For example, code that looked like:

           var controlPoints = [
               { point: new Cartesian3(1235398.0, -4810983.0, 4146266.0), time: 0.0},
               { point: new Cartesian3(1372574.0, -5345182.0, 4606657.0), time: 1.5},
               { point: new Cartesian3(-757983.0, -5542796.0, 4514323.0), time: 3.0},
               { point: new Cartesian3(-2821260.0, -5248423.0, 4021290.0), time: 4.5},
               { point: new Cartesian3(-2539788.0, -4724797.0, 3620093.0), time: 6.0}
           ];
           var spline = new HermiteSpline(controlPoints);

    should now look like:

           var spline = new HermiteSpline({
               times : [ 0.0, 1.5, 3.0, 4.5, 6.0 ],
               points : [
                   new Cartesian3(1235398.0, -4810983.0, 4146266.0),
                   new Cartesian3(1372574.0, -5345182.0, 4606657.0),
                   new Cartesian3(-757983.0, -5542796.0, 4514323.0),
                   new Cartesian3(-2821260.0, -5248423.0, 4021290.0),
                   new Cartesian3(-2539788.0, -4724797.0, 3620093.0)
               ]
           });

  - `loadWithXhr` now takes an options object, and allows specifying HTTP method and data to send with the request.
  - Renamed `SceneTransitioner.onTransitionStart` to `SceneTransitioner.transitionStart`.
  - Renamed `SceneTransitioner.onTransitionComplete` to `SceneTransitioner.transitionComplete`.
  - Renamed `CesiumWidget.onRenderLoopError` to `CesiumWidget.renderLoopError`.
  - Renamed `SceneModePickerViewModel.onTransitionStart` to `SceneModePickerViewModel.transitionStart`.
  - Renamed `Viewer.onRenderLoopError` to `Viewer.renderLoopError`.
  - Renamed `Viewer.onDropError` to `Viewer.dropError`.
  - Renamed `CesiumViewer.onDropError` to `CesiumViewer.dropError`.
  - Renamed `viewerDragDropMixin.onDropError` to `viewerDragDropMixin.dropError`.
  - Renamed `viewerDynamicObjectMixin.onObjectTracked` to `viewerDynamicObjectMixin.objectTracked`.
  - `PixelFormat`, `PrimitiveType`, `IndexDatatype`, `TextureWrap`, `TextureMinificationFilter`, and `TextureMagnificationFilter` properties are now JavaScript numbers, not `Enumeration` instances.
  - Replaced `sizeInBytes` properties on `IndexDatatype` with `IndexDatatype.getSizeInBytes`.

- Added `perPositionHeight` option to `PolygonGeometry` and `PolygonOutlineGeometry`.
- Added `QuaternionSpline` and `LinearSpline`.
- Added `Quaternion.log`, `Quaternion.exp`, `Quaternion.innerQuadrangle`, and `Quaternion.squad`.
- Added `Matrix3.inverse` and `Matrix3.determinant`.
- Added `ObjectOrientedBoundingBox`.
- Added `Ellipsoid.transformPositionFromScaledSpace`.
- Added `Math.nextPowerOfTwo`.
- Renamed our main website from [cesium.agi.com](http://cesium.agi.com/) to [cesiumjs.org](http://cesiumjs.org/).

### b22 - 2013-11-01

- Breaking changes:
  - Reversed the rotation direction of `Matrix3.fromQuaternion` to be consistent with graphics conventions. Mirrored change in `Quaternion.fromRotationMatrix`.
  - The following prototype functions were removed:
    - From `Matrix2`, `Matrix3`, and `Matrix4`: `toArray`, `getColumn`, `setColumn`, `getRow`, `setRow`, `multiply`, `multiplyByVector`, `multiplyByScalar`, `negate`, and `transpose`.
    - From `Matrix4`: `getTranslation`, `getRotation`, `inverse`, `inverseTransformation`, `multiplyByTranslation`, `multiplyByUniformScale`, `multiplyByPoint`. For example, code that previously looked like `matrix.toArray();` should now look like `Matrix3.toArray(matrix);`.
  - Replaced `DynamicPolyline` `color`, `outlineColor`, and `outlineWidth` properties with a single `material` property.
  - Renamed `DynamicBillboard.nearFarScalar` to `DynamicBillboard.scaleByDistance`.
  - All data sources must now implement `DataSource.getName`, which returns a user-readable name for the data source.
  - CZML `document` objects are no longer added to the `DynamicObjectCollection` created by `CzmlDataSource`. Use the `CzmlDataSource` interface to access the data instead.
  - `TimeInterval.equals`, and `TimeInterval.equalsEpsilon` now compare interval data as well.
  - All SVG files were deleted from `Widgets/Images` and replaced by a new `SvgPath` class.
  - The toolbar widgets (Home, SceneMode, BaseLayerPicker) and the fullscreen button now depend on `CesiumWidget.css` for global Cesium button styles.
  - The toolbar widgets expect their `container` to be the toolbar itself now, no need for separate containers for each widget on the bar.
  - `Property` implementations are now required to implement a prototype `equals` function.
  - `ConstantProperty` and `TimeIntervalCollectionProperty` no longer take a `clone` function and instead require objects to implement prototype `clone` and `equals` functions.
  - The `SkyBox` constructor now takes an `options` argument with a `sources` property, instead of directly taking `sources`.
  - Replaced `SkyBox.getSources` with `SkyBox.sources`.
  - The `bearing` property of `DynamicEllipse` is now called `rotation`.
  - CZML `ellipse.bearing` property is now `ellipse.rotation`.
- Added a `Geocoder` widget that allows users to enter an address or the name of a landmark and zoom to that location. It is enabled by default in applications that use the `Viewer` widget.
- Added `GoogleEarthImageryProvider`.
- Added `Moon` for drawing the moon, and `IauOrientationAxes` for computing the Moon's orientation.
- Added `Material.translucent` property. Set this property or `Appearance.translucent` for correct rendering order. Translucent geometries are rendered after opaque geometries.
- Added `enableLighting`, `lightingFadeOutDistance`, and `lightingFadeInDistance` properties to `CentralBody` to configure lighting.
- Added `Billboard.setTranslucencyByDistance`, `Label.setTranslucencyByDistance`, `DynamicBillboard.translucencyByDistance`, and `DynamicLabel.translucencyByDistance` to control minimum/maximum translucency based on camera distance.
- Added `PolylineVolumeGeometry` and `PolylineVolumeGeometryOutline`.
- Added `Shapes.compute2DCircle`.
- Added `Appearances` tab to Sandcastle with an example for each geometry appearance.
- Added `Scene.drillPick` to return list of objects each containing 1 primitive at a screen space position.
- Added `PolylineOutlineMaterialProperty` for use with `DynamicPolyline.material`.
- Added the ability to use `Array` and `JulianDate` objects as custom CZML properties.
- Added `DynamicObject.name` and corresponding CZML support. This is a non-unique, user-readable name for the object.
- Added `DynamicObject.parent` and corresponding CZML support. This allows for `DataSource` objects to present data hierarchically.
- Added `DynamicPoint.scaleByDistance` to control minimum/maximum point size based on distance from the camera.
- The toolbar widgets (Home, SceneMode, BaseLayerPicker) and the fullscreen button can now be styled directly with user-supplied CSS.
- Added `skyBox` to the `CesiumWidget` and `Viewer` constructors for changing the default stars.
- Added `Matrix4.fromTranslationQuaternionRotationScale` and `Matrix4.multiplyByScale`.
- Added `Matrix3.getEigenDecomposition`.
- Added utility function `getFilenameFromUri`, which given a URI with or without query parameters, returns the last segment of the URL.
- Added prototype versions of `equals` and `equalsEpsilon` method back to `Cartesian2`, `Cartesian3`, `Cartesian4`, and `Quaternion`.
- Added prototype equals function to `NearFarScalar`, and `TimeIntervalCollection`.
- Added `FrameState.events`.
- Added `Primitive.allowPicking` to save memory when picking is not needed.
- Added `debugShowBoundingVolume`, for debugging primitive rendering, to `Primitive`, `Polygon`, `ExtentPrimitive`, `EllipsoidPrimitive`, `BillboardCollection`, `LabelCollection`, and `PolylineCollection`.
- Added `DebugModelMatrixPrimitive` for debugging primitive's `modelMatrix`.
- Added `options` argument to the `EllipsoidPrimitive` constructor.
- Upgraded Knockout from version 2.3.0 to 3.0.0.
- Upgraded RequireJS to version 2.1.9, and Almond to 0.2.6.
- Added a user-defined `id` to all primitives for use with picking. For example:

            primitives.add(new Polygon({
                id : {
                    // User-defined object returned by Scene.pick
                },
                // ...
            }));
            // ...
            var p = scene.pick(/* ... */);
            if (defined(p) && defined(p.id)) {
               // Use properties and functions in p.id
            }

### b21 - 2013-10-01

- Breaking changes:

  - Cesium now prints a reminder to the console if your application uses Bing Maps imagery and you do not supply a Bing Maps key for your application. This is a reminder that you should create a Bing Maps key for your application as soon as possible and prior to deployment. You can generate a Bing Maps key by visiting [https://www.bingmapsportal.com/](https://www.bingmapsportal.com/). Set the `BingMapsApi.defaultKey` property to the value of your application's key before constructing the `CesiumWidget` or any other types that use the Bing Maps API.

           BingMapsApi.defaultKey = 'my-key-generated-with-bingmapsportal.com';

  - `Scene.pick` now returns an object with a `primitive` property, not the primitive itself. For example, code that looked like:

           var primitive = scene.pick(/* ... */);
           if (defined(primitive)) {
              // Use primitive
           }

    should now look like:

           var p = scene.pick(/* ... */);
           if (defined(p) && defined(p.primitive)) {
              // Use p.primitive
           }

  - Removed `getViewMatrix`, `getInverseViewMatrix`, `getInverseTransform`, `getPositionWC`, `getDirectionWC`, `getUpWC` and `getRightWC` from `Camera`. Instead, use the `viewMatrix`, `inverseViewMatrix`, `inverseTransform`, `positionWC`, `directionWC`, `upWC`, and `rightWC` properties.
  - Removed `getProjectionMatrix` and `getInfiniteProjectionMatrix` from `PerspectiveFrustum`, `PerspectiveOffCenterFrustum` and `OrthographicFrustum`. Instead, use the `projectionMatrix` and `infiniteProjectionMatrix` properties.
  - The following prototype functions were removed:

    - From `Quaternion`: `conjugate`, `magnitudeSquared`, `magnitude`, `normalize`, `inverse`, `add`, `subtract`, `negate`, `dot`, `multiply`, `multiplyByScalar`, `divideByScalar`, `getAxis`, `getAngle`, `lerp`, `slerp`, `equals`, `equalsEpsilon`
    - From `Cartesian2`, `Cartesian3`, and `Cartesian4`: `getMaximumComponent`, `getMinimumComponent`, `magnitudeSquared`, `magnitude`, `normalize`, `dot`, `multiplyComponents`, `add`, `subtract`, `multiplyByScalar`, `divideByScalar`, `negate`, `abs`, `lerp`, `angleBetween`, `mostOrthogonalAxis`, `equals`, and `equalsEpsilon`.
    - From `Cartesian3`: `cross`

    Code that previously looked like `quaternion.magnitude();` should now look like `Quaternion.magnitude(quaternion);`.

  - `DynamicObjectCollection` and `CompositeDynamicObjectCollection` have been largely re-written, see the documentation for complete details. Highlights include:
    - `getObject` has been renamed `getById`.
    - `removeObject` has been renamed `removeById`.
    - `collectionChanged` event added for notification of objects being added or removed.
  - `DynamicScene` graphics object (`DynamicBillboard`, etc...) have had their static `mergeProperties` and `clean` functions removed.
  - `UniformState.update` now takes a context as its first parameter.
  - `Camera` constructor now takes a context instead of a canvas.
  - `SceneTransforms.clipToWindowCoordinates` now takes a context instead of a canvas.
  - Removed `canvasDimensions` from `FrameState`.
  - Removed `context` option from `Material` constructor and parameter from `Material.fromType`.
  - Renamed `TextureWrap.CLAMP` to `TextureWrap.CLAMP_TO_EDGE`.

- Added `Geometries` tab to Sandcastle with an example for each geometry type.
- Added `CorridorOutlineGeometry`.
- Added `PolylineGeometry`, `PolylineColorAppearance`, and `PolylineMaterialAppearance`.
- Added `colors` option to `SimplePolylineGeometry` for per vertex or per segment colors.
- Added proper support for browser zoom.
- Added `propertyChanged` event to `DynamicScene` graphics objects for receiving change notifications.
- Added prototype `clone` and `merge` functions to `DynamicScene` graphics objects.
- Added `width`, `height`, and `nearFarScalar` properties to `DynamicBillboard` for controlling the image size.
- Added `heading` and `tilt` properties to `CameraController`.
- Added `Scene.sunBloom` to enable/disable the bloom filter on the sun. The bloom filter should be disabled for better frame rates on mobile devices.
- Added `getDrawingBufferWidth` and `getDrawingBufferHeight` to `Context`.
- Added new built-in GLSL functions `czm_getLambertDiffuse` and `czm_getSpecular`.
- Added support for [EXT_frag_depth](http://www.khronos.org/registry/webgl/extensions/EXT_frag_depth/).
- Improved graphics performance.
  - An Everest terrain view went from 135-140 to over 150 frames per second.
  - Rendering over a thousand polylines in the same collection with different materials went from 20 to 40 frames per second.
- Improved runtime generation of GLSL shaders.
- Made sun size accurate.
- Fixed bug in triangulation that fails on complex polygons. Instead, it makes a best effort to render what it can. [#1121](https://github.com/CesiumGS/cesium/issues/1121)
- Fixed geometries not closing completely. [#1093](https://github.com/CesiumGS/cesium/issues/1093)
- Fixed `EllipsoidTangentPlane.projectPointOntoPlane` for tangent planes on an ellipsoid other than the unit sphere.
- `CompositePrimitive.add` now returns the added primitive. This allows us to write more concise code.

        var p = new Primitive(/* ... */);
        primitives.add(p);
        return p;

  becomes

        return primitives.add(new Primitive(/* ... */));

### b20 - 2013-09-03

_This releases fixes 2D and other issues with Chrome 29.0.1547.57 ([#1002](https://github.com/CesiumGS/cesium/issues/1002) and [#1047](https://github.com/CesiumGS/cesium/issues/1047))._

- Breaking changes:

  - The `CameraFlightPath` functions `createAnimation`, `createAnimationCartographic`, and `createAnimationExtent` now take `scene` as their first parameter instead of `frameState`.
  - Completely refactored the `DynamicScene` property system to vastly improve the API. See [#1080](https://github.com/CesiumGS/cesium/pull/1080) for complete details.
    - Removed `CzmlBoolean`, `CzmlCartesian2`, `CzmlCartesian3`, `CzmlColor`, `CzmlDefaults`, `CzmlDirection`, `CzmlHorizontalOrigin`, `CzmlImage`, `CzmlLabelStyle`, `CzmlNumber`, `CzmlPosition`, `CzmlString`, `CzmlUnitCartesian3`, `CzmlUnitQuaternion`, `CzmlUnitSpherical`, and `CzmlVerticalOrigin` since they are no longer needed.
    - Removed `DynamicProperty`, `DynamicMaterialProperty`, `DynamicDirectionsProperty`, and `DynamicVertexPositionsProperty`; replacing them with an all new system of properties.
      - `Property` - base interface for all properties.
      - `CompositeProperty` - a property composed of other properties.
      - `ConstantProperty` - a property whose value never changes.
      - `SampledProperty` - a property whose value is interpolated from a set of samples.
      - `TimeIntervalCollectionProperty` - a property whose value changes based on time interval.
      - `MaterialProperty` - base interface for all material properties.
      - `CompositeMaterialProperty` - a `CompositeProperty` for materials.
      - `ColorMaterialProperty` - a property that maps to a color material. (replaces `DynamicColorMaterial`)
      - `GridMaterialProperty` - a property that maps to a grid material. (replaces `DynamicGridMaterial`)
      - `ImageMaterialProperty` - a property that maps to an image material. (replaces `DynamicImageMaterial`)
      - `PositionProperty`- base interface for all position properties.
      - `CompositePositionProperty` - a `CompositeProperty` for positions.
      - `ConstantPositionProperty` - a `PositionProperty` whose value does not change in respect to the `ReferenceFrame` in which is it defined.
      - `SampledPositionProperty` - a `SampledProperty` for positions.
      - `TimeIntervalCollectionPositionProperty` - A `TimeIntervalCollectionProperty` for positions.
  - Removed `processCzml`, use `CzmlDataSource` instead.
  - `Source/Widgets/Viewer/lighter.css` was deleted, use `Source/Widgets/lighter.css` instead.
  - Replaced `ExtentGeometry` parameters for extruded extent to make them consistent with other geometries.
    - `options.extrudedOptions.height` -> `options.extrudedHeight`
    - `options.extrudedOptions.closeTop` -> `options.closeBottom`
    - `options.extrudedOptions.closeBottom` -> `options.closeTop`
  - Geometry constructors no longer compute vertices or indices. Use the type's `createGeometry` method. For example, code that looked like:

          var boxGeometry = new BoxGeometry({
            minimumCorner : min,
            maximumCorner : max,
            vertexFormat : VertexFormat.POSITION_ONLY
          });

    should now look like:

          var box = new BoxGeometry({
              minimumCorner : min,
              maximumCorner : max,
              vertexFormat : VertexFormat.POSITION_ONLY
          });
          var geometry = BoxGeometry.createGeometry(box);

  - Removed `createTypedArray` and `createArrayBufferView` from each of the `ComponentDatatype` enumerations. Instead, use `ComponentDatatype.createTypedArray` and `ComponentDatatype.createArrayBufferView`.
  - `DataSourceDisplay` now requires a `DataSourceCollection` to be passed into its constructor.
  - `DeveloperError` and `RuntimeError` no longer contain an `error` property. Call `toString`, or check the `stack` property directly instead.
  - Replaced `createPickFragmentShaderSource` with `createShaderSource`.
  - Renamed `PolygonPipeline.earClip2D` to `PolygonPipeline.triangulate`.

- Added outline geometries. [#1021](https://github.com/CesiumGS/cesium/pull/1021).
- Added `CorridorGeometry`.
- Added `Billboard.scaleByDistance` and `NearFarScalar` to control billboard minimum/maximum scale based on camera distance.
- Added `EllipsoidGeodesic`.
- Added `PolylinePipeline.scaleToSurface`.
- Added `PolylinePipeline.scaleToGeodeticHeight`.
- Added the ability to specify a `minimumTerrainLevel` and `maximumTerrainLevel` when constructing an `ImageryLayer`. The layer will only be shown for terrain tiles within the specified range.
- Added `Math.setRandomNumberSeed` and `Math.nextRandomNumber` for generating repeatable random numbers.
- Added `Color.fromRandom` to generate random and partially random colors.
- Added an `onCancel` callback to `CameraFlightPath` functions that will be executed if the flight is canceled.
- Added `Scene.debugShowFrustums` and `Scene.debugFrustumStatistics` for rendering debugging.
- Added `Packable` and `PackableForInterpolation` interfaces to aid interpolation and in-memory data storage. Also made most core Cesium types implement them.
- Added `InterpolationAlgorithm` interface to codify the base interface already being used by `LagrangePolynomialApproximation`, `LinearApproximation`, and `HermitePolynomialApproximation`.
- Improved the performance of polygon triangulation using an O(n log n) algorithm.
- Improved geometry batching performance by moving work to a web worker.
- Improved `WallGeometry` to follow the curvature of the earth.
- Improved visual quality of closed translucent geometries.
- Optimized polyline bounding spheres.
- `Viewer` now automatically sets its clock to that of the first added `DataSource`, regardless of how it was added to the `DataSourceCollection`. Previously, this was only done for dropped files by `viewerDragDropMixin`.
- `CesiumWidget` and `Viewer` now display an HTML error panel if an error occurs while rendering, which can be disabled with a constructor option.
- `CameraFlightPath` now automatically disables and restores mouse input for the flights it generates.
- Fixed broken surface rendering in Columbus View when using the `EllipsoidTerrainProvider`.
- Fixed triangulation for polygons that cross the international date line.
- Fixed `EllipsoidPrimitive` rendering for some oblate ellipsoids. [#1067](https://github.com/CesiumGS/cesium/pull/1067).
- Fixed Cesium on Nexus 4 with Android 4.3.
- Upgraded Knockout from version 2.2.1 to 2.3.0.

### b19 - 2013-08-01

- Breaking changes:
  - Replaced tessellators and meshes with geometry. In particular:
    - Replaced `CubeMapEllipsoidTessellator` with `EllipsoidGeometry`.
    - Replaced `BoxTessellator` with `BoxGeometry`.
    - Replaced `ExtentTessletaor` with `ExtentGeometry`.
    - Removed `PlaneTessellator`. It was incomplete and not used.
    - Renamed `MeshFilters` to `GeometryPipeline`.
    - Renamed `MeshFilters.toWireframeInPlace` to `GeometryPipeline.toWireframe`.
    - Removed `MeshFilters.mapAttributeIndices`. It was not used.
    - Renamed `Context.createVertexArrayFromMesh` to `Context.createVertexArrayFromGeometry`. Likewise, renamed `mesh` constructor property to `geometry`.
  - Renamed `ComponentDatatype.*.toTypedArray` to `ComponentDatatype.*.createTypedArray`.
  - Removed `Polygon.configureExtent`. Use `ExtentPrimitive` instead.
  - Removed `Polygon.bufferUsage`. It is no longer needed.
  - Removed `height` and `textureRotationAngle` arguments from `Polygon` `setPositions` and `configureFromPolygonHierarchy` functions. Use `Polygon` `height` and `textureRotationAngle` properties.
  - Renamed `PolygonPipeline.cleanUp` to `PolygonPipeline.removeDuplicates`.
  - Removed `PolygonPipeline.wrapLongitude`. Use `GeometryPipeline.wrapLongitude` instead.
  - Added `surfaceHeight` parameter to `BoundingSphere.fromExtent3D`.
  - Added `surfaceHeight` parameter to `Extent.subsample`.
  - Renamed `pointInsideTriangle2D` to `pointInsideTriangle`.
  - Renamed `getLogo` to `getCredit` for `ImageryProvider` and `TerrainProvider`.
- Added Geometry and Appearances [#911](https://github.com/CesiumGS/cesium/pull/911).
- Added property `intersectionWidth` to `DynamicCone`, `DynamicPyramid`, `CustomSensorVolume`, and `RectangularPyramidSensorVolume`.
- Added `ExtentPrimitive`.
- Added `PolylinePipeline.removeDuplicates`.
- Added `barycentricCoordinates` to compute the barycentric coordinates of a point in a triangle.
- Added `BoundingSphere.fromEllipsoid`.
- Added `BoundingSphere.projectTo2D`.
- Added `Extent.fromDegrees`.
- Added `czm_tangentToEyeSpaceMatrix` built-in GLSL function.
- Added debugging aids for low-level rendering: `DrawCommand.debugShowBoundingVolume` and `Scene.debugCommandFilter`.
- Added extrusion to `ExtentGeometry`.
- Added `Credit` and `CreditDisplay` for displaying credits on the screen.
- Improved performance and visual quality of `CustomSensorVolume` and `RectangularPyramidSensorVolume`.
- Improved the performance of drawing polygons created with `configureFromPolygonHierarchy`.

### b18 - 2013-07-01

- Breaking changes:
  - Removed `CesiumViewerWidget` and replaced it with a new `Viewer` widget with mixin architecture. This new widget does not depend on Dojo and is part of the combined Cesium.js file. It is intended to be a flexible base widget for easily building robust applications. ([#838](https://github.com/CesiumGS/cesium/pull/838))
  - Changed all widgets to use ECMAScript 5 properties. All public observable properties now must be accessed and assigned as if they were normal properties, instead of being called as functions. For example:
    - `clockViewModel.shouldAnimate()` -> `clockViewModel.shouldAnimate`
    - `clockViewModel.shouldAnimate(true);` -> `clockViewModel.shouldAnimate = true;`
  - `ImageryProviderViewModel.fromConstants` has been removed. Use the `ImageryProviderViewModel` constructor directly.
  - Renamed the `transitioner` property on `CesiumWidget`, `HomeButton`, and `ScreenModePicker` to `sceneTrasitioner` to be consistent with property naming convention.
  - `ImageryProvider.loadImage` now requires that the calling imagery provider instance be passed as its first parameter.
  - Removed the Dojo-based `checkForChromeFrame` function, and replaced it with a new standalone version that returns a promise to signal when the asynchronous check has completed.
  - Removed `Assets/Textures/NE2_LR_LC_SR_W_DR_2048.jpg`. If you were previously using this image with `SingleTileImageryProvider`, consider instead using `TileMapServiceImageryProvider` with a URL of `Assets/Textures/NaturalEarthII`.
  - The `Client CZML` SandCastle demo has been removed, largely because it is redundant with the Simple CZML demo.
  - The `Two Viewer Widgets` SandCastle demo has been removed. We will add back a multi-scene example when we have a good architecture for it in place.
  - Changed static `clone` functions in all objects such that if the object being cloned is undefined, the function will return undefined instead of throwing an exception.
- Fix resizing issues in `CesiumWidget` ([#608](https://github.com/CesiumGS/cesium/issues/608), [#834](https://github.com/CesiumGS/cesium/issues/834)).
- Added initial support for [GeoJSON](http://www.geojson.org/) and [TopoJSON](https://github.com/mbostock/topojson). ([#890](https://github.com/CesiumGS/cesium/pull/890), [#906](https://github.com/CesiumGS/cesium/pull/906))
- Added rotation, aligned axis, width, and height properties to `Billboard`s.
- Improved the performance of "missing tile" checking, especially for Bing imagery.
- Improved the performance of terrain and imagery refinement, especially when using a mixture of slow and fast imagery sources.
- `TileMapServiceImageryProvider` now supports imagery with a minimum level. This improves compatibility with tile sets generated by MapTiler or gdal2tiles.py using their default settings.
- Added `Context.getAntialias`.
- Improved test robustness on Mac.
- Upgraded RequireJS to version 2.1.6, and Almond to 0.2.5.
- Fixed artifacts that showed up on the edges of imagery tiles on a number of GPUs.
- Fixed an issue in `BaseLayerPicker` where destroy wasn't properly cleaning everything up.
- Added the ability to unsubscribe to `Timeline` update event.
- Added a `screenSpaceEventHandler` property to `CesiumWidget`. Also added a `sceneMode` option to the constructor to set the initial scene mode.
- Added `useDefaultRenderLoop` property to `CesiumWidget` that allows the default render loop to be disabled so that a custom render loop can be used.
- Added `CesiumWidget.onRenderLoopError` which is an `Event` that is raised if an exception is generated inside of the default render loop.
- `ImageryProviderViewModel.creationCommand` can now return an array of ImageryProvider instances, which allows adding multiple layers when a single item is selected in the `BaseLayerPicker` widget.

### b17 - 2013-06-03

- Breaking changes:
  - Replaced `Uniform.getFrameNumber` and `Uniform.getTime` with `Uniform.getFrameState`, which returns the full frame state.
  - Renamed `Widgets/Fullscreen` folder to `Widgets/FullscreenButton` along with associated objects/files.
    - `FullscreenWidget` -> `FullscreenButton`
    - `FullscreenViewModel` -> `FullscreenButtonViewModel`
  - Removed `addAttribute`, `removeAttribute`, and `setIndexBuffer` from `VertexArray`. They were not used.
- Added support for approximating local vertical, local horizontal (LVLH) reference frames when using `DynamicObjectView` in 3D. The object automatically selects LVLH or EastNorthUp based on the object's velocity.
- Added support for CZML defined vectors via new `CzmlDirection`, `DynamicVector`, and `DynamicVectorVisualizer` objects.
- Added `SceneTransforms.wgs84ToWindowCoordinates`. [#746](https://github.com/CesiumGS/cesium/issues/746).
- Added `fromElements` to `Cartesian2`, `Cartesian3`, and `Cartesian4`.
- Added `DrawCommand.cull` to avoid redundant visibility checks.
- Added `czm_morphTime` automatic GLSL uniform.
- Added support for [OES_vertex_array_object](http://www.khronos.org/registry/webgl/extensions/OES_vertex_array_object/), which improves rendering performance.
- Added support for floating-point textures.
- Added `IntersectionTests.trianglePlaneIntersection`.
- Added `computeHorizonCullingPoint`, `computeHorizonCullingPointFromVertices`, and `computeHorizonCullingPointFromExtent` methods to `EllipsoidalOccluder` and used them to build a more accurate horizon occlusion test for terrain rendering.
- Added sun visualization. See `Sun` and `Scene.sun`.
- Added a new `HomeButton` widget for returning to the default view of the current scene mode.
- Added `Command.beforeExecute` and `Command.afterExecute` events to enable additional processing when a command is executed.
- Added rotation parameter to `Polygon.configureExtent`.
- Added camera flight to extents. See new methods `CameraController.getExtentCameraCoordinates` and `CameraFlightPath.createAnimationExtent`.
- Improved the load ordering of terrain and imagery tiles, so that relevant detail is now more likely to be loaded first.
- Improved appearance of the Polyline arrow material.
- Fixed polyline clipping artifact. [#728](https://github.com/CesiumGS/cesium/issues/728).
- Fixed polygon crossing International Date Line for 2D and Columbus view. [#99](https://github.com/CesiumGS/cesium/issues/99).
- Fixed issue for camera flights when `frameState.mode === SceneMode.MORPHING`.
- Fixed ISO8601 date parsing when UTC offset is specified in the extended format, such as `2008-11-10T14:00:00+02:30`.

### b16 - 2013-05-01

- Breaking changes:

  - Removed the color, outline color, and outline width properties of polylines. Instead, use materials for polyline color and outline properties. Code that looked like:

           var polyline = polylineCollection.add({
               positions : positions,
               color : new Color(1.0, 1.0, 1.0, 1.0),
               outlineColor : new Color(1.0, 0.0, 0.0, 1.0),
               width : 1.0,
               outlineWidth : 3.0
           });

    should now look like:

           var outlineMaterial = Material.fromType(context, Material.PolylineOutlineType);
           outlineMaterial.uniforms.color = new Color(1.0, 1.0, 1.0, 1.0);
           outlineMaterial.uniforms.outlineColor = new Color(1.0, 0.0, 0.0, 1.0);
           outlineMaterial.uniforms.outlinewidth = 2.0;

           var polyline = polylineCollection.add({
               positions : positions,
               width : 3.0,
               material : outlineMaterial
           });

  - `CzmlCartographic` has been removed and all cartographic values are converted to Cartesian internally during CZML processing. This improves performance and fixes interpolation of cartographic source data. The Cartographic representation can still be retrieved if needed.
  - Removed `ComplexConicSensorVolume`, which was not documented and did not work on most platforms. It will be brought back in a future release. This does not affect CZML, which uses a custom sensor to approximate a complex conic.
  - Replaced `computeSunPosition` with `Simon1994PlanetaryPosition`, which has functions to calculate the position of the sun and the moon more accurately.
  - Removed `Context.createClearState`. These properties are now part of `ClearCommand`.
  - `RenderState` objects returned from `Context.createRenderState` are now immutable.
  - Removed `positionMC` from `czm_materialInput`. It is no longer used by any materials.

- Added wide polylines that work with and without ANGLE.
- Polylines now use materials to describe their surface appearance. See the [Fabric](https://github.com/CesiumGS/cesium/wiki/Fabric) wiki page for more details on how to create materials.
- Added new `PolylineOutline`, `PolylineGlow`, `PolylineArrow`, and `Fade` materials.
- Added `czm_pixelSizeInMeters` automatic GLSL uniform.
- Added `AnimationViewModel.snapToTicks`, which when set to true, causes the shuttle ring on the Animation widget to snap to the defined tick values, rather than interpolate between them.
- Added `Color.toRgba` and `Color.fromRgba` to convert to/from numeric unsigned 32-bit RGBA values.
- Added `GridImageryProvider` for custom rendering effects and debugging.
- Added new `Grid` material.
- Made `EllipsoidPrimitive` double-sided.
- Improved rendering performance by minimizing WebGL state calls.
- Fixed an error in Web Worker creation when loading Cesium.js from a different origin.
- Fixed `EllipsoidPrimitive` picking and picking objects with materials that have transparent parts.
- Fixed imagery smearing artifacts on mobile devices and other devices without high-precision fragment shaders.

### b15 - 2013-04-01

- Breaking changes:
  - `Billboard.computeScreenSpacePosition` now takes `Context` and `FrameState` arguments instead of a `UniformState` argument.
  - Removed `clampToPixel` property from `BillboardCollection` and `LabelCollection`. This option is no longer needed due to overall LabelCollection visualization improvements.
  - Removed `Widgets/Dojo/CesiumWidget` and replaced it with `Widgets/CesiumWidget`, which has no Dojo dependancies.
  - `destroyObject` no longer deletes properties from the object being destroyed.
  - `darker.css` files have been deleted and the `darker` theme is now the default style for widgets. The original theme is now known as `lighter` and is in corresponding `lighter.css` files.
  - CSS class names have been standardized to avoid potential collisions. All widgets now follow the same pattern, `cesium-<widget>-<className>`.
  - Removed `view2D`, `view3D`, and `viewColumbus` properties from `CesiumViewerWidget`. Use the `sceneTransitioner` property instead.
- Added `BoundingSphere.fromCornerPoints`.
- Added `fromArray` and `distance` functions to `Cartesian2`, `Cartesian3`, and `Cartesian4`.
- Added `DynamicPath.resolution` property for setting the maximum step size, in seconds, to take when sampling a position for path visualization.
- Added `TileCoordinatesImageryProvider` that renders imagery with tile X, Y, Level coordinates on the surface of the globe. This is mostly useful for debugging.
- Added `DynamicEllipse` and `DynamicObject.ellipse` property to render CZML ellipses on the globe.
- Added `sampleTerrain` function to sample the terrain height of a list of `Cartographic` positions.
- Added `DynamicObjectCollection.removeObject` and handling of the new CZML `delete` property.
- Imagery layers with an `alpha` of exactly 0.0 are no longer rendered. Previously these invisible layers were rendered normally, which was a waste of resources. Unlike the `show` property, imagery tiles in a layer with an `alpha` of 0.0 are still downloaded, so the layer will become visible more quickly when its `alpha` is increased.
- Added `onTransitionStart` and `onTransitionComplete` events to `SceneModeTransitioner`.
- Added `SceneModePicker`; a new widget for morphing between scene modes.
- Added `BaseLayerPicker`; a new widget for switching among pre-configured base layer imagery providers.

### b14 - 2013-03-01

- Breaking changes:
  - Major refactoring of both animation and widgets systems as we move to an MVVM-like architecture for user interfaces.
    - New `Animation` widget for controlling playback.
    - AnimationController.js has been deleted.
    - `ClockStep.SYSTEM_CLOCK_DEPENDENT` was renamed to `ClockStep.SYSTEM_CLOCK_MULTIPLIER`.
    - `ClockStep.SYSTEM_CLOCK` was added to have the clock always match the system time.
    - `ClockRange.LOOP` was renamed to `ClockRange.LOOP_STOP` and now only loops in the forward direction.
    - `Clock.reverseTick` was removed, simply negate `Clock.multiplier` and pass it to `Clock.tick`.
    - `Clock.shouldAnimate` was added to indicate if `Clock.tick` should actually advance time.
    - The Timeline widget was moved into the Widgets/Timeline subdirectory.
    - `Dojo/TimelineWidget` was removed. You should use the non-toolkit specific Timeline widget directly.
  - Removed `CesiumViewerWidget.fullScreenElement`, instead use the `CesiumViewerWidget.fullscreen.viewModel.fullScreenElement` observable property.
  - `IntersectionTests.rayPlane` now takes the new `Plane` type instead of separate `planeNormal` and `planeD` arguments.
  - Renamed `ImageryProviderError` to `TileProviderError`.
- Added support for global terrain visualization via `CesiumTerrainProvider`, `ArcGisImageServerTerrainProvider`, and `VRTheWorldTerrainProvider`. See the [Terrain Tutorial](http://cesiumjs.org/2013/02/15/Cesium-Terrain-Tutorial/) for more information.
- Added `FullscreenWidget` which is a simple, single-button widget that toggles fullscreen mode of the specified element.
- Added interactive extent drawing to the `Picking` Sandcastle example.
- Added `HeightmapTessellator` to create a mesh from a heightmap.
- Added `JulianDate.equals`.
- Added `Plane` for representing the equation of a plane.
- Added a line segment-plane intersection test to `IntersectionTests`.
- Improved the lighting used in 2D and Columbus View modes. In general, the surface lighting in these modes should look just like it does in 3D.
- Fixed an issue where a `PolylineCollection` with a model matrix other than the identity would be incorrectly rendered in 2D and Columbus view.
- Fixed an issue in the `ScreenSpaceCameraController` where disabled mouse events can cause the camera to be moved after being re-enabled.

### b13 - 2013-02-01

- Breaking changes:
  - The combined `Cesium.js` file and other required files are now created in `Build/Cesium` and `Build/CesiumUnminified` folders.
  - The Web Worker files needed when using the combined `Cesium.js` file are now in a `Workers` subdirectory.
  - Removed `erosion` property from `Polygon`, `ComplexConicSensorVolume`, `RectangularPyramidSensorVolume`, and `ComplexConicSensorVolume`. Use the new `Erosion` material. See the Sandbox Animation example.
  - Removed `setRectangle` and `getRectangle` methods from `ViewportQuad`. Use the new `rectangle` property.
  - Removed `time` parameter from `Scene.initializeFrame`. Instead, pass the time to `Scene.render`.
- Added new `RimLighting` and `Erosion` materials. See the [Fabric](https://github.com/CesiumGS/cesium/wiki/Fabric) wiki page.
- Added `hue` and `saturation` properties to `ImageryLayer`.
- Added `czm_hue` and `czm_saturation` to adjust the hue and saturation of RGB colors.
- Added `JulianDate.getDaysDifference` method.
- Added `Transforms.computeIcrfToFixedMatrix` and `computeFixedToIcrfMatrix`.
- Added `EarthOrientationParameters`, `EarthOrientationParametersSample`, `Iau2006XysData`, and `Iau2006XysDataSample` classes to `Core`.
- CZML now supports the ability to specify positions in the International Celestial Reference Frame (ICRF), and inertial reference frame.
- Fixed globe rendering on the Nexus 4 running Google Chrome Beta.
- `ViewportQuad` now supports the material system. See the [Fabric](https://github.com/CesiumGS/cesium/wiki/Fabric) wiki page.
- Fixed rendering artifacts in `EllipsoidPrimitive`.
- Fixed an issue where streaming CZML would fail when changing material types.
- Updated Dojo from 1.7.2 to 1.8.4. Reminder: Cesium does not depend on Dojo but uses it for reference applications.

### b12a - 2013-01-18

- Breaking changes:

  - Renamed the `server` property to `url` when constructing a `BingMapsImageryProvider`. Likewise, renamed `BingMapsImageryProvider.getServer` to `BingMapsImageryProvider.getUrl`. Code that looked like

           var bing = new BingMapsImageryProvider({
               server : 'dev.virtualearth.net'
           });

    should now look like:

           var bing = new BingMapsImageryProvider({
               url : 'http://dev.virtualearth.net'
           });

  - Renamed `toCSSColor` to `toCssColorString`.
  - Moved `minimumZoomDistance` and `maximumZoomDistance` from the `CameraController` to the `ScreenSpaceCameraController`.

- Added `fromCssColorString` to `Color` to create a `Color` instance from any CSS value.
- Added `fromHsl` to `Color` to create a `Color` instance from H, S, L values.
- Added `Scene.backgroundColor`.
- Added `textureRotationAngle` parameter to `Polygon.setPositions` and `Polygon.configureFromPolygonHierarchy` to rotate textures on polygons.
- Added `Matrix3.fromRotationX`, `Matrix3.fromRotationY`, `Matrix3.fromRotationZ`, and `Matrix2.fromRotation`.
- Added `fromUniformScale` to `Matrix2`, `Matrix3`, and `Matrix4`.
- Added `fromScale` to `Matrix2`.
- Added `multiplyByUniformScale` to `Matrix4`.
- Added `flipY` property when calling `Context.createTexture2D` and `Context.createCubeMap`.
- Added `MeshFilters.encodePosition` and `EncodedCartesian3.encode`.
- Fixed jitter artifacts with polygons.
- Fixed camera tilt close to the `minimumZoomDistance`.
- Fixed a bug that could lead to blue tiles when zoomed in close to the North and South poles.
- Fixed a bug where removing labels would remove the wrong label and ultimately cause a crash.
- Worked around a bug in Firefox 18 preventing typed arrays from being transferred to or from Web Workers.
- Upgraded RequireJS to version 2.1.2, and Almond to 0.2.3.
- Updated the default Bing Maps API key.

### b12 - 2013-01-03

- Breaking changes:
  - Renamed `EventHandler` to `ScreenSpaceEventHandler`.
  - Renamed `MouseEventType` to `ScreenSpaceEventType`.
  - Renamed `MouseEventType.MOVE` to `ScreenSpaceEventType.MOUSE_MOVE`.
  - Renamed `CameraEventHandler` to `CameraEventAggregator`.
  - Renamed all `*MouseAction` to `*InputAction` (including get, set, remove, etc).
  - Removed `Camera2DController`, `CameraCentralBodyController`, `CameraColumbusViewController`, `CameraFlightController`, `CameraFreeLookController`, `CameraSpindleController`, and `CameraControllerCollection`. Common ways to modify the camera are through the `CameraController` object of the `Camera` and will work in all scene modes. The default camera handler is the `ScreenSpaceCameraController` object on the `Scene`.
  - Changed default Natural Earth imagery to a 2K version of [Natural Earth II with Shaded Relief, Water, and Drainages](http://www.naturalearthdata.com/downloads/10m-raster-data/10m-natural-earth-2/). The previously used version did not include lakes and rivers. This replaced `Source/Assets/Textures/NE2_50M_SR_W_2048.jpg` with `Source/Assets/Textures/NE2_LR_LC_SR_W_DR_2048.jpg`.
- Added pinch-zoom, pinch-twist, and pinch-tilt for touch-enabled browsers (particularly mobile browsers).
- Improved rendering support on Nexus 4 and Nexus 7 using Firefox.
- Improved camera flights.
- Added Sandbox example using NASA's new [Black Marble](http://www.nasa.gov/mission_pages/NPP/news/earth-at-night.html) night imagery.
- Added constrained z-axis by default to the Cesium widgets.
- Upgraded Jasmine from version 1.1.0 to 1.3.0.
- Added `JulianDate.toIso8601`, which creates an ISO8601 compliant representation of a JulianDate.
- The `Timeline` widget now properly displays leap seconds.

### b11 - 2012-12-03

- Breaking changes:
  - Widget render loop now started by default. Startup code changed, see Sandcastle examples.
  - Changed `Timeline.makeLabel` to take a `JulianDate` instead of a JavaScript date parameter.
  - Default Earth imagery has been moved to a new package `Assets`. Images used by `Sandcastle` examples have been moved to the Sandcastle folder, and images used by the Dojo widgets are now self-contained in the `Widgets` package.
  - `positionToEyeEC` in `czm_materialInput` is no longer normalized by default.
  - `FullScreen` and related functions have been renamed to `Fullscreen` to match the W3C standard name.
  - `Fullscreen.isFullscreenEnabled` was incorrectly implemented in certain browsers. `isFullscreenEnabled` now correctly determines whether the browser will allow an element to go fullscreen. A new `isFullscreen` function is available to determine if the browser is currently in fullscreen mode.
  - `Fullscreen.getFullScreenChangeEventName` and `Fullscreen.getFullScreenChangeEventName` now return the proper event name, suitable for use with the `addEventListener` API, instead prefixing them with "on".
  - Removed `Scene.setSunPosition` and `Scene.getSunPosition`. The sun position used for lighting is automatically computed based on the scene's time.
  - Removed a number of rendering options from `CentralBody`, including the ground atmosphere, night texture, specular map, cloud map, cloud shadows, and bump map. These features weren't really production ready and had a disproportionate cost in terms of shader complexity and compilation time. They may return in a more polished form in a future release.
  - Removed `affectedByLighting` property from `Polygon`, `EllipsoidPrimitive`, `RectangularPyramidSensorVolume`, `CustomSensorVolume`, and `ComplexConicSensorVolume`.
  - Removed `DistanceIntervalMaterial`. This was not documented.
  - `Matrix2.getElementIndex`, `Matrix3.getElementIndex`, and `Matrix4.getElementIndex` functions have had their parameters swapped and now take row first and column second. This is consistent with other class constants, such as Matrix2.COLUMN1ROW2.
  - Replaced `CentralBody.showSkyAtmosphere` with `Scene.skyAtmosphere` and `SkyAtmosphere`. This has no impact for those using the Cesium widget.
- Improved lighting in Columbus view and on polygons, ellipsoids, and sensors.
- Fixed atmosphere rendering artifacts and improved Columbus view transition.
- Fixed jitter artifacts with billboards and polylines.
- Added `TileMapServiceImageryProvider`. See the Imagery Layers `Sandcastle` example.
- Added `Water` material. See the Materials `Sandcastle` example.
- Added `SkyBox` to draw stars. Added `CesiumWidget.showSkyBox` and `CesiumViewerWidget.showSkyBox`.
- Added new `Matrix4` functions: `Matrix4.multiplyByTranslation`, `multiplyByPoint`, and `Matrix4.fromScale`. Added `Matrix3.fromScale`.
- Added `EncodedCartesian3`, which is used to eliminate jitter when drawing primitives.
- Added new automatic GLSL uniforms: `czm_frameNumber`, `czm_temeToPseudoFixed`, `czm_entireFrustum`, `czm_inverseModel`, `czm_modelViewRelativeToEye`, `czm_modelViewProjectionRelativeToEye`, `czm_encodedCameraPositionMCHigh`, and `czm_encodedCameraPositionMCLow`.
- Added `czm_translateRelativeToEye` and `czm_luminance` GLSL functions.
- Added `shininess` to `czm_materialInput`.
- Added `QuadraticRealPolynomial`, `CubicRealPolynomial`, and `QuarticRealPolynomial` for finding the roots of quadratic, cubic, and quartic polynomials.
- Added `IntersectionTests.grazingAltitudeLocation` for finding a point on a ray nearest to an ellipsoid.
- Added `mostOrthogonalAxis` function to `Cartesian2`, `Cartesian3`, and `Cartesian4`.
- Changed CesiumViewerWidget default behavior so that zooming to an object now requires a single left-click, rather than a double-click.
- Updated third-party [Tween.js](https://github.com/sole/tween.js/).

### b10 - 2012-11-02

- Breaking changes:
  - Renamed `Texture2DPool` to `TexturePool`.
  - Renamed `BingMapsTileProvider` to `BingMapsImageryProvider`.
  - Renamed `SingleTileProvider` to `SingleTileImageryProvider`.
  - Renamed `ArcGISTileProvider` to `ArcGisMapServerImageryProvider`.
  - Renamed `EquidistantCylindrdicalProjection` to `GeographicProjection`.
  - Renamed `MercatorProjection` to `WebMercatorProjection`.
  - `CentralBody.dayTileProvider` has been removed. Instead, add one or more imagery providers to the collection returned by `CentralBody.getImageryLayers()`.
  - The `description.generateTextureCoords` parameter passed to `ExtentTessellator.compute` is now called `description.generateTextureCoordinates`.
  - Renamed `bringForward`, `sendBackward`, `bringToFront`, and `sendToBack` methods on `CompositePrimitive` to `raise`, `lower`, `raiseToTop`, and `lowerToBottom`, respectively.
  - `Cache` and `CachePolicy` are no longer used and have been removed.
  - Fixed problem with Dojo widget startup, and removed "postSetup" callback in the process. See Sandcastle examples and update your startup code.
- `CentralBody` now allows imagery from multiple sources to be layered and alpha blended on the globe. See the new `Imagery Layers` and `Map Projections` Sandcastle examples.
- Added `WebMapServiceImageryProvider`.
- Improved middle mouse click behavior to always tilt in the same direction.
- Added `getElementIndex` to `Matrix2`, `Matrix3`, and `Matrix4`.

### b9 - 2012-10-01

- Breaking changes:
  - Removed the `render` and `renderForPick` functions of primitives. The primitive `update` function updates a list of commands for the renderer. For more details, see the [Data Driven Renderer](https://github.com/CesiumGS/cesium/wiki/Data-Driven-Renderer-Details).
  - Removed `Context.getViewport` and `Context.setViewport`. The viewport defaults to the size of the canvas if a primitive does not override the viewport property in the render state.
  - `shallowEquals` has been removed.
  - Passing `undefined` to any of the set functions on `Billboard` now throws an exception.
  - Passing `undefined` to any of the set functions on `Polyline` now throws an exception.
  - `PolygonPipeline.scaleToGeodeticHeight` now takes ellipsoid as the last parameter, instead of the first. It also now defaults to `Ellipsoid.WGS84` if no parameter is provided.
- The new Sandcastle live editor and demo gallery replace the Sandbox and Skeleton examples.
- Improved picking performance and accuracy.
- Added EllipsoidPrimitive for visualizing ellipsoids and spheres. Currently, this is only supported in 3D, not 2D or Columbus view.
- Added `DynamicEllipsoid` and `DynamicEllipsoidVisualizer` which use the new `EllipsoidPrimitive` to implement ellipsoids in CZML.
- `Extent` functions now take optional result parameters. Also added `getCenter`, `intersectWith`, and `contains` functions.
- Add new utility class, `DynamicObjectView` for tracking a DynamicObject with the camera across scene modes; also hooked up CesiumViewerWidget to use it.
- Added `enableTranslate`, `enableZoom`, and `enableRotate` properties to `Camera2DController` to selectively toggle camera behavior. All values default to `true`.
- Added `Camera2DController.setPositionCartographic` to simplify moving the camera programmatically when in 2D mode.
- Improved near/far plane distances and eliminated z-fighting.
- Added `Matrix4.multiplyByTranslation`, `Matrix4.fromScale`, and `Matrix3.fromScale`.

### b8 - 2012-09-05

- Breaking changes:

  - Materials are now created through a centralized Material class using a JSON schema called [Fabric](https://github.com/CesiumGS/cesium/wiki/Fabric). For example, change:

          polygon.material = new BlobMaterial({repeat : 10.0});

    to:

          polygon.material = Material.fromType(context, 'Blob');
          polygon.material.repeat = 10.0;

    or:

          polygon.material = new Material({
              context : context,
              fabric : {
                  type : 'Blob',
                  uniforms : {
                      repeat : 10.0
                  }
              }
          });

  - `Label.computeScreenSpacePosition` now requires the current scene state as a parameter.
  - Passing `undefined` to any of the set functions on `Label` now throws an exception.
  - Renamed `agi_` prefix on GLSL identifiers to `czm_`.
  - Replaced `ViewportQuad` properties `vertexShader` and `fragmentShader` with optional constructor arguments.
  - Changed the GLSL automatic uniform `czm_viewport` from an `ivec4` to a `vec4` to reduce casting.
  - `Billboard` now defaults to an image index of `-1` indicating no texture, previously billboards defaulted to `0` indicating the first texture in the atlas. For example, change:

          billboards.add({
              position : { x : 1.0, y : 2.0, z : 3.0 },
          });

    to:

          billboards.add({
              position : { x : 1.0, y : 2.0, z : 3.0 },
              imageIndex : 0
          });

  - Renamed `SceneState` to `FrameState`.
  - `SunPosition` was changed from a static object to a function `computeSunPosition`; which now returns a `Cartesian3` with the computed position. It was also optimized for performance and memory pressure. For example, change:

          var result = SunPosition.compute(date);
          var position = result.position;

        to:

          var position = computeSunPosition(date);

- All `Quaternion` operations now have static versions that work with any objects exposing `x`, `y`, `z` and `w` properties.
- Added support for nested polygons with holes. See `Polygon.configureFromPolygonHierarchy`.
- Added support to the renderer for view frustum and central body occlusion culling. All built-in primitives, such as `BillboardCollection`, `Polygon`, `PolylineCollection`, etc., can be culled. See the advanced examples in the Sandbox for details.
- Added `writeTextToCanvas` function which handles sizing the resulting canvas to fit the desired text.
- Added support for CZML path visualization via the `DynamicPath` and `DynamicPathVisualizer` objects. See the [CZML wiki](https://github.com/CesiumGS/cesium/wiki/CZML-Guide) for more details.
- Added support for [WEBGL_depth_texture](http://www.khronos.org/registry/webgl/extensions/WEBGL_depth_texture/). See `Framebuffer.setDepthTexture`.
- Added `CesiumMath.isPowerOfTwo`.
- Added `affectedByLighting` to `ComplexConicSensorVolume`, `CustomSensorVolume`, and `RectangularPyramidSensorVolume` to turn lighting on/off for these objects.
- CZML `Polygon`, `Cone`, and `Pyramid` objects are no longer affected by lighting.
- Added `czm_viewRotation` and `czm_viewInverseRotation` automatic GLSL uniforms.
- Added a `clampToPixel` property to `BillboardCollection` and `LabelCollection`. When true, it aligns all billboards and text to a pixel in screen space, providing a crisper image at the cost of jumpier motion.
- `Ellipsoid` functions now take optional result parameters.

### b7 - 2012-08-01

- Breaking changes:

  - Removed keyboard input handling from `EventHandler`.
  - `TextureAtlas` takes an object literal in its constructor instead of separate parameters. Code that previously looked like:

          context.createTextureAtlas(images, pixelFormat, borderWidthInPixels);

    should now look like:

          context.createTextureAtlas({images : images, pixelFormat : pixelFormat, borderWidthInPixels : borderWidthInPixels});

  - `Camera.pickEllipsoid` returns the picked position in world coordinates and the ellipsoid parameter is optional. Prefer the new `Scene.pickEllipsoid` method. For example, change

          var position = camera.pickEllipsoid(ellipsoid, windowPosition);

    to:

          var position = scene.pickEllipsoid(windowPosition, ellipsoid);

  - `Camera.getPickRay` now returns the new `Ray` type instead of an object with position and direction properties.
  - `Camera.viewExtent` now takes an `Extent` argument instead of west, south, east and north arguments. Prefer `Scene.viewExtent` over `Camera.viewExtent`. `Scene.viewExtent` will work in any `SceneMode`. For example, change

          camera.viewExtent(ellipsoid, west, south, east, north);

    to:

          scene.viewExtent(extent, ellipsoid);

  - `CameraSpindleController.mouseConstrainedZAxis` has been removed. Instead, use `CameraSpindleController.constrainedAxis`. Code that previously looked like:

          spindleController.mouseConstrainedZAxis = true;

    should now look like:

          spindleController.constrainedAxis = Cartesian3.UNIT_Z;

  - The `Camera2DController` constructor and `CameraControllerCollection.add2D` now require a projection instead of an ellipsoid.
  - `Chain` has been removed. `when` is now included as a more complete CommonJS Promises/A implementation.
  - `Jobs.downloadImage` was replaced with `loadImage` to provide a promise that will asynchronously load an image.
  - `jsonp` now returns a promise for the requested data, removing the need for a callback parameter.
  - JulianDate.getTimeStandard() has been removed, dates are now always stored internally as TAI.
  - LeapSeconds.setLeapSeconds now takes an array of LeapSecond instances instead of JSON.
  - TimeStandard.convertUtcToTai and TimeStandard.convertTaiToUtc have been removed as they are no longer needed.
  - `Cartesian3.prototype.getXY()` was replaced with `Cartesian2.fromCartesian3`. Code that previously looked like `cartesian3.getXY();` should now look like `Cartesian2.fromCartesian3(cartesian3);`.
  - `Cartesian4.prototype.getXY()` was replaced with `Cartesian2.fromCartesian4`. Code that previously looked like `cartesian4.getXY();` should now look like `Cartesian2.fromCartesian4(cartesian4);`.
  - `Cartesian4.prototype.getXYZ()` was replaced with `Cartesian3.fromCartesian4`. Code that previously looked like `cartesian4.getXYZ();` should now look like `Cartesian3.fromCartesian4(cartesian4);`.
  - `Math.angleBetween` was removed because it was a duplicate of `Cartesian3.angleBetween`. Simply replace calls of the former to the later.
  - `Cartographic3` was renamed to `Cartographic`.
  - `Cartographic2` was removed; use `Cartographic` instead.
  - `Ellipsoid.toCartesian` was renamed to `Ellipsoid.cartographicToCartesian`.
  - `Ellipsoid.toCartesians` was renamed to `Ellipsoid.cartographicArrayToCartesianArray`.
  - `Ellipsoid.toCartographic2` was renamed to `Ellipsoid.cartesianToCartographic`.
  - `Ellipsoid.toCartographic2s` was renamed to `Ellipsoid.cartesianArrayToCartographicArray`.
  - `Ellipsoid.toCartographic3` was renamed to `Ellipsoid.cartesianToCartographic`.
  - `Ellipsoid.toCartographic3s` was renamed to `Ellipsoid.cartesianArrayToCartographicArray`.
  - `Ellipsoid.cartographicDegreesToCartesian` was removed. Code that previously looked like `ellipsoid.cartographicDegreesToCartesian(new Cartographic(45, 50, 10))` should now look like `ellipsoid.cartographicToCartesian(Cartographic.fromDegrees(45, 50, 10))`.
  - `Math.cartographic3ToRadians`, `Math.cartographic2ToRadians`, `Math.cartographic2ToDegrees`, and `Math.cartographic3ToDegrees` were removed. These functions are no longer needed because Cartographic instances are always represented in radians.
  - All functions starting with `multiplyWith` now start with `multiplyBy` to be consistent with functions starting with `divideBy`.
  - The `multiplyWithMatrix` function on each `Matrix` type was renamed to `multiply`.
  - All three Matrix classes have been largely re-written for consistency and performance. The `values` property has been eliminated and Matrices are no longer immutable. Code that previously looked like `matrix = matrix.setColumn0Row0(12);` now looks like `matrix[Matrix2.COLUMN0ROW0] = 12;`. Code that previously looked like `matrix.setColumn3(cartesian3);` now looked like `matrix.setColumn(3, cartesian3, matrix)`.
  - 'Polyline' is no longer externally creatable. To create a 'Polyline' use the 'PolylineCollection.add' method.

          Polyline polyline = new Polyline();

    to

          PolylineCollection polylineCollection = new PolylineCollection();
          Polyline polyline = polylineCollection.add();

- All `Cartesian2` operations now have static versions that work with any objects exposing `x` and `y` properties.
- All `Cartesian3` operations now have static versions that work with any objects exposing `x`, `y`, and `z` properties.
- All `Cartesian4` operations now have static versions that work with any objects exposing `x`, `y`, `z` and `w` properties.
- All `Cartographic` operations now have static versions that work with any objects exposing `longitude`, `latitude`, and `height` properties.
- All `Matrix` classes are now indexable like arrays.
- All `Matrix` operations now have static versions of all prototype functions and anywhere we take a Matrix instance as input can now also take an Array or TypedArray.
- All `Matrix`, `Cartesian`, and `Cartographic` operations now take an optional result parameter for object re-use to reduce memory pressure.
- Added `Cartographic.fromDegrees` to make creating Cartographic instances from values in degrees easier.
- Added `addImage` to `TextureAtlas` so images can be added to a texture atlas after it is constructed.
- Added `Scene.pickEllipsoid`, which picks either the ellipsoid or the map depending on the current `SceneMode`.
- Added `Event`, a new utility class which makes it easy for objects to expose event properties.
- Added `TextureAtlasBuilder`, a new utility class which makes it easy to build a TextureAtlas asynchronously.
- Added `Clock`, a simple clock for keeping track of simulated time.
- Added `LagrangePolynomialApproximation`, `HermitePolynomialApproximation`, and `LinearApproximation` interpolation algorithms.
- Added `CoordinateConversions`, a new static class where most coordinate conversion methods will be stored.
- Added `Spherical` coordinate type
- Added a new DynamicScene layer for time-dynamic, data-driven visualization. This include CZML processing. For more details see https://github.com/CesiumGS/cesium/wiki/Architecture and https://github.com/CesiumGS/cesium/wiki/CZML-in-Cesium.
- Added a new application, Cesium Viewer, for viewing CZML files and otherwise exploring the globe.
- Added a new Widgets directory, to contain common re-usable Cesium related controls.
- Added a new Timeline widget to the Widgets directory.
- Added a new Widgets/Dojo directory, to contain dojo-specific widgets.
- Added new Timeline and Cesium dojo widgets.
- Added `CameraCentralBodyController` as the new default controller to handle mouse input.
  - The left mouse button rotates around the central body.
  - The right mouse button and mouse wheel zoom in and out.
  - The middle mouse button rotates around the point clicked on the central body.
- Added `computeTemeToPseudoFixedMatrix` function to `Transforms`.
- Added 'PolylineCollection' to manage numerous polylines. 'PolylineCollection' dramatically improves rendering speed when using polylines.

### b6a - 2012-06-20

- Breaking changes:
  - Changed `Tipsify.tipsify` and `Tipsify.calculateACMR` to accept an object literal instead of three separate arguments. Supplying a maximum index and cache size is now optional.
  - `CentralBody` no longer requires a camera as the first parameter.
- Added `CentralBody.northPoleColor` and `CentralBody.southPoleColor` to fill in the poles if they are not covered by a texture.
- Added `Polygon.configureExtent` to create a polygon defined by west, south, east, and north values.
- Added functions to `Camera` to provide position and directions in world coordinates.
- Added `showThroughEllipsoid` to `CustomSensorVolume` and `RectangularPyramidSensorVolume` to allow sensors to draw through Earth.
- Added `affectedByLighting` to `CentralBody` and `Polygon` to turn lighting on/off for these objects.

### b5 - 2012-05-15

- Breaking changes:

  - Renamed Geoscope to Cesium. To update your code, change all `Geoscope.*` references to `Cesium.*`, and reference Cesium.js instead of Geoscope.js.
  - `CompositePrimitive.addGround` was removed; use `CompositePrimitive.add` instead. For example, change

          primitives.addGround(polygon);

    to:

          primitives.add(polygon);

  - Moved `eastNorthUpToFixedFrame` and `northEastDownToFixedFrame` functions from `Ellipsoid` to a new `Transforms` object. For example, change

          var m = ellipsoid.eastNorthUpToFixedFrame(p);

    to:

          var m = Cesium.Transforms.eastNorthUpToFixedFrame(p, ellipsoid);

  - Label properties `fillStyle` and `strokeStyle` were renamed to `fillColor` and `outlineColor`; they are also now color objects instead of strings. The label `Color` property has been removed.

    For example, change

          label.setFillStyle("red");
          label.setStrokeStyle("#FFFFFFFF");

    to:

          label.setFillColor({ red : 1.0, blue : 0.0, green : 0.0, alpha : 1.0 });
          label.setOutlineColor({ red : 1.0, blue : 1.0, green : 1.0, alpha : 1.0 });

  - Renamed `Tipsify.Tipsify` to `Tipsify.tipsify`.
  - Renamed `Tipsify.CalculateACMR` to `Tipsify.calculateACMR`.
  - Renamed `LeapSecond.CompareLeapSecondDate` to `LeapSecond.compareLeapSecondDate`.
  - `Geoscope.JSONP.get` is now `Cesium.jsonp`. `Cesium.jsonp` now takes a url, a callback function, and an options object. The previous 2nd and 4th parameters are now specified using the options object.
  - `TWEEN` is no longer globally defined, and is instead available as `Cesium.Tween`.
  - Chain.js functions such as `run` are now moved to `Cesium.Chain.run`, etc.
  - `Geoscope.CollectionAlgorithms.binarySearch` is now `Cesium.binarySearch`.
  - `Geoscope.ContainmentTests.pointInsideTriangle2D` is now `Cesium.pointInsideTriangle2D`.
  - Static constructor methods prefixed with "createFrom", now start with "from":

          Matrix2.createfromColumnMajorArray

    becomes

          Matrix2.fromColumnMajorArray

  - The `JulianDate` constructor no longer takes a `Date` object, use the new from methods instead:

          new JulianDate(new Date());

    becomes

          JulianDate.fromDate(new Date("January 1, 2011 12:00:00 EST"));
          JulianDate.fromIso8601("2012-04-24T18:08Z");
          JulianDate.fromTotalDays(23452.23);

  - `JulianDate.getDate` is now `JulianDate.toDate()` and returns a new instance each time.
  - `CentralBody.logoOffsetX` and `logoOffsetY` have been replaced with `CentralBody.logoOffset`, a `Cartesian2`.
  - TileProviders now take a proxy object instead of a string, to allow more control over how proxy URLs are built. Construct a DefaultProxy, passing the previous proxy URL, to get the previous behavior.
  - `Ellipsoid.getScaledWgs84()` has been removed since it is not needed.
  - `getXXX()` methods which returned a new instance of what should really be a constant are now exposed as frozen properties instead. This should improve performance and memory pressure.

    - `Cartsian2/3/4.getUnitX()` -> `Cartsian2/3/4.UNIT_X`
    - `Cartsian2/3/4.getUnitY()` -> `Cartsian2/3/4.UNIT_Y`
    - `Cartsian2/3/4.getUnitZ()` -> `Cartsian3/4.UNIT_Z`
    - `Cartsian2/3/4.getUnitW()` -> `Cartsian4.UNIT_W`
    - `Matrix/2/3/4.getIdentity()` -> `Matrix/2/3/4.IDENTITY`
    - `Quaternion.getIdentity()` -> `Quaternion.IDENTITY`
    - `Ellipsoid.getWgs84()` -> `Ellipsoid.WGS84`
    - `Ellipsoid.getUnitSphere()` -> `Ellipsoid.UNIT_SPHERE`
    - `Cartesian2/3/4/Cartographic.getZero()` -> `Cartesian2/3/4/Cartographic.ZERO`

- Added `PerformanceDisplay` which can be added to a scene to display frames per second (FPS).
- Labels now correctly allow specifying fonts by non-pixel CSS units such as points, ems, etc.
- Added `Shapes.computeEllipseBoundary` and updated `Shapes.computeCircleBoundary` to compute boundaries using arc-distance.
- Added `fileExtension` and `credit` properties to `OpenStreetMapTileProvider` construction.
- Night lights no longer disappear when `CentralBody.showGroundAtmosphere` is `true`.

### b4 - 2012-03-01

- Breaking changes:

  - Replaced `Geoscope.SkyFromSpace` object with `CentralBody.showSkyAtmosphere` property.
  - For mouse click and double click events, replaced `event.x` and `event.y` with `event.position`.
  - For mouse move events, replaced `movement.startX` and `startY` with `movement.startPosition`. Replaced `movement.endX` and `movement.endY` with `movement.endPosition`.
  - `Scene.Pick` now takes a `Cartesian2` with the origin at the upper-left corner of the canvas. For example, code that looked like:

          scene.pick(movement.endX, scene.getCanvas().clientHeight - movement.endY);

    becomes:

          scene.pick(movement.endPosition);

- Added `SceneTransitioner` to switch between 2D and 3D views. See the new Skeleton 2D example.
- Added `CentralBody.showGroundAtmosphere` to show an atmosphere on the ground.
- Added `Camera.pickEllipsoid` to get the point on the globe under the mouse cursor.
- Added `Polygon.height` to draw polygons at a constant altitude above the ellipsoid.

### b3 - 2012-02-06

- Breaking changes:
  - Replaced `Geoscope.Constants` and `Geoscope.Trig` with `Geoscope.Math`.
  - `Polygon`
    - Replaced `setColor` and `getColor` with a `material.color` property.
    - Replaced `setEllipsoid` and `getEllipsoid` with an `ellipsoid` property.
    - Replaced `setGranularity` and `getGranularity` with a `granularity` property.
  - `Polyline`
    - Replaced `setColor`/`getColor` and `setOutlineColor`/`getOutlineColor` with `color` and `outline` properties.
    - Replaced `setWidth`/`getWidth` and `setOutlineWidth`/`getOutlineWidth` with `width` and `outlineWidth` properties.
  - Removed `Geoscope.BillboardCollection.bufferUsage`. It is now automatically determined.
  - Removed `Geoscope.Label` set/get functions for `shadowOffset`, `shadowBlur`, `shadowColor`. These are no longer supported.
  - Renamed `Scene.getTransitions` to `Scene.getAnimations`.
  - Renamed `SensorCollection` to `SensorVolumeCollection`.
  - Replaced `ComplexConicSensorVolume.material` with separate materials for each surface: `outerMaterial`, `innerMaterial`, and `capMaterial`.
  - Material renames
    - `TranslucentSensorVolumeMaterial` to `ColorMaterial`.
    - `DistanceIntervalSensorVolumeMaterial` to `DistanceIntervalMaterial`.
    - `TieDyeSensorVolumeMaterial` to `TieDyeMaterial`.
    - `CheckerboardSensorVolumeMaterial` to `CheckerboardMaterial`.
    - `PolkaDotSensorVolumeMaterial` to `DotMaterial`.
    - `FacetSensorVolumeMaterial` to `FacetMaterial`.
    - `BlobSensorVolumeMaterial` to `BlobMaterial`.
  - Added new materials:
    - `VerticalStripeMaterial`
    - `HorizontalStripeMaterial`
    - `DistanceIntervalMaterial`
  - Added polygon material support via the new `Polygon.material` property.
  - Added clock angle support to `ConicSensorVolume` via the new `maximumClockAngle` and `minimumClockAngle` properties.
  - Added a rectangular sensor, `RectangularPyramidSensorVolume`.
  - Changed custom sensor to connect direction points using the sensor's radius; previously, points were connected with a line.
  - Improved performance and memory usage of `BillboardCollection` and `LabelCollection`.
  - Added more mouse events.
  - Added Sandbox examples for new features.

### b2 - 2011-12-01

- Added complex conic and custom sensor volumes, and various materials to change their appearance. See the new Sensor folder in the Sandbox.
- Added modelMatrix property to primitives to render them in a local reference frame. See the polyline example in the Sandbox.
- Added eastNorthUpToFixedFrame() and northEastDownToFixedFrame() to Ellipsoid to create local reference frames.
- Added CameraFlightController to zoom smoothly from one point to another. See the new camera examples in the Sandbox.
- Added row and column assessors to Matrix2, Matrix3, and Matrix4.
- Added Scene, which reduces the amount of code required to use Geoscope. See the Skeleton. We recommend using this instead of explicitly calling update() and render() for individual or composite primitives. Existing code will need minor changes:

  - Calls to Context.pick() should be replaced with Scene.pick().
  - Primitive constructors no longer require a context argument.
  - Primitive update() and render() functions now require a context argument. However, when using the new Scene object, these functions do not need to be called directly.
  - TextureAtlas should no longer be created directly; instead, call Scene.getContext().createTextureAtlas().
  - Other breaking changes:

    - Camera get/set functions, e.g., getPosition/setPosition were replaced with properties, e.g., position.
    - Replaced CompositePrimitive, Polygon, and Polyline getShow/setShow functions with a show property.
    - Replaced Polyline, Polygon, BillboardCollection, and LabelCollection getBufferUsage/setBufferUsage functions with a bufferUsage property.
    - Changed colors used by billboards, labels, polylines, and polygons. Previously, components were named r, g, b, and a. They are now red, green, blue, and alpha. Previously, each component's range was [0, 255]. The range is now [0, 1] floating point. For example,

            color : { r : 0, g : 255, b : 0, a : 255 }

      becomes:

            color : { red : 0.0, green : 1.0, blue : 0.0, alpha : 1.0 }

### b1 - 2011-09-19

- Added `Shapes.computeCircleBoundary` to compute circles. See the Sandbox.
- Changed the `EventHandler` constructor function to take the Geoscope canvas, which ensures the mouse position is correct regardless of the canvas' position on the page. Code that previously looked like:

        var handler = new Geoscope.EventHandler();

  should now look like:

        var handler = new Geoscope.EventHandler(canvas);

- Context.Pick no longer requires clamping the x and y arguments. Code that previously looked like:

        var pickedObject = context.pick(primitives, us, Math.max(x, 0.0),
            Math.max(context.getCanvas().clientHeight - y, 0.0));

  can now look like:

        var pickedObject = context.pick(primitives, us, x, context.getCanvas().clientHeight - y);

- Changed Polyline.setWidth and Polyline.setOutlineWidth to clamp the width to the WebGL implementation limit instead of throwing an exception. Code that previously looked like:

        var maxWidth = context.getMaximumAliasedLineWidth();
        polyline.setWidth(Math.min(5, maxWidth));
        polyline.setOutlineWidth(Math.min(10, maxWidth));

  can now look like:

        polyline.setWidth(5);
        polyline.setOutlineWidth(10);

- Improved the Sandbox:
  - Code in the editor is now evaluated as you type for quick prototyping.
  - Highlighting a Geoscope type in the editor and clicking the doc button in the toolbar now brings up the reference help for that type.
- BREAKING CHANGE: The `Context` constructor-function now takes an element instead of an ID. Code that previously looked like:

        var context = new Geoscope.Context("glCanvas");
        var canvas = context.getCanvas();

  should now look like:

        var canvas = document.getElementById("glCanvas");
        var context = new Geoscope.Context(canvas);

### b0 - 2011-08-31

- Added new Sandbox and Skeleton examples. The sandbox contains example code for common tasks. The skeleton is a bare-bones application for building upon. Most sandbox code examples can be copy and pasted directly into the skeleton.
- Added `Geoscope.Polygon` for drawing polygons on the globe.
- Added `Context.pick` to pick objects in one line of code.
- Added `bringForward`, `bringToFront`, `sendBackward`, and `sendToBack` functions to `CompositePrimitive` to control the render-order for ground primitives.
- Added `getShow`/`setShow` functions to `Polyline` and `CompositePrimitive`.
- Added new camera control and event types including `CameraFreeLookEventHandler`, `CameraSpindleEventHandler`, and `EventHandler`.
- Replaced `Ellipsoid.toCartesian3` with `Ellipsoid.toCartesian`.
- update and `updateForPick` functions no longer require a `UniformState` argument.

## Alpha Releases

### a6 - 2011-08-05

- Added support for lines using `Geoscope.Polyline`. See the Sandbox example.
- Made `CompositePrimitive`, `LabelCollection`, and `BillboardCollection` have consistent function names, including a new `contains()` function.
- Improved reference documentation layout.

### a5 - 2011-07-22

- Flushed out `CompositePrimitive`, `TimeStandard`, and `LeapSecond` types.
- Improved support for browsers using ANGLE (Windows Only).

### a4 - 2011-07-15

- Added `Geoscope.TimeStandard` for handling TAI and UTC time standards.
- Added `Geoscope.Quaternion`, which is a foundation for future camera control.
- Added initial version of `Geoscope.PrimitiveCollection` to simplify rendering.
- Prevented billboards/labels near the surface from getting cut off by the globe.
- See the Sandbox for example code.
- Added more reference documentation for labels.

### a3 - 2011-07-08

- Added `Geoscope.LabelCollection` for drawing text.
- Added `Geoscope.JulianDate` and `Geoscope.TimeConstants` for proper time handling.
- See the Sandbox example for how to use the new labels and Julian date.

### a2 - 2011-07-01

- Added `Geoscope.ViewportQuad` and `Geoscope.Rectangle` (foundations for 2D map).
- Improved the visual quality of cloud shadows.

### a1 - 2011-06-24

- Added `SunPosition` type to compute the sun position for a julian date.
- Simplified picking. See the mouse move event in the Sandbox example.
- `Cartographic2` and `Cartographic3` are now mutable types.
- Added reference documentation for billboards.

### a0 - 2011-06-17

- Initial Release.<|MERGE_RESOLUTION|>--- conflicted
+++ resolved
@@ -1,20 +1,13 @@
 # Change Log
 
-<<<<<<< HEAD
 ### 1.113 - 2024-01-02
-=======
-### 1.113
->>>>>>> d20db545
 
 #### @cesium/engine
 
 ##### Fixes :wrench:
 
-<<<<<<< HEAD
 - Changes the default `RequestScheduler.maximumRequestsPerServer` from 6 to 18. This should improve performance on HTTP/2 servers and above [#11627](https://github.com/CesiumGS/cesium/issues/11627)
-=======
 - Corrected JSDoc and Typescript definitions that marked optional arguments as required in `ImageryProvider` constructor [#11625](https://github.com/CesiumGS/cesium/issues/11625)
->>>>>>> d20db545
 
 ### 1.112 - 2023-12-01
 
