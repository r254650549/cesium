# Contributor Guides

* [CONTRIBUTING.md](../../CONTRIBUTING.md) - Start here.  How to find something to work on, submit issues, and open pull requests.
* [Testing Guide](TestingGuide/README.md) - How to run the Cesium tests and write awesome tests.
<<<<<<< HEAD
* [Documentation Guide](DocumentationGuide/README.md) - How to write great reference documentation.
=======
* [Presenter's Guide](PresentersGuide/README.md) - Tips for giving talks.
>>>>>>> 5041481c
<|MERGE_RESOLUTION|>--- conflicted
+++ resolved
@@ -2,8 +2,5 @@
 
 * [CONTRIBUTING.md](../../CONTRIBUTING.md) - Start here.  How to find something to work on, submit issues, and open pull requests.
 * [Testing Guide](TestingGuide/README.md) - How to run the Cesium tests and write awesome tests.
-<<<<<<< HEAD
 * [Documentation Guide](DocumentationGuide/README.md) - How to write great reference documentation.
-=======
-* [Presenter's Guide](PresentersGuide/README.md) - Tips for giving talks.
->>>>>>> 5041481c
+* [Presenter's Guide](PresentersGuide/README.md) - Tips for giving talks.